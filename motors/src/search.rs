--- conflicted
+++ resolved
@@ -1017,12 +1017,8 @@
             params,
             excluded_moves: vec![],
             current_pv_num: 0,
-<<<<<<< HEAD
-            last_msg_time: start_time,
+            last_msg_time: Instant::now(),
             age: Age::default(),
-=======
-            last_msg_time: Instant::now(),
->>>>>>> 235af0b9
         }
     }
 
