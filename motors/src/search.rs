--- conflicted
+++ resolved
@@ -607,7 +607,7 @@
             let chosen_move = pos.random_legal_move(&mut rng).unwrap_or_default();
             if chosen_move != B::Move::default() {
                 debug_assert!(pos.is_move_legal(chosen_move), "{} {pos}", chosen_move.compact_formatter(pos));
-                output.write_message(Warning, &format_args!("Not even a single iteration finished"));
+                output.write_message(Warning, &format_args!("Engine did not return a best move, playing a random move instead"));
                 output.write_search_res(&SearchResult::<B>::move_only(chosen_move, pos.clone()));
                 return;
             }
@@ -929,49 +929,6 @@
         }
     }
 
-<<<<<<< HEAD
-    /// this will block if
-    /// a) this is a main thread (i.e., it actually outputs), and
-    /// b) the search is an infinite search from `go infinite` but not `ponder`, and
-    /// c) the search hasn't been cancelled yet. It will wait until the search has been cancelled.
-    /// Auxiliary threads and ponder searches both return instantly from this function, without printing anything.
-    /// If the search result has chosen a null move, this instead outputs a warning and a random legal move.
-    fn send_search_res(&mut self, res: &SearchResult<B>) {
-        let search_params = self.search_params();
-        let Main(data) = &search_params.thread_type else {
-            return;
-        };
-        if search_params.atomic.suppress_best_move.load(Acquire) {
-            return;
-        }
-        if data.search_type == Infinite {
-            while !self.search_params().atomic.stop_flag() {
-                spin_loop();
-            }
-        }
-        let pos = &self.search_params().pos;
-        let mut output = data.output.lock().unwrap();
-        if res.chosen_move == B::Move::default() {
-            let mut rng = StdRng::seed_from_u64(42); // keep everything deterministic
-            let chosen_move = pos.random_legal_move(&mut rng).unwrap_or_default();
-            if chosen_move != B::Move::default() {
-                debug_assert!(pos.is_move_legal(chosen_move), "{} {pos}", chosen_move.compact_formatter(pos));
-                output.write_message(
-                    Warning,
-                    &format_args!("Engine did not return a best move, playing a random move instead"),
-                );
-                output.write_search_res(&SearchResult::<B>::move_only(chosen_move, pos.clone()));
-                return;
-            }
-            output.write_message(Warning, &format_args!("search() called in a position with no legal moves"));
-        }
-        debug_assert!(res.chosen_move == B::Move::default() || pos.is_move_legal(res.chosen_move));
-
-        output.write_search_res(res);
-    }
-
-=======
->>>>>>> d17f688e
     fn new(max_depth: Depth) -> Self {
         Self::new_with(vec![E::default(); max_depth.get() + 1], C::default())
     }
