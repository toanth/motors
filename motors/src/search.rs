use crate::eval::Eval;
use crate::io::ugi_output::{AbstractUgiOutput, UgiOutput};
use crate::search::multithreading::SearchThreadType::*;
use crate::search::multithreading::SearchType::*;
use crate::search::multithreading::{AtomicSearchState, EngineReceives, EngineThread, SearchThreadType, Sender};
use crate::search::statistics::{Statistics, Summary};
use crate::search::tt::{Age, TT};
use crossbeam_channel::unbounded;
use derive_more::{Add, Neg, Sub};
use gears::arrayvec::ArrayVec;
use gears::colored::Color::Red;
use gears::colored::Colorize;
use gears::dyn_clone::DynClone;
use gears::games::ZobristHistory;
use gears::general::board::Board;
use gears::general::common::anyhow::bail;
use gears::general::common::{EntityList, Name, NamedEntity, Res, StaticallyNamedEntity};
use gears::general::move_list::MoveList;
use gears::general::moves::Move;
use gears::itertools::Itertools;
use gears::output::Message;
use gears::output::Message::Warning;
use gears::rand::SeedableRng;
use gears::rand::prelude::StdRng;
use gears::score::{MAX_BETA, MIN_ALPHA, NO_SCORE_YET, SCORE_WON, Score, ScoreT};
use gears::search::{Depth, NodeType, NodesLimit, SearchInfo, SearchLimit, SearchResult, TimeControl};
use gears::ugi::{EngineOption, EngineOptionName, EngineOptionType};
use std::collections::HashMap;
use std::fmt;
use std::fmt::{Debug, Display, Formatter};
use std::hash::{DefaultHasher, Hash, Hasher};
use std::hint::spin_loop;
use std::marker::PhantomData;
use std::num::NonZeroUsize;
use std::ops::{Deref, DerefMut};
use std::sync::atomic::Ordering::Acquire;
use std::sync::{Arc, Mutex};
use std::thread::spawn;
use std::time::{Duration, Instant};

#[cfg(feature = "chess")]
pub mod chess;
pub mod generic;
mod move_picker;
pub mod multithreading;
pub(crate) mod spsa_param;
pub mod statistics;
pub(super) mod tt;

#[derive(Debug, Clone)]
#[must_use]
pub struct EngineInfo {
    engine: Name,
    eval: Option<Name>,
    version: String,
    default_bench_depth: Depth,
    default_bench_nodes: NodesLimit,
    options: HashMap<EngineOptionName, EngineOptionType>,
    max_threads: usize,
    pub internal_state_description: Option<String>,
}

impl NamedEntity for EngineInfo {
    fn short_name(&self) -> String {
        if let Some(eval) = self.eval.clone() {
            format!("{0}-{1}", self.engine.short_name(), eval.short_name())
        } else {
            self.engine.short_name()
        }
    }

    fn long_name(&self) -> String {
        if let Some(eval) = self.eval.clone() {
            format!("{0}. Eval {1}", self.engine.long_name(), eval.long_name())
        } else {
            self.engine.long_name().to_string()
        }
    }

    fn description(&self) -> Option<String> {
        let eval = self
            .eval
            .clone()
            .map(|e| format!("\nEval: {}", e.clone().description.unwrap_or_else(|| e.long_name())))
            .unwrap_or_default();
        let desc = format!("Searcher: {0}{eval}", self.engine.description().unwrap_or(self.engine.long_name()),);
        Some(desc)
    }
}

impl EngineInfo {
    pub fn new<B: Board, E: Engine<B>>(
        engine: &E,
        eval: &dyn Eval<B>,
        version: &str,
        default_bench_depth: Depth,
        default_bench_nodes: NodesLimit,
        max_threads: Option<usize>,
        options: Vec<EngineOption>,
    ) -> Self {
        let num_cores = std::thread::available_parallelism().unwrap_or(NonZeroUsize::new(1024).unwrap());
        let max_threads = max_threads.unwrap_or(usize::MAX).min(num_cores.get());
        let options = HashMap::from_iter(options.into_iter().map(|o| (o.name, o.value)));
        Self {
            engine: Name::new(engine),
            eval: Some(Name::new(eval)),
            version: version.to_string(),
            default_bench_depth,
            default_bench_nodes,
            max_threads,
            options,
            internal_state_description: None,
        }
    }

    pub fn engine(&self) -> &Name {
        &self.engine
    }

    pub fn eval(&self) -> &Option<Name> {
        &self.eval
    }

    pub fn default_bench_depth(&self) -> Depth {
        self.default_bench_depth
    }

    pub fn default_bench_nodes(&self) -> NodesLimit {
        self.default_bench_nodes
    }

    pub fn max_threads(&self) -> usize {
        self.max_threads
    }

    pub fn version(&self) -> &str {
        &self.version
    }

    pub fn additional_options(&self) -> Vec<EngineOption> {
        self.options.iter().map(|(k, v)| EngineOption { name: k.clone(), value: v.clone() }).collect()
    }
}

#[derive(Debug)]
pub struct BenchResult {
    pub nodes: u64,
    pub time: Duration,
    pub max_depth: Depth,
    pub depth: Option<Depth>,
    pub pv_score_hash: u64,
}

impl Default for BenchResult {
    fn default() -> Self {
        Self { nodes: 0, time: Duration::default(), depth: None, max_depth: Depth::new(0), pv_score_hash: 0 }
    }
}

impl Display for BenchResult {
    fn fmt(&self, f: &mut Formatter<'_>) -> std::fmt::Result {
        let depth = if let Some(depth) = self.depth { format!("depth {depth}, ") } else { String::new() };
        writeln!(
            f,
            "{depth}max depth {0}, time {2} ms, {1} nodes, {3} nps, hash {4:X}",
            self.max_depth.get(),
            Colorize::bold(self.nodes.to_string().as_str()),
            self.time.as_millis().to_string().color(Red),
            (self.nodes as f64 / self.time.as_millis() as f64 * 1000.0).round().to_string().color(Red),
            self.pv_score_hash,
        )
    }
}

#[derive(Debug, Clone, Eq, PartialEq)]
pub struct Pv<B: Board, const LIMIT: usize> {
    list: ArrayVec<B::Move, LIMIT>,
}

impl<B: Board, const LIMIT: usize> Default for Pv<B, LIMIT> {
    fn default() -> Self {
        Self { list: ArrayVec::new() }
    }
}

impl<B: Board, const LIMIT: usize> Pv<B, LIMIT> {
    pub fn extend(&mut self, mov: B::Move, child_pv: &Pv<B, LIMIT>) {
        self.reset_to_move(mov);
        self.list.try_extend_from_slice(child_pv.list.as_slice()).unwrap();
    }

    pub fn len(&self) -> usize {
        self.list.len()
    }

    pub fn is_empty(&self) -> bool {
        self.list.is_empty()
    }

    pub fn clear(&mut self) {
        self.list.clear();
    }

    pub fn reset_to_move(&mut self, mov: B::Move) {
        self.list.clear();
        self.list.push(mov);
    }

    fn assign_from<const OTHER_LIMIT: usize>(&mut self, other: &Pv<B, OTHER_LIMIT>) {
        self.list.clear();
        self.list.try_extend_from_slice(other.list.as_slice()).unwrap();
    }

    fn get(&self, idx: usize) -> Option<B::Move> {
        self.list.get(idx).copied()
    }
}

pub trait AbstractEvalBuilder<B: Board>: NamedEntity + DynClone {
    fn build(&self) -> Box<dyn Eval<B>>;
}

#[derive(Debug, Default)]
pub struct EvalBuilder<B: Board, E: Eval<B> + Default> {
    _phantom_board: PhantomData<B>,
    _phantom_eval: PhantomData<E>,
}

impl<B: Board, E: Eval<B> + Default> Clone for EvalBuilder<B, E> {
    fn clone(&self) -> Self {
        Self::default()
    }
}

impl<B: Board, E: Eval<B> + Default> StaticallyNamedEntity for EvalBuilder<B, E> {
    fn static_short_name() -> impl Display
    where
        Self: Sized,
    {
        E::static_short_name()
    }

    fn static_long_name() -> String
    where
        Self: Sized,
    {
        E::static_long_name()
    }

    fn static_description() -> String
    where
        Self: Sized,
    {
        E::static_description()
    }
}

impl<B: Board, E: Eval<B> + Default> AbstractEvalBuilder<B> for EvalBuilder<B, E> {
    fn build(&self) -> Box<dyn Eval<B>> {
        Box::new(E::default())
    }
}

pub type EvalList<B> = EntityList<Box<dyn AbstractEvalBuilder<B>>>;

/// A trait because this type erases over the Engine being built.
/// There are two related concepts: `Engine` and `Searcher`.
/// A searcher is an algorithm like caps or gaps, an engine is a searcher plus an eval.
pub trait AbstractSearcherBuilder<B: Board>: NamedEntity + DynClone {
    fn build_in_new_thread(&self, eval: Box<dyn Eval<B>>) -> (Sender<EngineReceives<B>>, EngineInfo) {
        let engine = self.build_for_eval(eval);
        let info = engine.engine_info();
        let (sender, receiver) = unbounded();
        let mut thread = EngineThread::new(engine, receiver);
        _ = spawn(move || thread.main_loop());
        (sender, info)
    }

    fn build(&self, eval_builder: &dyn AbstractEvalBuilder<B>) -> Box<dyn Engine<B>> {
        self.build_for_eval(eval_builder.build())
    }

    fn build_for_eval(&self, eval: Box<dyn Eval<B>>) -> Box<dyn Engine<B>>;
}

pub type SearcherList<B> = EntityList<Box<dyn AbstractSearcherBuilder<B>>>;

#[derive(Debug)]
pub struct SearcherBuilder<B: Board, E: Engine<B>> {
    _phantom_b: PhantomData<B>,
    _phantom_e: PhantomData<E>,
}

impl<B: Board, E: Engine<B>> Default for SearcherBuilder<B, E> {
    fn default() -> Self {
        Self { _phantom_b: PhantomData, _phantom_e: PhantomData }
    }
}

impl<B: Board, E: Engine<B>> Clone for SearcherBuilder<B, E> {
    fn clone(&self) -> Self {
        Self { _phantom_b: PhantomData, _phantom_e: PhantomData }
    }
}

impl<B: Board, E: Engine<B>> SearcherBuilder<B, E> {
    pub fn new() -> Self {
        Self::default()
    }
}

impl<B: Board, E: Engine<B>> AbstractSearcherBuilder<B> for SearcherBuilder<B, E> {
    fn build_for_eval(&self, eval: Box<dyn Eval<B>>) -> Box<dyn Engine<B>> {
        Box::new(E::with_eval(eval))
    }
}

impl<B: Board, E: Engine<B>> StaticallyNamedEntity for SearcherBuilder<B, E> {
    fn static_short_name() -> impl Display {
        E::static_short_name()
    }

    fn static_long_name() -> String {
        E::static_long_name()
    }

    fn static_description() -> String {
        E::static_description()
    }
}

pub trait Engine<B: Board>: StaticallyNamedEntity + Send + 'static {
    type SearchStackEntry: SearchStackEntry<B>
    where
        Self: Sized;
    type CustomInfo: CustomInfo<B>
    where
        Self: Sized;

    fn with_eval(eval: Box<dyn Eval<B>>) -> Self
    where
        Self: Sized;

    fn for_eval<E: Eval<B> + Default>() -> Self
    where
        Self: Sized,
    {
        Self::with_eval(Box::new(E::default()))
    }

    /// This should return the static eval (possibly with WDL normalization) without doing any kind of search.
    /// For engines like `RandomMover` where there is no static eval, this should return `Score(0)`.
    /// Most evals completely ignore the `ply` parameter, but it can be used e.g. to decide which color we are
    /// for asymmetric evals.
    fn static_eval(&mut self, pos: &B, ply: usize) -> Score;

    fn clean_bench(&mut self, pos: B, limit: SearchLimit) -> BenchResult {
        self.forget();
        let _ = self.search_with_new_tt(pos, limit);
        self.search_state_dyn().to_bench_res()
    }

    fn bench(&mut self, pos: B, limit: SearchLimit, tt: TT, additional_pvs: usize) -> BenchResult {
        let mut params = SearchParams::new_unshared(pos, limit, ZobristHistory::default(), tt);
        params.num_multi_pv = additional_pvs + 1;
        let _ = self.search(params);
        self.search_state_dyn().to_bench_res()
    }

    fn default_bench_nodes(&self) -> NodesLimit {
        self.engine_info().default_bench_nodes
    }

    fn default_bench_depth(&self) -> Depth {
        self.engine_info().default_bench_depth
    }

    fn max_bench_depth(&self) -> Depth;

    fn search_state_dyn(&self) -> &dyn AbstractSearchState<B>;

    fn search_state_mut_dyn(&mut self) -> &mut dyn AbstractSearchState<B>;

    /// Reset the engine into a fresh state, e.g. by clearing the TT and various heuristics.
    fn forget(&mut self) {
        self.search_state_mut_dyn().forget(true);
    }
    /// Returns information about this engine, such as the name, version and default bench depth.
    fn engine_info(&self) -> EngineInfo;

    fn limit(&self) -> &SearchLimit
    where
        Self: Sized,
    {
        &self.search_state_dyn().search_params().limit
    }

    /// Returns a [`SearchInfo`] object with information about the search so far.
    /// Can be called during search, only returns the information regarding the current thread.
    fn search_info(&self) -> SearchInfo<B> {
        self.search_state_dyn().to_search_info()
    }

    /// Sets an option with the name 'option' to the value 'value'.
    fn set_option(&mut self, option: EngineOptionName, old_value: &mut EngineOptionType, value: String) -> Res<()> {
        bail!(
            "The searcher '{name}' doesn't support setting custom options, including setting '{option}' to '{value}' \
            (Note: Some options, like 'Hash' and 'Threads', may still be supported but aren't handled by the searcher). \
            The current value of this option is '{old_value}.",
            name = self.long_name()
        )
    }

    fn print_spsa_params(&self) {
        /*do nothing*/
    }

    fn set_eval(&mut self, eval: Box<dyn Eval<B>>);

    /// The simplest version of the search function, ignores history-related rules like repetitions of positions that happened before
    /// starting the search.
    fn search_with_new_tt(&mut self, pos: B, limit: SearchLimit) -> SearchResult<B> {
        self.search_with_tt(pos, limit, TT::default())
    }

    fn search_with_tt(&mut self, pos: B, limit: SearchLimit, tt: TT) -> SearchResult<B> {
        self.search(SearchParams::new_unshared(pos, limit, ZobristHistory::default(), tt))
    }

    /// Start a new search and return the best move and score.
    /// 'parameters' contains information like the board history and allows the search to output intermediary results.
    fn search(&mut self, search_params: SearchParams<B>) -> SearchResult<B> {
        self.search_state_mut_dyn().new_search(search_params);
        let res = self.do_search();
        self.search_state_mut_dyn().end_search(&res);
        res
    }

    /// The important function.
    /// Should not be called directly
    fn do_search(&mut self) -> SearchResult<B>;
}

/// A proof number search isn't a normal engine, and neither is a random mover
pub trait NormalEngine<B: Board>: Engine<B> {
    fn search_state(&self) -> &SearchStateFor<B, Self>
    where
        Self: Sized;

    fn search_state_mut(&mut self) -> &mut SearchStateFor<B, Self>
    where
        Self: Sized;

    fn time_up(&self, tc: TimeControl, hard_limit: Duration, start_time: Instant) -> bool {
        let elapsed = start_time.elapsed();
        elapsed >= hard_limit.min(tc.remaining / 32 + tc.increment / 2)
    }

    // Sensible default values, but engines may choose to check more/less frequently than every 4096 nodes
    fn should_stop(&self) -> bool
    where
        Self: Sized,
    {
        let state = self.search_state();
        let limit = self.limit();
        // Do the less expensive checks first to avoid querying the time in each node
        // loads an atomic, so calling this function twice probably won't be optimized
        let nodes = state.uci_nodes();
        if nodes >= limit.nodes.get() || state.stop_flag() {
            self.search_state().stop_search();
            return true;
        }
        if nodes % DEFAULT_CHECK_TIME_INTERVAL != 0 {
            return false;
        }
        if self.time_up(limit.tc, limit.fixed_time, self.search_state().start_time()) {
            self.search_state().stop_search();
            return true;
        }
        false
    }

    fn should_not_start_negamax(
        &self,
        soft_limit: Duration,
        soft_nodes: u64,
        max_soft_depth: isize,
        mate_depth: Depth,
    ) -> bool
    where
        Self: Sized,
    {
        let state = self.search_state();
        state.start_time().elapsed() >= soft_limit
            || state.uci_nodes() >= soft_nodes
            || state.depth().get() as isize > max_soft_depth
            // even in a multipv search, we stop as soon as a single mate is found
            || state.best_score() >= Score(SCORE_WON.0 - mate_depth.get() as ScoreT)
    }
}

const DEFAULT_CHECK_TIME_INTERVAL: u64 = 1024;

#[allow(type_alias_bounds)]
pub type SearchStateFor<B: Board, E: NormalEngine<B>> = SearchState<B, E::SearchStackEntry, E::CustomInfo>;

#[derive(Debug, Default, Eq, PartialEq, Ord, PartialOrd, Copy, Clone, Add, Sub, Neg)]
#[must_use]
pub struct MoveScore(pub i16);

impl MoveScore {
    const MAX: MoveScore = MoveScore(i16::MAX);
}

pub trait MoveScorer<B: Board, E: Engine<B>>: Debug {
    /// This gets called when inserting a move into the move list
    fn score_move_eager_part(&self, mov: B::Move, state: &SearchStateFor<B, E>) -> MoveScore;
    /// This gets called upon choosing the next move, and if it returns `false`, the move is deferred until all moves
    /// where this returned `true` have been tried. This results in a bucketed sort, where this function determines the bucket.
    /// Because most nodes never look at most moves, this lazy computation can be a speedup.
    fn defer_playing_move(&self, mov: B::Move) -> bool;

    /// Negative value that gets added to the score of deferred moves
    const DEFERRED_OFFSET: MoveScore;
}

/// A struct bundling parameters that modify the core search.
#[derive(Debug, Default)]
pub struct SearchParams<B: Board> {
    pub pos: B,
    pub limit: SearchLimit,
    pub atomic: Arc<AtomicSearchState<B>>,
    pub history: ZobristHistory,
    pub tt: TT,
    pub thread_type: SearchThreadType<B>,
    pub restrict_moves: Option<Vec<B::Move>>,
    // may be set to 0 if there are no legal moves
    pub num_multi_pv: usize,
}

impl<B: Board> SearchParams<B> {
    pub fn for_pos(pos: B, limit: SearchLimit) -> Self {
        Self::new_unshared(pos, limit, ZobristHistory::default(), TT::default())
    }

    pub fn new_unshared(pos: B, limit: SearchLimit, history: ZobristHistory, tt: TT) -> Self {
        Self::with_atomic_state(pos, limit, history, tt, Arc::new(AtomicSearchState::default()))
    }

    pub fn with_atomic_state(
        pos: B,
        limit: SearchLimit,
        history: ZobristHistory,
        tt: TT,
        atomic: Arc<AtomicSearchState<B>>,
    ) -> Self {
        Self::create(pos, limit, history, tt, None, 0, atomic, Auxiliary)
    }

    pub fn with_output(
        pos: B,
        limit: SearchLimit,
        history: ZobristHistory,
        tt: TT,
        restrict_moves: Option<Vec<B::Move>>,
        additional_pvs: usize,
        output: Arc<Mutex<UgiOutput<B>>>,
        info: Arc<Mutex<EngineInfo>>,
    ) -> Self {
        let atomic = Arc::new(AtomicSearchState::default());
        let thread_type = SearchThreadType::new_single_thread(output, info, atomic.clone());
        Self::create(pos, limit, history, tt, restrict_moves, additional_pvs, atomic, thread_type)
    }

    #[expect(clippy::too_many_arguments)]
    fn create(
        pos: B,
        limit: SearchLimit,
        history: ZobristHistory,
        tt: TT,
        restrict_moves: Option<Vec<B::Move>>,
        additional_pvs: usize,
        atomic: Arc<AtomicSearchState<B>>,
        thread_type: SearchThreadType<B>,
    ) -> Self {
        Self { pos, limit, atomic, history, tt, thread_type, restrict_moves, num_multi_pv: additional_pvs + 1 }
    }

    pub fn restrict_moves(mut self, moves: Vec<B::Move>) -> Self {
        self.restrict_moves = Some(moves);
        self
    }

    pub fn additional_pvs(mut self, num_additional: usize) -> Self {
        self.num_multi_pv = num_additional + 1;
        self
    }

    pub fn set_tt(mut self, tt: TT) -> Self {
        self.tt = tt;
        self
    }

    pub fn auxiliary(&self, atomic: Arc<AtomicSearchState<B>>) -> Self {
        // allow calling this on an auxiliary thread as well
        //assert!(matches!(self.thread_type, Main(_)));
        Self {
            pos: self.pos.clone(),
            limit: self.limit,
            atomic,
            history: self.history.clone(),
            tt: self.tt.clone(),
            thread_type: Auxiliary,
            restrict_moves: self.restrict_moves.clone(),
            num_multi_pv: self.num_multi_pv,
        }
    }

    /// this will block if
    /// a) this is a main thread (i.e., it actually outputs), and
    /// b) the search is an infinite search from `go infinite` but not `ponder`, and
    /// c) the search hasn't been cancelled yet. It will wait until the search has been cancelled.
    /// Auxiliary threads and ponder searches both return instantly from this function, without printing anything.
    /// If the search result has chosen a null move, this instead outputs a warning and a random legal move.
    fn end_and_send(&self, res: &SearchResult<B>) {
        let Main(data) = &self.thread_type else {
            self.atomic.set_searching(false);
            return;
        };
        if self.atomic.suppress_best_move.load(Acquire) {
            self.atomic.set_searching(false);
            return;
        }
        if data.search_type == Infinite {
            while !self.atomic.stop_flag() {
                spin_loop();
            }
        }
        let pos = &self.pos;
        let mut output = data.output.lock().unwrap();
        // do this before sending 'bestmove' to avoid a race condition where we send bestmove, the gui sends a new 'go', the uci thread tries
        // to start a new search, but the searching flag is still not unset, so it fails
        self.atomic.set_searching(false);
        if res.chosen_move == B::Move::default() {
            let mut rng = StdRng::seed_from_u64(42); // keep everything deterministic
            let chosen_move = pos.random_legal_move(&mut rng).unwrap_or_default();
            if chosen_move != B::Move::default() {
                debug_assert!(pos.is_move_legal(chosen_move), "{} {pos}", chosen_move.compact_formatter(pos));
                output.write_message(
                    Warning,
                    &format_args!("Engine did not return a best move, playing a random move instead"),
                );
                output.write_search_res(&SearchResult::<B>::move_only(chosen_move, pos.clone()));
                return;
            }
            output.write_message(Warning, &format_args!("search() called in a position with no legal moves"));
        }
        debug_assert!(res.chosen_move == B::Move::default() || pos.is_move_legal(res.chosen_move));

        output.write_search_res(res);
    }
}

pub trait SearchStackEntry<B: Board>: Default + Clone + Debug {
    fn forget(&mut self) {
        *self = Self::default();
    }
    fn pv(&self) -> Option<&[B::Move]>;
    fn last_played_move(&self) -> Option<B::Move>;
}

#[derive(Copy, Clone, Default, Debug)]
pub struct EmptySearchStackEntry {}

impl<B: Board> SearchStackEntry<B> for EmptySearchStackEntry {
    fn pv(&self) -> Option<&[B::Move]> {
        None
    }

    fn last_played_move(&self) -> Option<B::Move> {
        None
    }
}

pub trait CustomInfo<B: Board>: Default + Clone + Debug {
    fn new_search(&mut self) {
        self.hard_forget_except_tt();
    }
    fn hard_forget_except_tt(&mut self);

    fn write_internal_info(&self, _pos: &B) -> Option<String> {
        None
    }
}

#[derive(Default, Clone, Debug)]
pub struct NoCustomInfo {}

impl<B: Board> CustomInfo<B> for NoCustomInfo {
    fn hard_forget_except_tt(&mut self) {}
}

#[derive(Debug, Clone)]
pub struct PVData<B: Board> {
    alpha: Score,
    beta: Score,
    radius: Score,
    pub pv: Pv<B, 200>, // A PV of 200 plies should be more than enough for anybody (tm)
    pub score: Score,
    pub bound: Option<NodeType>,
}

impl<B: Board> Default for PVData<B> {
    fn default() -> Self {
        Self {
            alpha: MIN_ALPHA,
            beta: MAX_BETA,
            radius: Score(20),
            pv: Pv::default(),
            score: NO_SCORE_YET,
            bound: None,
        }
    }
}

pub trait AbstractSearchState<B: Board> {
    fn forget(&mut self, hard: bool);
    fn new_search(&mut self, params: SearchParams<B>);
    fn end_search(&mut self, res: &SearchResult<B>);
    fn search_params(&self) -> &SearchParams<B>;
    fn pv_data(&self) -> &[PVData<B>];
    fn to_bench_res(&self) -> BenchResult;
    fn to_search_info(&self) -> SearchInfo<B>;
    fn aggregated_statistics(&self) -> Statistics;
    fn send_search_info(&self);
    fn send_non_ugi(&mut self, typ: Message, message: &fmt::Arguments) {
        if let Some(mut output) = self.search_params().thread_type.output() {
            output.write_message(typ, message);
        }
    }
    fn send_ugi(&mut self, message: &fmt::Arguments) {
        if let Some(mut output) = self.search_params().thread_type.output() {
            output.write_ugi(message);
        }
    }
    /// Engine-specific info, like the contents of history tables.
    fn write_internal_info(&self, pos: &B) -> Option<String>;
}

#[derive(Debug)]
pub struct SearchState<B: Board, E: SearchStackEntry<B>, C: CustomInfo<B>> {
    search_stack: Vec<E>,
    params: SearchParams<B>,
    custom: C,
    excluded_moves: Vec<B::Move>,
    multi_pvs: Vec<PVData<B>>,
    current_pv_num: usize,
    // This is the point at which the search actually started.
    // The `limit` (part of `params`) has the point when the search was requested
    execution_start_time: Instant,
    last_msg_time: Instant,
    statistics: Statistics,
    aggregated_statistics: Statistics, // statistics aggregated over all searches of the current match
    age: Age,
}

impl<B: Board, E: SearchStackEntry<B>, C: CustomInfo<B>> Deref for SearchState<B, E, C> {
    type Target = C;
    fn deref(&self) -> &Self::Target {
        &self.custom
    }
}

impl<B: Board, E: SearchStackEntry<B>, C: CustomInfo<B>> DerefMut for SearchState<B, E, C> {
    fn deref_mut(&mut self) -> &mut Self::Target {
        &mut self.custom
    }
}

impl<B: Board, E: SearchStackEntry<B>, C: CustomInfo<B>> AbstractSearchState<B> for SearchState<B, E, C> {
    fn forget(&mut self, hard: bool) {
        self.last_msg_time = Instant::now();
        self.execution_start_time = self.last_msg_time;
        for e in &mut self.search_stack {
            e.forget();
        }
        if hard {
            self.custom.hard_forget_except_tt();
            self.params.atomic.reset(false);
            self.age = Age::default();
        } else {
            self.custom.new_search();
            self.age.increment();
        }
        self.params.history = ZobristHistory::default(); // will get overwritten later
        self.statistics = Statistics::default();
        for pv in &mut self.multi_pvs {
            *pv = PVData::default();
        }
    }

    fn new_search(&mut self, mut parameters: SearchParams<B>) {
        parameters.atomic.set_searching(true);
        self.forget(false);
        let moves = parameters.pos.legal_moves_slow();
        let num_moves = moves.num_moves();
        self.current_pv_num = 0;
        if let Some(search_moves) = &parameters.restrict_moves {
            // remove duplicates and invalid moves from the `restrict_move` parameter and invert the set because the usual case is
            // having no excluded moves
            self.excluded_moves = moves.into_iter().filter(|m| !search_moves.contains(m)).collect_vec();
        } else {
            self.excluded_moves = vec![];
        }
        let num_moves = num_moves - self.excluded_moves.len();
        // this can set num_multi_pv to 0
        parameters.num_multi_pv = parameters.num_multi_pv.min(num_moves);
        // it's possible that there are no legal moves to search; such as when the game is over or if restrict_moves
        // contains only invalid moves. Search must be able to deal with this, but we set still add an empty multipv entry
        self.multi_pvs.resize_with(parameters.num_multi_pv.max(1), PVData::default);
        // If only one move can be played, immediately return it without doing a real search to make the engine appear
        // smarter, and perform better on lichess when it's up against an opponent with pondering enabled.
        // However, don't do this if the engine is used for analysis.
        if num_moves == 1 && parameters.limit.is_only_time_based() {
            parameters.limit.depth = Depth::new(1);
        }
        self.params = parameters;
        // it's possible that a stop command has already been received and handled, which means the stop flag
        // can already be set
    }

    fn end_search(&mut self, res: &SearchResult<B>) {
        self.statistics_mut().end_search();
        self.send_statistics();
        self.aggregate_match_statistics();
        // might block, see method. Do this as the last step so that we're not using compute after sending
        // the search result and so that we avoid race conditions.
        self.params.end_and_send(res);
    }

    fn search_params(&self) -> &SearchParams<B> {
        &self.params
    }

    fn pv_data(&self) -> &[PVData<B>] {
        self.multi_pvs.as_slice()
    }

    fn to_bench_res(&self) -> BenchResult {
        let mut hasher = DefaultHasher::new();
        for pv_data in &self.multi_pvs {
            for mov in &pv_data.pv.list {
                mov.hash(&mut hasher);
            }
            pv_data.score.hash(&mut hasher);
            pv_data.alpha.hash(&mut hasher);
            pv_data.beta.hash(&mut hasher);
        }
        if let Some(pv) = self.search_stack.first().and_then(|e| e.pv()) {
            for mov in pv {
                mov.hash(&mut hasher);
            }
        }
        // the score can differ even if the pv is the same, so make sure to include that in the hash
        self.best_score().hash(&mut hasher);
        // The pv doesn't necessarily contain the best move for multipv searches. Additionally, bench is important for debugging, so to catch
        // bugs where the best move changes but not the PV, the best move and ponder move are included in the bench hash
        self.best_move().hash(&mut hasher);
        self.ponder_move().hash(&mut hasher);
        let hash = hasher.finish();
        BenchResult {
            nodes: self.uci_nodes(),
            time: self.execution_start_time().elapsed(),
            max_depth: self.depth(),
            depth: None,
            pv_score_hash: hash,
        }
    }

    fn to_search_info(&self) -> SearchInfo<B> {
        let mut res = SearchInfo {
            best_move_of_all_pvs: self.best_move(),
            depth: self.depth(),
            seldepth: self.seldepth(),
            time: self.execution_start_time().elapsed(),
            nodes: NodesLimit::new(self.uci_nodes()).unwrap(),
            pv_num: self.current_pv_num,
            max_num_pvs: self.params.num_multi_pv,
            pv: self.current_mpv_pv(),
            score: self.cur_pv_data().score,
            hashfull: self.estimate_hashfull(self.age),
            pos: self.params.pos.clone(),
            bound: self.cur_pv_data().bound,
            num_threads: 1,
            additional: Self::additional(),
        };
        if let Main(data) = &self.params.thread_type {
            let shared = data.shared_atomic_state();
            res.nodes = NodesLimit::new(shared.iter().map(|d| d.nodes()).sum()).unwrap();
            res.seldepth = shared.iter().map(|d| d.seldepth()).max().unwrap();
            res.num_threads = shared.len();
        }
        res
    }

    fn aggregated_statistics(&self) -> Statistics {
        self.aggregated_statistics.clone()
    }

    fn send_search_info(&self) {
        if let Some(mut output) = self.search_params().thread_type.output() {
            output.write_search_info(self.to_search_info());
        }
    }

    fn write_internal_info(&self, pos: &B) -> Option<String> {
        self.custom.write_internal_info(pos)
    }
}

impl<B: Board, E: SearchStackEntry<B>, C: CustomInfo<B>> SearchState<B, E, C> {
    /// True if the engine has received a 'stop' command or if a search limit has been reached.
    fn stop_flag(&self) -> bool {
        self.search_params().atomic.stop_flag()
    }

    fn estimate_hashfull(&self, age: Age) -> usize {
        self.tt().estimate_hashfull::<B>(age)
    }

    fn depth(&self) -> Depth {
        self.search_params().atomic.depth()
    }

    fn seldepth(&self) -> Depth {
        self.search_params().atomic.seldepth()
    }

    fn best_score(&self) -> Score {
        self.search_params().atomic.score()
    }

    fn best_move(&self) -> B::Move {
        self.search_params().atomic.best_move()
    }

    fn ponder_move(&self) -> Option<B::Move> {
        self.search_params().atomic.ponder_move()
    }

    fn search_result(&self) -> SearchResult<B> {
        SearchResult::new(self.best_move(), self.best_score(), self.ponder_move(), self.params.pos.clone())
    }

    fn stop_search(&self) {
        self.search_params().atomic.set_stop(true);
    }

    /// Returns the number of nodes looked at so far, including normal search and quiescent search.
    /// Can be called during search.
    /// For smp, this only returns the number of nodes looked at in the current thread.
    fn uci_nodes(&self) -> u64 {
        self.search_params().atomic.nodes()
    }

    fn tt(&self) -> &TT {
        &self.search_params().tt
    }

    fn tt_mut(&mut self) -> &mut TT {
        &mut self.search_params_mut().tt
    }

    fn multi_pv(&self) -> usize {
        self.search_params().num_multi_pv
    }

    // move_nr starts from 1, not 0
    fn send_currmove(&mut self, mov: B::Move, move_nr: usize, score: Score, alpha: Score, beta: Score) {
        if let Some(mut output) = self.params.thread_type.output() {
            output.write_currmove(&self.params.pos, mov, move_nr, score, alpha, beta);
            self.last_msg_time = Instant::now();
        }
    }

    /// Marked as cold since it's turned off by default in non-interactive mode, and will be called very rarely even if enabled.
    #[cold]
    fn send_currline(&mut self, ply: usize, eval: Score, alpha: Score, beta: Score) {
        if let Some(mut output) = self.params.thread_type.output() {
            if self.search_stack[0].last_played_move().is_none() {
                return;
            }
            let line = self.search_stack.iter().take(ply).map(|entry| entry.last_played_move().unwrap());
            output.write_currline(&self.params.pos, line, eval, alpha, beta);
            self.last_msg_time = Instant::now();
        }
    }

    /// Marked as cold for similar reasons to [`Self::send_currline`].
    #[cold]
    fn send_refutation(&mut self, root_move: B::Move, score: Score, move_num: usize) {
        if let Some(mut output) = self.params.thread_type.output() {
            output.write_refutation(&self.params.pos, root_move, score, move_num);
            self.last_msg_time = Instant::now();
        }
    }

    fn new(max_depth: Depth) -> Self {
        Self::new_with(vec![E::default(); max_depth.get() + 1], C::default())
    }

    fn new_with(search_stack: Vec<E>, custom: C) -> Self {
        let params =
            SearchParams::new_unshared(B::default(), SearchLimit::infinite(), ZobristHistory::default(), TT::minimal());
        let now = Instant::now();
        Self {
            search_stack,
            custom,
            statistics: Statistics::default(),
            aggregated_statistics: Statistics::default(),
            multi_pvs: vec![],
            params,
            excluded_moves: vec![],
            current_pv_num: 0,
<<<<<<< HEAD
            last_msg_time: Instant::now(),
            age: Age::default(),
=======
            execution_start_time: now,
            last_msg_time: now,
>>>>>>> bc23b8d5
        }
    }

    fn cur_pv_data(&self) -> &PVData<B> {
        &self.multi_pvs[self.current_pv_num]
    }

    fn cur_pv_data_mut(&mut self) -> &mut PVData<B> {
        &mut self.multi_pvs[self.current_pv_num]
    }

    /// Each thread has its own copy, but the main thread can access the copies of the auxiliary threads
    fn atomic(&self) -> &AtomicSearchState<B> {
        &self.params.atomic
    }

    fn additional() -> Option<String> {
        None
    }

    fn search_params(&self) -> &SearchParams<B> {
        &self.params
    }

    fn search_params_mut(&mut self) -> &mut SearchParams<B> {
        &mut self.params
    }

    fn start_time(&self) -> Instant {
        self.params.limit.start_time
    }

    fn execution_start_time(&self) -> Instant {
        self.execution_start_time
    }

    /// If the 'statistics' feature is enabled, this collects additional statistics.
    /// If not, this still keeps track of nodes, depth and seldepth, which is used for UCI output.
    #[inline(always)]
    fn statistics(&self) -> &Statistics {
        &self.statistics
    }

    #[inline(always)]
    fn statistics_mut(&mut self) -> &mut Statistics {
        &mut self.statistics
    }

    fn aggregate_match_statistics(&mut self) {
        self.aggregated_statistics.aggregate_searches(&self.statistics);
    }

    fn send_statistics(&mut self) {
        // don't pay the performance penalty of aggregating statistics unless they are shown,
        // especially since the "statistics" feature is likely turned off
        if cfg!(feature = "statistics") {
            self.send_non_ugi(Message::Debug, &format_args!("{}", Summary::new(self.statistics())));
        }
    }

    fn current_mpv_pv(&self) -> &[B::Move] {
        // self.search_stack[0].pv doesn't have to be the same as `self.multi_pvs[self.current_pv_num].pv`
        // because it gets cleared when visiting the root,
        // and if the root never updates its PV (because it fails low or because the search is stopped), it will remain
        // empty. On the other hand, it can get updated during search.
        let res = self.search_stack.first().and_then(|e| e.pv());
        if res.is_none_or(|pv| pv.is_empty()) {
            self.multi_pvs[self.current_pv_num].pv.list.as_slice()
        } else {
            res.unwrap()
        }
    }
}

// TODO: Necessary?
pub fn run_bench<B: Board>(engine: &mut dyn Engine<B>, with_nodes: bool, positions: &[B]) -> BenchResult {
    let nodes = if with_nodes { Some(SearchLimit::nodes(engine.default_bench_nodes())) } else { None };
    let depth = SearchLimit::depth(engine.default_bench_depth());
    run_bench_with(engine, depth, nodes, positions, None)
}

pub fn run_bench_with<B: Board>(
    engine: &mut dyn Engine<B>,
    limit: SearchLimit,
    second_limit: Option<SearchLimit>,
    bench_positions: &[B],
    tt: Option<TT>,
) -> BenchResult {
    let mut hasher = DefaultHasher::new();
    let mut total = BenchResult::default();
    let tt = tt.unwrap_or_default();
    for position in bench_positions {
        // engine.forget();
        single_bench(position, engine, limit, tt.clone(), 0, &mut total, &mut hasher);
        if let Some(limit) = second_limit {
            single_bench(position, engine, limit, tt.clone(), 1, &mut total, &mut hasher);
        }
    }
    if limit.depth != SearchLimit::infinite().depth {
        total.depth = Some(limit.depth);
    }
    total.pv_score_hash = hasher.finish();
    if cfg!(feature = "statistics") {
        eprintln!("{}", Summary::new(&engine.search_state_dyn().aggregated_statistics()));
    }
    total
}

fn single_bench<B: Board>(
    pos: &B,
    engine: &mut dyn Engine<B>,
    limit: SearchLimit,
    tt: TT,
    additional_pvs: usize,
    total: &mut BenchResult,
    hasher: &mut DefaultHasher,
) {
    #[cfg(feature = "fuzzing")]
    let limit = {
        let mut limit = limit;
        limit.fixed_time = limit.fixed_time.min(Duration::from_millis(20));
        limit
    };
    let res = engine.bench(pos.clone(), limit, tt, additional_pvs);
    total.nodes += res.nodes;
    total.time += res.time;
    total.max_depth = total.max_depth.max(res.max_depth);
    res.pv_score_hash.hash(hasher);
}

#[cfg(test)]
mod tests {
    use super::*;
    use gears::general::board::BoardHelpers;
    use gears::general::moves::Move;

    // A testcase that any engine should pass
    pub fn generic_engine_test<B: Board, E: Engine<B>>(mut engine: E) {
        let tt = TT::default();
        for p in B::bench_positions() {
            let res = engine.bench(p.clone(), SearchLimit::nodes_(1), tt.clone(), 0);
            assert!(res.depth.is_none(), "{res}");
            assert!(res.max_depth.get() <= 1 + 1, "{res}"); // possible extensions
            assert!(res.nodes <= 100, "{res}"); // TODO: Assert exactly 1
            let params =
                SearchParams::new_unshared(p.clone(), SearchLimit::depth_(1), ZobristHistory::default(), tt.clone());
            let res = engine.search(params);
            let legal_moves = p.legal_moves_slow();
            if legal_moves.num_moves() > 0 {
                assert!(legal_moves.into_iter().contains(&res.chosen_move));
            } else {
                assert!(res.chosen_move.is_null());
            }
            // empty search moves, which is something the engine should handle
            let params =
                SearchParams::new_unshared(p.clone(), SearchLimit::depth_(2), ZobristHistory::default(), tt.clone())
                    .restrict_moves(vec![]);
            let res = engine.search(params);
            assert!(res.chosen_move.is_null());
            let mut search_moves = p.pseudolegal_moves().into_iter().collect_vec();
            search_moves.truncate(search_moves.len() / 2);
            search_moves.push(search_moves.first().copied().unwrap_or_default());
            search_moves.push(B::Move::default());
            let multi_pv = search_moves.len() + 3;
            let limit = SearchLimit::nodes_(1234).and(SearchLimit::soft_nodes_(1000));
            let params = SearchParams::new_unshared(p, limit, ZobristHistory::default(), tt.clone())
                .additional_pvs(multi_pv - 1)
                .restrict_moves(search_moves.clone());
            let res = engine.search(params);
            assert!(search_moves.contains(&res.chosen_move));
            // assert_eq!(engine.search_state().internal_node_count(), 1_234); // TODO: Assert exact match
        }
        determinism_test(&mut engine);
    }

    fn determinism_test<B: Board>(engine: &mut dyn Engine<B>) {
        engine.forget();
        let limit = SearchLimit::nodes_(1234);
        for p in B::bench_positions().into_iter().take(10) {
            engine.forget();
            let params = SearchParams::for_pos(p.clone(), limit);
            let res = engine.search(params);
            engine.forget();
            let params = SearchParams::for_pos(p, limit);
            let res2 = engine.search(params);
            assert_eq!(res, res2);
        }
    }
}<|MERGE_RESOLUTION|>--- conflicted
+++ resolved
@@ -1022,13 +1022,9 @@
             params,
             excluded_moves: vec![],
             current_pv_num: 0,
-<<<<<<< HEAD
-            last_msg_time: Instant::now(),
-            age: Age::default(),
-=======
             execution_start_time: now,
             last_msg_time: now,
->>>>>>> bc23b8d5
+            age: Age::default(),
         }
     }
 
