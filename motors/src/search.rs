use crate::eval::Eval;
use crate::io::ugi_output::{AbstractUgiOutput, UgiOutput};
use crate::search::multithreading::SearchThreadType::*;
use crate::search::multithreading::SearchType::*;
use crate::search::multithreading::{AtomicSearchState, EngineReceives, EngineThread, SearchThreadType, Sender};
use crate::search::statistics::{Statistics, Summary};
use crate::search::tt::{Age, TT};
use crossbeam_channel::unbounded;
use derive_more::{Add, Neg, Sub};
use gears::arrayvec::ArrayVec;
use gears::colored::Color::Red;
use gears::colored::Colorize;
use gears::dyn_clone::DynClone;
use gears::games::ZobristHistory;
use gears::general::board::Board;
use gears::general::common::anyhow::bail;
use gears::general::common::{EntityList, Name, NamedEntity, Res, StaticallyNamedEntity};
use gears::general::move_list::MoveList;
use gears::general::moves::Move;
use gears::itertools::Itertools;
use gears::output::Message;
use gears::output::Message::Warning;
use gears::rand::SeedableRng;
use gears::rand::prelude::StdRng;
use gears::score::{MAX_BETA, MIN_ALPHA, NO_SCORE_YET, SCORE_WON, Score, ScoreT};
use gears::search::{Depth, NodeType, NodesLimit, SearchInfo, SearchLimit, SearchResult, TimeControl};
use gears::ugi::{EngineOption, EngineOptionName, EngineOptionType};
use std::collections::HashMap;
use std::fmt;
use std::fmt::{Debug, Display, Formatter};
use std::hash::{DefaultHasher, Hash, Hasher};
use std::hint::spin_loop;
use std::marker::PhantomData;
use std::num::NonZeroUsize;
use std::ops::{Deref, DerefMut};
<<<<<<< HEAD
use std::sync::atomic::Ordering::Acquire;
=======
use std::sync::atomic::Ordering::{Acquire, SeqCst};
>>>>>>> 3060cd84
use std::sync::{Arc, Mutex};
use std::thread::spawn;
use std::time::{Duration, Instant};

#[cfg(feature = "chess")]
pub mod chess;
pub mod generic;
mod move_picker;
pub mod multithreading;
pub(crate) mod spsa_param;
pub mod statistics;
pub(super) mod tt;

#[derive(Debug, Clone)]
#[must_use]
pub struct EngineInfo {
    engine: Name,
    eval: Option<Name>,
    version: String,
    default_bench_depth: Depth,
    default_bench_nodes: NodesLimit,
    options: HashMap<EngineOptionName, EngineOptionType>,
    max_threads: usize,
    pub internal_state_description: Option<String>,
}

impl NamedEntity for EngineInfo {
    fn short_name(&self) -> String {
        if let Some(eval) = self.eval.clone() {
            format!("{0}-{1}", self.engine.short_name(), eval.short_name())
        } else {
            self.engine.short_name()
        }
    }

    fn long_name(&self) -> String {
        if let Some(eval) = self.eval.clone() {
            format!("{0}. Eval {1}", self.engine.long_name(), eval.long_name())
        } else {
            self.engine.long_name().to_string()
        }
    }

    fn description(&self) -> Option<String> {
        let eval = self
            .eval
            .clone()
            .map(|e| format!("\nEval: {}", e.clone().description.unwrap_or_else(|| e.long_name())))
            .unwrap_or_default();
        let desc = format!("Searcher: {0}{eval}", self.engine.description().unwrap_or(self.engine.long_name()),);
        Some(desc)
    }
}

impl EngineInfo {
    pub fn new<B: Board, E: Engine<B>>(
        engine: &E,
        eval: &dyn Eval<B>,
        version: &str,
        default_bench_depth: Depth,
        default_bench_nodes: NodesLimit,
        max_threads: Option<usize>,
        options: Vec<EngineOption>,
    ) -> Self {
        let num_cores = std::thread::available_parallelism().unwrap_or(NonZeroUsize::new(1024).unwrap());
        let max_threads = max_threads.unwrap_or(usize::MAX).min(num_cores.get());
        let options = HashMap::from_iter(options.into_iter().map(|o| (o.name, o.value)));
        Self {
            engine: Name::new(engine),
            eval: Some(Name::new(eval)),
            version: version.to_string(),
            default_bench_depth,
            default_bench_nodes,
            max_threads,
            options,
            internal_state_description: None,
        }
    }

    pub fn engine(&self) -> &Name {
        &self.engine
    }

    pub fn eval(&self) -> &Option<Name> {
        &self.eval
    }

    pub fn default_bench_depth(&self) -> Depth {
        self.default_bench_depth
    }

    pub fn default_bench_nodes(&self) -> NodesLimit {
        self.default_bench_nodes
    }

    pub fn max_threads(&self) -> usize {
        self.max_threads
    }

    pub fn version(&self) -> &str {
        &self.version
    }

    pub fn additional_options(&self) -> Vec<EngineOption> {
        self.options.iter().map(|(k, v)| EngineOption { name: k.clone(), value: v.clone() }).collect()
    }
}

#[derive(Debug)]
pub struct BenchResult {
    pub nodes: u64,
    pub time: Duration,
    pub max_depth: Depth,
    pub depth: Option<Depth>,
    pub pv_score_hash: u64,
}

impl Default for BenchResult {
    fn default() -> Self {
        Self { nodes: 0, time: Duration::default(), depth: None, max_depth: Depth::new(0), pv_score_hash: 0 }
    }
}

impl Display for BenchResult {
    fn fmt(&self, f: &mut Formatter<'_>) -> std::fmt::Result {
        let depth = if let Some(depth) = self.depth { format!("depth {depth}, ") } else { String::new() };
        writeln!(
            f,
            "{depth}max depth {0}, time {2} ms, {1} nodes, {3} nps, hash {4:X}",
            self.max_depth.get(),
            Colorize::bold(self.nodes.to_string().as_str()),
            self.time.as_millis().to_string().color(Red),
            (self.nodes as f64 / self.time.as_millis() as f64 * 1000.0).round().to_string().color(Red),
            self.pv_score_hash,
        )
    }
}

#[derive(Debug, Clone, Eq, PartialEq)]
pub struct Pv<B: Board, const LIMIT: usize> {
    list: ArrayVec<B::Move, LIMIT>,
}

impl<B: Board, const LIMIT: usize> Default for Pv<B, LIMIT> {
    fn default() -> Self {
        Self { list: ArrayVec::new() }
    }
}

impl<B: Board, const LIMIT: usize> Pv<B, LIMIT> {
    pub fn extend(&mut self, mov: B::Move, child_pv: &Pv<B, LIMIT>) {
        self.reset_to_move(mov);
        self.list.try_extend_from_slice(child_pv.list.as_slice()).unwrap();
    }

    pub fn len(&self) -> usize {
        self.list.len()
    }

    pub fn is_empty(&self) -> bool {
        self.list.is_empty()
    }

    pub fn clear(&mut self) {
        self.list.clear();
    }

    pub fn reset_to_move(&mut self, mov: B::Move) {
        self.list.clear();
        self.list.push(mov);
    }

    fn assign_from<const OTHER_LIMIT: usize>(&mut self, other: &Pv<B, OTHER_LIMIT>) {
        self.list.clear();
        self.list.try_extend_from_slice(other.list.as_slice()).unwrap();
    }

    fn get(&self, idx: usize) -> Option<B::Move> {
        self.list.get(idx).copied()
    }
}

pub trait AbstractEvalBuilder<B: Board>: NamedEntity + DynClone {
    fn build(&self) -> Box<dyn Eval<B>>;
}

#[derive(Debug, Default)]
pub struct EvalBuilder<B: Board, E: Eval<B> + Default> {
    _phantom_board: PhantomData<B>,
    _phantom_eval: PhantomData<E>,
}

impl<B: Board, E: Eval<B> + Default> Clone for EvalBuilder<B, E> {
    fn clone(&self) -> Self {
        Self::default()
    }
}

impl<B: Board, E: Eval<B> + Default> StaticallyNamedEntity for EvalBuilder<B, E> {
    fn static_short_name() -> impl Display
    where
        Self: Sized,
    {
        E::static_short_name()
    }

    fn static_long_name() -> String
    where
        Self: Sized,
    {
        E::static_long_name()
    }

    fn static_description() -> String
    where
        Self: Sized,
    {
        E::static_description()
    }
}

impl<B: Board, E: Eval<B> + Default> AbstractEvalBuilder<B> for EvalBuilder<B, E> {
    fn build(&self) -> Box<dyn Eval<B>> {
        Box::new(E::default())
    }
}

pub type EvalList<B> = EntityList<Box<dyn AbstractEvalBuilder<B>>>;

/// A trait because this type erases over the Engine being built.
/// There are two related concepts: `Engine` and `Searcher`.
/// A searcher is an algorithm like caps or gaps, an engine is a searcher plus an eval.
pub trait AbstractSearcherBuilder<B: Board>: NamedEntity + DynClone {
    fn build_in_new_thread(&self, eval: Box<dyn Eval<B>>) -> (Sender<EngineReceives<B>>, EngineInfo) {
        let engine = self.build_for_eval(eval);
        let info = engine.engine_info();
        let (sender, receiver) = unbounded();
        let mut thread = EngineThread::new(engine, receiver);
        _ = spawn(move || thread.main_loop());
        (sender, info)
    }

    fn build(&self, eval_builder: &dyn AbstractEvalBuilder<B>) -> Box<dyn Engine<B>> {
        self.build_for_eval(eval_builder.build())
    }

    fn build_for_eval(&self, eval: Box<dyn Eval<B>>) -> Box<dyn Engine<B>>;
}

pub type SearcherList<B> = EntityList<Box<dyn AbstractSearcherBuilder<B>>>;

#[derive(Debug)]
pub struct SearcherBuilder<B: Board, E: Engine<B>> {
    _phantom_b: PhantomData<B>,
    _phantom_e: PhantomData<E>,
}

impl<B: Board, E: Engine<B>> Default for SearcherBuilder<B, E> {
    fn default() -> Self {
        Self { _phantom_b: PhantomData, _phantom_e: PhantomData }
    }
}

impl<B: Board, E: Engine<B>> Clone for SearcherBuilder<B, E> {
    fn clone(&self) -> Self {
        Self { _phantom_b: PhantomData, _phantom_e: PhantomData }
    }
}

impl<B: Board, E: Engine<B>> SearcherBuilder<B, E> {
    pub fn new() -> Self {
        Self::default()
    }
}

impl<B: Board, E: Engine<B>> AbstractSearcherBuilder<B> for SearcherBuilder<B, E> {
    fn build_for_eval(&self, eval: Box<dyn Eval<B>>) -> Box<dyn Engine<B>> {
        Box::new(E::with_eval(eval))
    }
}

impl<B: Board, E: Engine<B>> StaticallyNamedEntity for SearcherBuilder<B, E> {
    fn static_short_name() -> impl Display {
        E::static_short_name()
    }

    fn static_long_name() -> String {
        E::static_long_name()
    }

    fn static_description() -> String {
        E::static_description()
    }
}

pub trait Engine<B: Board>: StaticallyNamedEntity + Send + 'static {
    type SearchStackEntry: SearchStackEntry<B>
    where
        Self: Sized;
    type CustomInfo: CustomInfo<B>
    where
        Self: Sized;

    fn with_eval(eval: Box<dyn Eval<B>>) -> Self
    where
        Self: Sized;

    fn for_eval<E: Eval<B> + Default>() -> Self
    where
        Self: Sized,
    {
        Self::with_eval(Box::new(E::default()))
    }

    /// This should return the static eval (possibly with WDL normalization) without doing any kind of search.
    /// For engines like `RandomMover` where there is no static eval, this should return `Score(0)`.
    /// Most evals completely ignore the `ply` parameter, but it can be used e.g. to decide which color we are
    /// for asymmetric evals.
    fn static_eval(&mut self, pos: &B, ply: usize) -> Score;

    fn clean_bench(&mut self, pos: B, limit: SearchLimit) -> BenchResult {
        self.forget();
        let _ = self.search_with_new_tt(pos, limit);
        self.search_state_dyn().to_bench_res()
    }

    fn bench(&mut self, pos: B, limit: SearchLimit, tt: TT, additional_pvs: usize) -> BenchResult {
        let mut params = SearchParams::new_unshared(pos, limit, ZobristHistory::default(), tt);
        params.num_multi_pv = additional_pvs + 1;
        let _ = self.search(params);
        self.search_state_dyn().to_bench_res()
    }

    fn default_bench_nodes(&self) -> NodesLimit {
        self.engine_info().default_bench_nodes
    }

    fn default_bench_depth(&self) -> Depth {
        self.engine_info().default_bench_depth
    }

    fn max_bench_depth(&self) -> Depth;

    fn search_state_dyn(&self) -> &dyn AbstractSearchState<B>;

    fn search_state_mut_dyn(&mut self) -> &mut dyn AbstractSearchState<B>;

    /// Reset the engine into a fresh state, e.g. by clearing the TT and various heuristics.
    fn forget(&mut self) {
        self.search_state_mut_dyn().forget(true);
    }
    /// Returns information about this engine, such as the name, version and default bench depth.
    fn engine_info(&self) -> EngineInfo;

    fn limit(&self) -> &SearchLimit
    where
        Self: Sized,
    {
        &self.search_state_dyn().search_params().limit
<<<<<<< HEAD
    }

    /// Returns a [`SearchInfo`] object with information about the search so far.
    /// Can be called during search, only returns the information regarding the current thread.
    fn search_info(&self) -> SearchInfo<B> {
        self.search_state_dyn().to_search_info()
    }

    /// Sets an option with the name 'option' to the value 'value'.
    fn set_option(&mut self, option: EngineOptionName, old_value: &mut EngineOptionType, value: String) -> Res<()> {
        bail!(
            "The searcher '{name}' doesn't support setting custom options, including setting '{option}' to '{value}' \
            (Note: Some options, like 'Hash' and 'Threads', may still be supported but aren't handled by the searcher). \
            The current value of this option is '{old_value}.",
            name = self.long_name()
        )
    }

    fn print_spsa_params(&self) {
        /*do nothing*/
    }

    fn set_eval(&mut self, eval: Box<dyn Eval<B>>);

    /// The simplest version of the search function, ignores history-related rules like repetitions of positions that happened before
    /// starting the search.
    fn search_with_new_tt(&mut self, pos: B, limit: SearchLimit) -> SearchResult<B> {
        self.search_with_tt(pos, limit, TT::default())
    }

    fn search_with_tt(&mut self, pos: B, limit: SearchLimit, tt: TT) -> SearchResult<B> {
        self.search(SearchParams::new_unshared(pos, limit, ZobristHistory::default(), tt))
    }

    /// Start a new search and return the best move and score.
    /// 'parameters' contains information like the board history and allows the search to output intermediary results.
    fn search(&mut self, search_params: SearchParams<B>) -> SearchResult<B> {
        self.search_state_mut_dyn().new_search(search_params);
        let res = self.do_search();
        self.search_state_mut_dyn().end_search(&res);
        res
    }

=======
    }

    /// Returns a [`SearchInfo`] object with information about the search so far.
    /// Can be called during search, only returns the information regarding the current thread.
    fn search_info(&self) -> SearchInfo<B> {
        self.search_state_dyn().to_search_info()
    }

    /// Sets an option with the name 'option' to the value 'value'.
    fn set_option(&mut self, option: EngineOptionName, old_value: &mut EngineOptionType, value: String) -> Res<()> {
        bail!(
            "The searcher '{name}' doesn't support setting custom options, including setting '{option}' to '{value}' \
            (Note: Some options, like 'Hash' and 'Threads', may still be supported but aren't handled by the searcher). \
            The current value of this option is '{old_value}.",
            name = self.long_name()
        )
    }

    fn print_spsa_params(&self) {
        /*do nothing*/
    }

    fn set_eval(&mut self, eval: Box<dyn Eval<B>>);

    /// The simplest version of the search function, ignores history-related rules like repetitions of positions that happened before
    /// starting the search.
    fn search_with_new_tt(&mut self, pos: B, limit: SearchLimit) -> SearchResult<B> {
        self.search_with_tt(pos, limit, TT::default())
    }

    fn search_with_tt(&mut self, pos: B, limit: SearchLimit, tt: TT) -> SearchResult<B> {
        self.search(SearchParams::new_unshared(pos, limit, ZobristHistory::default(), tt))
    }

    /// Start a new search and return the best move and score.
    /// 'parameters' contains information like the board history and allows the search to output intermediary results.
    fn search(&mut self, search_params: SearchParams<B>) -> SearchResult<B> {
        self.search_state_mut_dyn().new_search(search_params);
        let res = self.do_search();
        self.search_state_mut_dyn().end_search(&res);
        res
    }

>>>>>>> 3060cd84
    /// The important function.
    /// Should not be called directly
    fn do_search(&mut self) -> SearchResult<B>;
}

/// A proof number search isn't a normal engine, and neither is a random mover
pub trait NormalEngine<B: Board>: Engine<B> {
    fn search_state(&self) -> &SearchStateFor<B, Self>
    where
        Self: Sized;

    fn search_state_mut(&mut self) -> &mut SearchStateFor<B, Self>
    where
        Self: Sized;

    fn time_up(&self, tc: TimeControl, hard_limit: Duration, start_time: Instant) -> bool {
        let elapsed = start_time.elapsed();
        elapsed >= hard_limit.min(tc.remaining / 32 + tc.increment / 2)
    }

    // Sensible default values, but engines may choose to check more/less frequently than every 4096 nodes
    fn should_stop(&self) -> bool
    where
        Self: Sized,
    {
        let state = self.search_state();
        let limit = self.limit();
        // Do the less expensive checks first to avoid querying the time in each node
        // loads an atomic, so calling this function twice probably won't be optimized
        let nodes = state.uci_nodes();
        if nodes >= limit.nodes.get() || state.stop_flag() {
            self.search_state().stop_search();
            return true;
        }
        if nodes % DEFAULT_CHECK_TIME_INTERVAL != 0 {
            return false;
        }
        if self.time_up(limit.tc, limit.fixed_time, self.search_state().start_time()) {
            self.search_state().stop_search();
            return true;
        }
        false
    }

    fn should_not_start_negamax(
        &self,
        soft_limit: Duration,
        soft_nodes: u64,
        max_soft_depth: isize,
        mate_depth: Depth,
    ) -> bool
    where
        Self: Sized,
    {
        let state = self.search_state();
        state.start_time().elapsed() >= soft_limit
            || state.uci_nodes() >= soft_nodes
            || state.depth().get() as isize > max_soft_depth
            // even in a multipv search, we stop as soon as a single mate is found
            || state.best_score() >= Score(SCORE_WON.0 - mate_depth.get() as ScoreT)
    }
}

const DEFAULT_CHECK_TIME_INTERVAL: u64 = 1024;

#[allow(type_alias_bounds)]
pub type SearchStateFor<B: Board, E: NormalEngine<B>> = SearchState<B, E::SearchStackEntry, E::CustomInfo>;

#[derive(Debug, Default, Eq, PartialEq, Ord, PartialOrd, Copy, Clone, Add, Sub, Neg)]
#[must_use]
pub struct MoveScore(pub i16);

impl MoveScore {
    const MAX: MoveScore = MoveScore(i16::MAX);
}

pub trait MoveScorer<B: Board, E: Engine<B>>: Debug {
    /// This gets called when inserting a move into the move list
    fn score_move_eager_part(&self, mov: B::Move, state: &SearchStateFor<B, E>) -> MoveScore;
    /// This gets called upon choosing the next move, and if it returns `false`, the move is deferred until all moves
    /// where this returned `true` have been tried. This results in a bucketed sort, where this function determines the bucket.
    /// Because most nodes never look at most moves, this lazy computation can be a speedup.
    fn defer_playing_move(&self, mov: B::Move) -> bool;

    /// Negative value that gets added to the score of deferred moves
    const DEFERRED_OFFSET: MoveScore;
}

/// A struct bundling parameters that modify the core search.
#[derive(Debug, Default)]
pub struct SearchParams<B: Board> {
    pub pos: B,
    pub limit: SearchLimit,
    pub atomic: Arc<AtomicSearchState<B>>,
    pub history: ZobristHistory,
    pub tt: TT,
    pub thread_type: SearchThreadType<B>,
    pub restrict_moves: Option<Vec<B::Move>>,
    // may be set to 0 if there are no legal moves
    pub num_multi_pv: usize,
}

impl<B: Board> SearchParams<B> {
    pub fn for_pos(pos: B, limit: SearchLimit) -> Self {
        Self::new_unshared(pos, limit, ZobristHistory::default(), TT::default())
    }

    pub fn new_unshared(pos: B, limit: SearchLimit, history: ZobristHistory, tt: TT) -> Self {
        Self::with_atomic_state(pos, limit, history, tt, Arc::new(AtomicSearchState::default()))
    }

    pub fn with_atomic_state(
        pos: B,
        limit: SearchLimit,
        history: ZobristHistory,
        tt: TT,
        atomic: Arc<AtomicSearchState<B>>,
    ) -> Self {
        Self::create(pos, limit, history, tt, None, 0, atomic, Auxiliary)
    }

    pub fn with_output(
        pos: B,
        limit: SearchLimit,
        history: ZobristHistory,
        tt: TT,
        restrict_moves: Option<Vec<B::Move>>,
        additional_pvs: usize,
        output: Arc<Mutex<UgiOutput<B>>>,
        info: Arc<Mutex<EngineInfo>>,
    ) -> Self {
        let atomic = Arc::new(AtomicSearchState::default());
        let thread_type = SearchThreadType::new_single_thread(output, info, atomic.clone());
        Self::create(pos, limit, history, tt, restrict_moves, additional_pvs, atomic, thread_type)
    }

    #[expect(clippy::too_many_arguments)]
    fn create(
        pos: B,
        limit: SearchLimit,
        history: ZobristHistory,
        tt: TT,
        restrict_moves: Option<Vec<B::Move>>,
        additional_pvs: usize,
        atomic: Arc<AtomicSearchState<B>>,
        thread_type: SearchThreadType<B>,
    ) -> Self {
        Self { pos, limit, atomic, history, tt, thread_type, restrict_moves, num_multi_pv: additional_pvs + 1 }
    }

    pub fn restrict_moves(mut self, moves: Vec<B::Move>) -> Self {
        self.restrict_moves = Some(moves);
        self
    }

    pub fn additional_pvs(mut self, num_additional: usize) -> Self {
        self.num_multi_pv = num_additional + 1;
        self
    }

    pub fn set_tt(mut self, tt: TT) -> Self {
        self.tt = tt;
        self
    }

    pub fn auxiliary(&self, atomic: Arc<AtomicSearchState<B>>) -> Self {
        // allow calling this on an auxiliary thread as well
        //assert!(matches!(self.thread_type, Main(_)));
        Self {
            pos: self.pos.clone(),
            limit: self.limit,
            atomic,
            history: self.history.clone(),
            tt: self.tt.clone(),
            thread_type: Auxiliary,
            restrict_moves: self.restrict_moves.clone(),
            num_multi_pv: self.num_multi_pv,
        }
    }

    /// this will block if
    /// a) this is a main thread (i.e., it actually outputs), and
    /// b) the search is an infinite search from `go infinite` but not `ponder`, and
    /// c) the search hasn't been cancelled yet. It will wait until the search has been cancelled.
    /// Auxiliary threads and ponder searches both return instantly from this function, without printing anything.
    /// If the search result has chosen a null move, this instead outputs a warning and a random legal move.
    fn end_and_send(&self, res: &SearchResult<B>) {
        let Main(data) = &self.thread_type else {
            self.atomic.set_searching(false);
            return;
        };
<<<<<<< HEAD
        if self.atomic.suppress_best_move.load(Acquire) {
            self.atomic.set_searching(false);
            return;
        }
        if data.search_type == Infinite {
=======
        if [Infinite, Ponder].contains(&data.search_type) {
>>>>>>> 3060cd84
            while !self.atomic.stop_flag() {
                spin_loop();
            }
        }
<<<<<<< HEAD
=======
        if self.atomic.suppress_best_move.load(Acquire) {
            self.atomic.currently_searching.store(false, SeqCst);
            return;
        }
>>>>>>> 3060cd84
        let pos = &self.pos;
        let mut output = data.output.lock().unwrap();
        // do this before sending 'bestmove' to avoid a race condition where we send bestmove, the gui sends a new 'go', the uci thread tries
        // to start a new search, but the searching flag is still not unset, so it fails
        self.atomic.set_searching(false);
        if res.chosen_move == B::Move::default() {
            let mut rng = StdRng::seed_from_u64(42); // keep everything deterministic
            let chosen_move = pos.random_legal_move(&mut rng).unwrap_or_default();
            if chosen_move != B::Move::default() {
                debug_assert!(pos.is_move_legal(chosen_move), "{} {pos}", chosen_move.compact_formatter(pos));
                output.write_message(
                    Warning,
                    &format_args!("Engine did not return a best move, playing a random move instead"),
                );
                output.write_search_res(&SearchResult::<B>::move_only(chosen_move, pos.clone()));
                return;
            }
            output.write_message(Warning, &format_args!("search() called in a position with no legal moves"));
        }
        debug_assert!(res.chosen_move == B::Move::default() || pos.is_move_legal(res.chosen_move));

        output.write_search_res(res);
    }
}

pub trait SearchStackEntry<B: Board>: Default + Clone + Debug {
    fn forget(&mut self) {
        *self = Self::default();
    }
    fn pv(&self) -> Option<&[B::Move]>;
    fn last_played_move(&self) -> Option<B::Move>;
}

#[derive(Copy, Clone, Default, Debug)]
pub struct EmptySearchStackEntry {}

impl<B: Board> SearchStackEntry<B> for EmptySearchStackEntry {
    fn pv(&self) -> Option<&[B::Move]> {
        None
    }

    fn last_played_move(&self) -> Option<B::Move> {
        None
    }
}

pub trait CustomInfo<B: Board>: Default + Clone + Debug {
    fn new_search(&mut self) {
        self.hard_forget_except_tt();
    }
    fn hard_forget_except_tt(&mut self);

    fn write_internal_info(&self, _pos: &B) -> Option<String> {
        None
    }
}

#[derive(Default, Clone, Debug)]
pub struct NoCustomInfo {}

impl<B: Board> CustomInfo<B> for NoCustomInfo {
    fn hard_forget_except_tt(&mut self) {}
}

#[derive(Debug, Clone)]
pub struct PVData<B: Board> {
    alpha: Score,
    beta: Score,
    radius: Score,
    pub pv: Pv<B, 200>, // A PV of 200 plies should be more than enough for anybody (tm)
    pub score: Score,
    pub bound: Option<NodeType>,
}

impl<B: Board> Default for PVData<B> {
    fn default() -> Self {
        Self {
            alpha: MIN_ALPHA,
            beta: MAX_BETA,
            radius: Score(20),
            pv: Pv::default(),
            score: NO_SCORE_YET,
            bound: None,
        }
    }
}

pub trait AbstractSearchState<B: Board> {
    fn forget(&mut self, hard: bool);
    fn new_search(&mut self, params: SearchParams<B>);
    fn end_search(&mut self, res: &SearchResult<B>);
    fn search_params(&self) -> &SearchParams<B>;
    fn pv_data(&self) -> &[PVData<B>];
    fn to_bench_res(&self) -> BenchResult;
    fn to_search_info(&self) -> SearchInfo<B>;
    fn aggregated_statistics(&self) -> Statistics;
    fn send_search_info(&self);
    fn send_non_ugi(&mut self, typ: Message, message: &fmt::Arguments) {
        if let Some(mut output) = self.search_params().thread_type.output() {
            output.write_message(typ, message);
        }
    }
    fn send_ugi(&mut self, message: &fmt::Arguments) {
        if let Some(mut output) = self.search_params().thread_type.output() {
            output.write_ugi(message);
        }
    }
    /// Engine-specific info, like the contents of history tables.
    fn write_internal_info(&self, pos: &B) -> Option<String>;
}

#[derive(Debug)]
pub struct SearchState<B: Board, E: SearchStackEntry<B>, C: CustomInfo<B>> {
    search_stack: Vec<E>,
    params: SearchParams<B>,
    custom: C,
    excluded_moves: Vec<B::Move>,
    multi_pvs: Vec<PVData<B>>,
    current_pv_num: usize,
    // This is the point at which the search actually started.
    // The `limit` (part of `params`) has the point when the search was requested
    execution_start_time: Instant,
    last_msg_time: Instant,
    statistics: Statistics,
    aggregated_statistics: Statistics, // statistics aggregated over all searches of the current match
    age: Age,
}

impl<B: Board, E: SearchStackEntry<B>, C: CustomInfo<B>> Deref for SearchState<B, E, C> {
    type Target = C;
    fn deref(&self) -> &Self::Target {
        &self.custom
    }
}

impl<B: Board, E: SearchStackEntry<B>, C: CustomInfo<B>> DerefMut for SearchState<B, E, C> {
    fn deref_mut(&mut self) -> &mut Self::Target {
        &mut self.custom
    }
}

impl<B: Board, E: SearchStackEntry<B>, C: CustomInfo<B>> AbstractSearchState<B> for SearchState<B, E, C> {
    fn forget(&mut self, hard: bool) {
        self.last_msg_time = Instant::now();
        self.execution_start_time = self.last_msg_time;
        for e in &mut self.search_stack {
            e.forget();
        }
        if hard {
            self.custom.hard_forget_except_tt();
            self.params.atomic.reset(false);
            self.age = Age::default();
        } else {
            self.custom.new_search();
            self.age.increment();
        }
        self.params.history = ZobristHistory::default(); // will get overwritten later
        self.statistics = Statistics::default();
        for pv in &mut self.multi_pvs {
            *pv = PVData::default();
        }
    }

    fn new_search(&mut self, mut parameters: SearchParams<B>) {
        parameters.atomic.set_searching(true);
        self.forget(false);
        let moves = parameters.pos.legal_moves_slow();
        let num_moves = moves.num_moves();
        self.current_pv_num = 0;
        if let Some(search_moves) = &parameters.restrict_moves {
            // remove duplicates and invalid moves from the `restrict_move` parameter and invert the set because the usual case is
            // having no excluded moves
            self.excluded_moves = moves.into_iter().filter(|m| !search_moves.contains(m)).collect_vec();
        } else {
            self.excluded_moves = vec![];
        }
        let num_moves = num_moves - self.excluded_moves.len();
        // this can set num_multi_pv to 0
        parameters.num_multi_pv = parameters.num_multi_pv.min(num_moves);
        // it's possible that there are no legal moves to search; such as when the game is over or if restrict_moves
        // contains only invalid moves. Search must be able to deal with this, but we set still add an empty multipv entry
        self.multi_pvs.resize_with(parameters.num_multi_pv.max(1), PVData::default);
        // If only one move can be played, immediately return it without doing a real search to make the engine appear
        // smarter, and perform better on lichess when it's up against an opponent with pondering enabled.
        // However, don't do this if the engine is used for analysis.
        if num_moves == 1 && parameters.limit.is_only_time_based() {
            parameters.limit.depth = Depth::new(1);
        }
        self.params = parameters;
        // it's possible that a stop command has already been received and handled, which means the stop flag
        // can already be set
    }

    fn end_search(&mut self, res: &SearchResult<B>) {
        self.statistics_mut().end_search();
        self.send_statistics();
        self.aggregate_match_statistics();
        // might block, see method. Do this as the last step so that we're not using compute after sending
        // the search result and so that we avoid race conditions.
        self.params.end_and_send(res);
    }

    fn search_params(&self) -> &SearchParams<B> {
        &self.params
    }

    fn pv_data(&self) -> &[PVData<B>] {
        self.multi_pvs.as_slice()
    }

    fn to_bench_res(&self) -> BenchResult {
        let mut hasher = DefaultHasher::new();
        for pv_data in &self.multi_pvs {
            for mov in &pv_data.pv.list {
                mov.hash(&mut hasher);
            }
            pv_data.score.hash(&mut hasher);
            pv_data.alpha.hash(&mut hasher);
            pv_data.beta.hash(&mut hasher);
        }
        if let Some(pv) = self.search_stack.first().and_then(|e| e.pv()) {
            for mov in pv {
                mov.hash(&mut hasher);
            }
        }
        // the score can differ even if the pv is the same, so make sure to include that in the hash
        self.best_score().hash(&mut hasher);
        // The pv doesn't necessarily contain the best move for multipv searches. Additionally, bench is important for debugging, so to catch
        // bugs where the best move changes but not the PV, the best move and ponder move are included in the bench hash
        self.best_move().hash(&mut hasher);
        self.ponder_move().hash(&mut hasher);
        let hash = hasher.finish();
        BenchResult {
            nodes: self.uci_nodes(),
            time: self.execution_start_time().elapsed(),
            max_depth: self.depth(),
            depth: None,
            pv_score_hash: hash,
        }
    }

    fn to_search_info(&self) -> SearchInfo<B> {
        let mut res = SearchInfo {
            best_move_of_all_pvs: self.best_move(),
            depth: self.depth(),
            seldepth: self.seldepth(),
            time: self.execution_start_time().elapsed(),
            nodes: NodesLimit::new(self.uci_nodes()).unwrap(),
            pv_num: self.current_pv_num,
            max_num_pvs: self.params.num_multi_pv,
            pv: self.current_mpv_pv(),
            score: self.cur_pv_data().score,
            hashfull: self.estimate_hashfull(self.age),
            pos: self.params.pos.clone(),
            bound: self.cur_pv_data().bound,
            num_threads: 1,
            additional: Self::additional(),
        };
        if let Main(data) = &self.params.thread_type {
            let shared = data.shared_atomic_state();
            res.nodes = NodesLimit::new(shared.iter().map(|d| d.nodes()).sum()).unwrap();
            res.seldepth = shared.iter().map(|d| d.seldepth()).max().unwrap();
            res.num_threads = shared.len();
        }
        res
    }

    fn aggregated_statistics(&self) -> Statistics {
        self.aggregated_statistics.clone()
    }

    fn send_search_info(&self) {
        if let Some(mut output) = self.search_params().thread_type.output() {
            output.write_search_info(self.to_search_info());
        }
    }

    fn write_internal_info(&self, pos: &B) -> Option<String> {
        self.custom.write_internal_info(pos)
    }
}

impl<B: Board, E: SearchStackEntry<B>, C: CustomInfo<B>> SearchState<B, E, C> {
    /// True if the engine has received a 'stop' command or if a search limit has been reached.
    fn stop_flag(&self) -> bool {
        self.search_params().atomic.stop_flag()
    }

    fn estimate_hashfull(&self, age: Age) -> usize {
        self.tt().estimate_hashfull::<B>(age)
    }

    fn depth(&self) -> Depth {
        self.search_params().atomic.depth()
    }

    fn seldepth(&self) -> Depth {
        self.search_params().atomic.seldepth()
    }

    fn best_score(&self) -> Score {
        self.search_params().atomic.score()
    }

    fn best_move(&self) -> B::Move {
        self.search_params().atomic.best_move()
    }

    fn ponder_move(&self) -> Option<B::Move> {
        self.search_params().atomic.ponder_move()
    }

    fn search_result(&self) -> SearchResult<B> {
        SearchResult::new(self.best_move(), self.best_score(), self.ponder_move(), self.params.pos.clone())
    }

    fn stop_search(&self) {
        self.search_params().atomic.set_stop(true);
    }

    /// Returns the number of nodes looked at so far, including normal search and quiescent search.
    /// Can be called during search.
    /// For smp, this only returns the number of nodes looked at in the current thread.
    fn uci_nodes(&self) -> u64 {
        self.search_params().atomic.nodes()
    }

    fn tt(&self) -> &TT {
        &self.search_params().tt
    }

    fn tt_mut(&mut self) -> &mut TT {
        &mut self.search_params_mut().tt
    }

    fn multi_pv(&self) -> usize {
        self.search_params().num_multi_pv
    }

    // move_nr starts from 1, not 0
    fn send_currmove(&mut self, mov: B::Move, move_nr: usize, score: Score, alpha: Score, beta: Score) {
        if let Some(mut output) = self.params.thread_type.output() {
            output.write_currmove(&self.params.pos, mov, move_nr, score, alpha, beta);
            self.last_msg_time = Instant::now();
        }
    }

    /// Marked as cold since it's turned off by default in non-interactive mode, and will be called very rarely even if enabled.
    #[cold]
    fn send_currline(&mut self, ply: usize, eval: Score, alpha: Score, beta: Score) {
        if let Some(mut output) = self.params.thread_type.output() {
            if self.search_stack[0].last_played_move().is_none() {
                return;
            }
            let line = self.search_stack.iter().take(ply).map(|entry| entry.last_played_move().unwrap());
            output.write_currline(&self.params.pos, line, eval, alpha, beta);
            self.last_msg_time = Instant::now();
        }
    }

    /// Marked as cold for similar reasons to [`Self::send_currline`].
    #[cold]
    fn send_refutation(&mut self, root_move: B::Move, score: Score, move_num: usize) {
        if let Some(mut output) = self.params.thread_type.output() {
            output.write_refutation(&self.params.pos, root_move, score, move_num);
            self.last_msg_time = Instant::now();
        }
    }

    fn new(max_depth: Depth) -> Self {
        Self::new_with(vec![E::default(); max_depth.get() + 1], C::default())
    }

    fn new_with(search_stack: Vec<E>, custom: C) -> Self {
        let params =
            SearchParams::new_unshared(B::default(), SearchLimit::infinite(), ZobristHistory::default(), TT::minimal());
        let now = Instant::now();
        Self {
            search_stack,
            custom,
            statistics: Statistics::default(),
            aggregated_statistics: Statistics::default(),
            multi_pvs: vec![],
            params,
            excluded_moves: vec![],
            current_pv_num: 0,
            execution_start_time: now,
            last_msg_time: now,
            age: Age::default(),
        }
    }

    fn cur_pv_data(&self) -> &PVData<B> {
        &self.multi_pvs[self.current_pv_num]
    }

    fn cur_pv_data_mut(&mut self) -> &mut PVData<B> {
        &mut self.multi_pvs[self.current_pv_num]
    }

    /// Each thread has its own copy, but the main thread can access the copies of the auxiliary threads
    fn atomic(&self) -> &AtomicSearchState<B> {
        &self.params.atomic
    }

    fn additional() -> Option<String> {
        None
    }

    fn search_params(&self) -> &SearchParams<B> {
        &self.params
    }

    fn search_params_mut(&mut self) -> &mut SearchParams<B> {
        &mut self.params
    }

    fn start_time(&self) -> Instant {
        self.params.limit.start_time
    }

    fn execution_start_time(&self) -> Instant {
        self.execution_start_time
    }

    /// If the 'statistics' feature is enabled, this collects additional statistics.
    /// If not, this still keeps track of nodes, depth and seldepth, which is used for UCI output.
    #[inline(always)]
    fn statistics(&self) -> &Statistics {
        &self.statistics
    }

    #[inline(always)]
    fn statistics_mut(&mut self) -> &mut Statistics {
        &mut self.statistics
    }

    fn aggregate_match_statistics(&mut self) {
        self.aggregated_statistics.aggregate_searches(&self.statistics);
    }

    fn send_statistics(&mut self) {
        // don't pay the performance penalty of aggregating statistics unless they are shown,
        // especially since the "statistics" feature is likely turned off
        if cfg!(feature = "statistics") {
            self.send_non_ugi(Message::Debug, &format_args!("{}", Summary::new(self.statistics())));
        }
    }

    fn current_mpv_pv(&self) -> &[B::Move] {
        // self.search_stack[0].pv doesn't have to be the same as `self.multi_pvs[self.current_pv_num].pv`
        // because it gets cleared when visiting the root,
        // and if the root never updates its PV (because it fails low or because the search is stopped), it will remain
        // empty. On the other hand, it can get updated during search.
        let res = self.search_stack.first().and_then(|e| e.pv());
        if res.is_none_or(|pv| pv.is_empty()) {
            self.multi_pvs[self.current_pv_num].pv.list.as_slice()
        } else {
            res.unwrap()
        }
    }
}

// TODO: Necessary?
pub fn run_bench<B: Board>(engine: &mut dyn Engine<B>, with_nodes: bool, positions: &[B]) -> BenchResult {
    let nodes = if with_nodes { Some(SearchLimit::nodes(engine.default_bench_nodes())) } else { None };
    let depth = SearchLimit::depth(engine.default_bench_depth());
    run_bench_with(engine, depth, nodes, positions, None)
}

pub fn run_bench_with<B: Board>(
    engine: &mut dyn Engine<B>,
    limit: SearchLimit,
    second_limit: Option<SearchLimit>,
    bench_positions: &[B],
    tt: Option<TT>,
) -> BenchResult {
    let mut hasher = DefaultHasher::new();
    let mut total = BenchResult::default();
    let tt = tt.unwrap_or_default();
    for position in bench_positions {
        // engine.forget();
        single_bench(position, engine, limit, tt.clone(), 0, &mut total, &mut hasher);
        if let Some(limit) = second_limit {
            single_bench(position, engine, limit, tt.clone(), 1, &mut total, &mut hasher);
        }
    }
    if limit.depth != SearchLimit::infinite().depth {
        total.depth = Some(limit.depth);
    }
    total.pv_score_hash = hasher.finish();
    if cfg!(feature = "statistics") {
        eprintln!("{}", Summary::new(&engine.search_state_dyn().aggregated_statistics()));
    }
    total
}

fn single_bench<B: Board>(
    pos: &B,
    engine: &mut dyn Engine<B>,
    limit: SearchLimit,
    tt: TT,
    additional_pvs: usize,
    total: &mut BenchResult,
    hasher: &mut DefaultHasher,
) {
    #[cfg(feature = "fuzzing")]
    let limit = {
        let mut limit = limit;
        limit.fixed_time = limit.fixed_time.min(Duration::from_millis(20));
        limit
    };
    let res = engine.bench(pos.clone(), limit, tt, additional_pvs);
    total.nodes += res.nodes;
    total.time += res.time;
    total.max_depth = total.max_depth.max(res.max_depth);
    res.pv_score_hash.hash(hasher);
}

#[cfg(test)]
mod tests {
    use super::*;
    use gears::general::board::BoardHelpers;
    use gears::general::moves::Move;

    // A testcase that any engine should pass
    pub fn generic_engine_test<B: Board, E: Engine<B>>(mut engine: E) {
        let tt = TT::default();
        for p in B::bench_positions() {
            let res = engine.bench(p.clone(), SearchLimit::nodes_(1), tt.clone(), 0);
            assert!(res.depth.is_none(), "{res}");
            assert!(res.max_depth.get() <= 1 + 1, "{res}"); // possible extensions
            assert!(res.nodes <= 100, "{res}"); // TODO: Assert exactly 1
            let params =
                SearchParams::new_unshared(p.clone(), SearchLimit::depth_(1), ZobristHistory::default(), tt.clone());
            let res = engine.search(params);
            let legal_moves = p.legal_moves_slow();
            if legal_moves.num_moves() > 0 {
                assert!(legal_moves.into_iter().contains(&res.chosen_move));
            } else {
                assert!(res.chosen_move.is_null());
            }
            // empty search moves, which is something the engine should handle
            let params =
                SearchParams::new_unshared(p.clone(), SearchLimit::depth_(2), ZobristHistory::default(), tt.clone())
                    .restrict_moves(vec![]);
            let res = engine.search(params);
            assert!(res.chosen_move.is_null());
            let mut search_moves = p.pseudolegal_moves().into_iter().collect_vec();
            search_moves.truncate(search_moves.len() / 2);
            search_moves.push(search_moves.first().copied().unwrap_or_default());
            search_moves.push(B::Move::default());
            let multi_pv = search_moves.len() + 3;
            let limit = SearchLimit::nodes_(1234).and(SearchLimit::soft_nodes_(1000));
            let params = SearchParams::new_unshared(p, limit, ZobristHistory::default(), tt.clone())
                .additional_pvs(multi_pv - 1)
                .restrict_moves(search_moves.clone());
            let res = engine.search(params);
            assert!(search_moves.contains(&res.chosen_move));
            // assert_eq!(engine.search_state().internal_node_count(), 1_234); // TODO: Assert exact match
        }
        determinism_test(&mut engine);
    }

    fn determinism_test<B: Board>(engine: &mut dyn Engine<B>) {
        engine.forget();
        let limit = SearchLimit::nodes_(1234);
        for p in B::bench_positions().into_iter().take(10) {
            engine.forget();
            let params = SearchParams::for_pos(p.clone(), limit);
            let res = engine.search(params);
            engine.forget();
            let params = SearchParams::for_pos(p, limit);
            let res2 = engine.search(params);
            // make sure all info got reset on `forget()`
            assert_eq!(res, res2);
        }
    }
}<|MERGE_RESOLUTION|>--- conflicted
+++ resolved
@@ -33,11 +33,7 @@
 use std::marker::PhantomData;
 use std::num::NonZeroUsize;
 use std::ops::{Deref, DerefMut};
-<<<<<<< HEAD
-use std::sync::atomic::Ordering::Acquire;
-=======
 use std::sync::atomic::Ordering::{Acquire, SeqCst};
->>>>>>> 3060cd84
 use std::sync::{Arc, Mutex};
 use std::thread::spawn;
 use std::time::{Duration, Instant};
@@ -397,7 +393,6 @@
         Self: Sized,
     {
         &self.search_state_dyn().search_params().limit
-<<<<<<< HEAD
     }
 
     /// Returns a [`SearchInfo`] object with information about the search so far.
@@ -441,51 +436,6 @@
         res
     }
 
-=======
-    }
-
-    /// Returns a [`SearchInfo`] object with information about the search so far.
-    /// Can be called during search, only returns the information regarding the current thread.
-    fn search_info(&self) -> SearchInfo<B> {
-        self.search_state_dyn().to_search_info()
-    }
-
-    /// Sets an option with the name 'option' to the value 'value'.
-    fn set_option(&mut self, option: EngineOptionName, old_value: &mut EngineOptionType, value: String) -> Res<()> {
-        bail!(
-            "The searcher '{name}' doesn't support setting custom options, including setting '{option}' to '{value}' \
-            (Note: Some options, like 'Hash' and 'Threads', may still be supported but aren't handled by the searcher). \
-            The current value of this option is '{old_value}.",
-            name = self.long_name()
-        )
-    }
-
-    fn print_spsa_params(&self) {
-        /*do nothing*/
-    }
-
-    fn set_eval(&mut self, eval: Box<dyn Eval<B>>);
-
-    /// The simplest version of the search function, ignores history-related rules like repetitions of positions that happened before
-    /// starting the search.
-    fn search_with_new_tt(&mut self, pos: B, limit: SearchLimit) -> SearchResult<B> {
-        self.search_with_tt(pos, limit, TT::default())
-    }
-
-    fn search_with_tt(&mut self, pos: B, limit: SearchLimit, tt: TT) -> SearchResult<B> {
-        self.search(SearchParams::new_unshared(pos, limit, ZobristHistory::default(), tt))
-    }
-
-    /// Start a new search and return the best move and score.
-    /// 'parameters' contains information like the board history and allows the search to output intermediary results.
-    fn search(&mut self, search_params: SearchParams<B>) -> SearchResult<B> {
-        self.search_state_mut_dyn().new_search(search_params);
-        let res = self.do_search();
-        self.search_state_mut_dyn().end_search(&res);
-        res
-    }
-
->>>>>>> 3060cd84
     /// The important function.
     /// Should not be called directly
     fn do_search(&mut self) -> SearchResult<B>;
@@ -677,26 +627,15 @@
             self.atomic.set_searching(false);
             return;
         };
-<<<<<<< HEAD
-        if self.atomic.suppress_best_move.load(Acquire) {
-            self.atomic.set_searching(false);
-            return;
-        }
-        if data.search_type == Infinite {
-=======
         if [Infinite, Ponder].contains(&data.search_type) {
->>>>>>> 3060cd84
             while !self.atomic.stop_flag() {
                 spin_loop();
             }
         }
-<<<<<<< HEAD
-=======
         if self.atomic.suppress_best_move.load(Acquire) {
             self.atomic.currently_searching.store(false, SeqCst);
             return;
         }
->>>>>>> 3060cd84
         let pos = &self.pos;
         let mut output = data.output.lock().unwrap();
         // do this before sending 'bestmove' to avoid a race condition where we send bestmove, the gui sends a new 'go', the uci thread tries
