--- conflicted
+++ resolved
@@ -15,11 +15,8 @@
 use gears::general::common::anyhow::bail;
 use gears::general::common::{EntityList, Name, NamedEntity, Res, StaticallyNamedEntity};
 use gears::general::move_list::MoveList;
-<<<<<<< HEAD
 use gears::general::moves::Move;
-=======
 use gears::itertools::Itertools;
->>>>>>> 1fe66f35
 use gears::output::Message;
 use gears::output::Message::Warning;
 use gears::rand::prelude::StdRng;
@@ -669,9 +666,6 @@
     aggregated_statistics: Statistics, // statistics aggregated over all searches of the current match
 }
 
-<<<<<<< HEAD
-impl<B: Board, E: SearchStackEntry<B>, C: CustomInfo<B>> AbstractSearchState<B> for SearchState<B, E, C> {
-=======
 impl<B: Board, E: SearchStackEntry<B>, C: CustomInfo<B>> Deref for SearchState<B, E, C> {
     type Target = C;
     fn deref(&self) -> &Self::Target {
@@ -685,10 +679,7 @@
     }
 }
 
-impl<B: Board, E: SearchStackEntry<B>, C: CustomInfo<B>> AbstractSearchState<B>
-    for SearchState<B, E, C>
-{
->>>>>>> 1fe66f35
+impl<B: Board, E: SearchStackEntry<B>, C: CustomInfo<B>> AbstractSearchState<B> for SearchState<B, E, C> {
     fn forget(&mut self, hard: bool) {
         self.start_time = Instant::now();
         self.last_msg_time = self.start_time;
@@ -731,7 +722,7 @@
         // smarter, and perform better on lichess when it's up against an opponent with pondering enabled.
         // However, don't do this if the engine is used for analysis.
         if num_moves == 1 && parameters.limit.is_only_time_based() {
-            parameters.limit.depth = Depth::new_unchecked(1);
+            parameters.limit.depth = Depth::new(1);
         }
         self.params = parameters;
         // it's possible that a stop command has already been received and handled, which means the stop flag
@@ -917,18 +908,12 @@
             let mut rng = StdRng::seed_from_u64(42); // keep everything deterministic
             let chosen_move = pos.random_legal_move(&mut rng).unwrap_or_default();
             if chosen_move != B::Move::default() {
-<<<<<<< HEAD
                 debug_assert!(pos.is_move_legal(chosen_move), "{} {pos}", chosen_move.compact_formatter(pos));
-                output.write_message(Warning, &format_args!("Not even a single iteration finished"));
-                output.write_search_res(&SearchResult::<B>::move_only(chosen_move, pos.clone()));
-=======
-                debug_assert!(pos.is_move_legal(chosen_move));
                 output.write_message(
                     Warning,
-                    "Engine did not return a best move, playing a random move instead",
+                    &format_args!("Engine did not return a best move, playing a random move instead"),
                 );
-                output.write_search_res(SearchResult::<B>::move_only(chosen_move, pos));
->>>>>>> 1fe66f35
+                output.write_search_res(&SearchResult::<B>::move_only(chosen_move, pos.clone()));
                 return;
             }
             output.write_message(Warning, &format_args!("search() called in a position with no legal moves"));
@@ -1014,21 +999,14 @@
     }
 
     fn current_mpv_pv(&self) -> &[B::Move] {
-<<<<<<< HEAD
         // self.search_stack[0].pv doesn't have to be the same as `self.multi_pvs[self.current_pv_num].pv`
         // because it gets cleared when visiting the root,
         // and if the root never updates its PV (because it fails low or because the search is stopped), it will remain
-        // empty. On the other hand, it can get updated during search; the other one only updates after each aw.
-
-        self.search_stack.get(0).and_then(|e| e.pv()).unwrap_or_default()
-=======
-        // self.search_stack[0].pv doesn't have to be the same as `self.multi_pvs[...].pv` because it gets cleared when visiting the root,
-        // and if the root never updates its PV (because it fails low or because the search is stopped), it will remain
         // empty. On the other hand, it can get updated during search; this only updates after each aw.
-        self.search_stack[0]
-            .pv()
-            .unwrap_or_else(|| &self.multi_pvs[self.current_pv_num].pv.as_slice())
->>>>>>> 1fe66f35
+        self.search_stack
+            .get(0)
+            .and_then(|e| e.pv())
+            .unwrap_or_else(|| &self.multi_pvs[self.current_pv_num].pv.list.as_slice())
     }
 }
 
