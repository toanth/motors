/*
 *  Motors, a collection of board game engines.
 *  Copyright (C) 2024 ToTheAnd
 *
 *  Motors is free software: you can redistribute it and/or modify
 *  it under the terms of the GNU General Public License as published by
 *  the Free Software Foundation, either version 3 of the License, or
 *  (at your option) any later version.
 *
 *  Motors is distributed in the hope that it will be useful,
 *  but WITHOUT ANY WARRANTY; without even the implied warranty of
 *  MERCHANTABILITY or FITNESS FOR A PARTICULAR PURPOSE. See the
 *  GNU General Public License for more details.
 *
 *  You should have received a copy of the GNU General Public License
 *  along with Motors. If not, see <https://www.gnu.org/licenses/>.
 */

use crate::eval::chess::{FileOpenness, NUM_PAWN_SHIELD_CONFIGURATIONS};
<<<<<<< HEAD
use crate::eval::ScoreType;
use gears::games::chess::pieces::ChessPieceType::Knight;
=======
use crate::eval::{ScoreType, SingleFeatureScore};
>>>>>>> a13d3dbf
use gears::games::chess::pieces::{ChessPieceType, NUM_CHESS_PIECES};
use gears::games::chess::squares::{ChessSquare, NUM_SQUARES};
use gears::games::chess::ChessColor;
use gears::games::chess::ChessColor::White;
use gears::general::common::StaticallyNamedEntity;
use gears::score::{p, PhasedScore};
use std::fmt::{Debug, Display};

#[rustfmt::skip]
const PSQTS: [[PhasedScore; NUM_SQUARES]; NUM_CHESS_PIECES] = [
    // pawn
    [
        p( 100,  100),    p( 100,  100),    p( 100,  100),    p( 100,  100),    p( 100,  100),    p( 100,  100),    p( 100,  100),    p( 100,  100),
        p( 133,  186),    p( 130,  185),    p( 120,  188),    p( 133,  169),    p( 120,  174),    p( 120,  177),    p(  83,  195),    p(  92,  192),
        p(  65,  123),    p(  62,  124),    p(  75,  120),    p(  83,  124),    p(  67,  125),    p( 118,  110),    p(  91,  132),    p(  88,  122),
        p(  51,  113),    p(  63,  109),    p(  61,  103),    p(  66,   96),    p(  82,   98),    p(  83,   94),    p(  77,  103),    p(  71,   96),
        p(  48,  100),    p(  54,  102),    p(  64,   95),    p(  73,   93),    p(  76,   92),    p(  77,   88),    p(  70,   92),    p(  60,   86),
        p(  43,   97),    p(  50,   94),    p(  55,   94),    p(  59,  100),    p(  67,   97),    p(  61,   93),    p(  69,   84),    p(  54,   85),
        p(  49,   98),    p(  51,   97),    p(  58,   98),    p(  57,  105),    p(  55,  108),    p(  72,   98),    p(  73,   84),    p(  55,   87),
        p( 100,  100),    p( 100,  100),    p( 100,  100),    p( 100,  100),    p( 100,  100),    p( 100,  100),    p( 100,  100),    p( 100,  100),
    ],
    // knight
    [
        p( 183,  270),    p( 208,  302),    p( 241,  315),    p( 264,  306),    p( 297,  307),    p( 208,  303),    p( 228,  302),    p( 212,  253),
        p( 275,  304),    p( 286,  312),    p( 297,  310),    p( 311,  313),    p( 301,  310),    p( 322,  299),    p( 283,  309),    p( 288,  296),
        p( 289,  302),    p( 293,  308),    p( 312,  316),    p( 310,  320),    p( 329,  313),    p( 351,  303),    p( 308,  303),    p( 305,  300),
        p( 300,  310),    p( 305,  307),    p( 312,  319),    p( 337,  321),    p( 317,  323),    p( 331,  320),    p( 311,  312),    p( 330,  304),
        p( 298,  312),    p( 298,  308),    p( 305,  320),    p( 310,  323),    p( 318,  325),    p( 317,  313),    p( 328,  305),    p( 316,  309),
        p( 275,  301),    p( 279,  306),    p( 286,  307),    p( 291,  318),    p( 300,  316),    p( 285,  303),    p( 301,  300),    p( 295,  305),
        p( 271,  305),    p( 282,  309),    p( 278,  304),    p( 290,  308),    p( 293,  303),    p( 286,  300),    p( 296,  300),    p( 291,  314),
        p( 244,  300),    p( 282,  299),    p( 267,  301),    p( 286,  306),    p( 297,  303),    p( 292,  293),    p( 290,  299),    p( 268,  299),
    ],
    // bishop
    [
        p( 279,  314),    p( 254,  314),    p( 248,  307),    p( 223,  315),    p( 223,  314),    p( 224,  307),    p( 282,  304),    p( 252,  308),
        p( 279,  303),    p( 282,  306),    p( 285,  307),    p( 280,  308),    p( 282,  303),    p( 292,  303),    p( 269,  308),    p( 273,  304),
        p( 296,  309),    p( 295,  306),    p( 289,  312),    p( 294,  304),    p( 300,  307),    p( 326,  310),    p( 315,  304),    p( 311,  311),
        p( 279,  311),    p( 295,  310),    p( 295,  307),    p( 309,  313),    p( 308,  307),    p( 304,  309),    p( 301,  308),    p( 281,  311),
        p( 290,  308),    p( 280,  311),    p( 299,  309),    p( 313,  308),    p( 312,  308),    p( 299,  306),    p( 292,  309),    p( 310,  300),
        p( 293,  307),    p( 306,  309),    p( 302,  309),    p( 305,  309),    p( 309,  310),    p( 307,  306),    p( 309,  301),    p( 310,  300),
        p( 308,  311),    p( 303,  300),    p( 310,  303),    p( 296,  310),    p( 302,  308),    p( 303,  305),    p( 313,  300),    p( 302,  298),
        p( 295,  304),    p( 315,  308),    p( 306,  307),    p( 290,  311),    p( 304,  309),    p( 295,  313),    p( 305,  297),    p( 301,  295),
    ],
    // rook
    [
        p( 459,  550),    p( 450,  559),    p( 447,  565),    p( 445,  562),    p( 457,  558),    p( 476,  553),    p( 485,  552),    p( 495,  544),
        p( 433,  556),    p( 429,  562),    p( 438,  562),    p( 454,  552),    p( 444,  554),    p( 464,  549),    p( 475,  546),    p( 490,  536),
        p( 438,  553),    p( 456,  548),    p( 454,  550),    p( 457,  545),    p( 485,  534),    p( 494,  530),    p( 516,  527),    p( 488,  529),
        p( 435,  552),    p( 443,  548),    p( 443,  551),    p( 449,  546),    p( 458,  537),    p( 466,  532),    p( 473,  534),    p( 470,  529),
        p( 431,  548),    p( 431,  547),    p( 432,  548),    p( 438,  545),    p( 444,  541),    p( 439,  540),    p( 459,  532),    p( 448,  531),
        p( 428,  544),    p( 427,  542),    p( 430,  541),    p( 432,  542),    p( 440,  535),    p( 448,  528),    p( 471,  515),    p( 453,  520),
        p( 430,  538),    p( 434,  539),    p( 440,  540),    p( 443,  538),    p( 451,  531),    p( 465,  521),    p( 474,  516),    p( 442,  525),
        p( 439,  542),    p( 436,  539),    p( 437,  543),    p( 442,  539),    p( 449,  533),    p( 455,  532),    p( 453,  529),    p( 447,  530),
    ],
    // queen
    [
        p( 874,  968),    p( 877,  982),    p( 892,  995),    p( 908,  992),    p( 907,  995),    p( 927,  982),    p( 978,  930),    p( 923,  962),
        p( 884,  961),    p( 859,  993),    p( 862, 1019),    p( 854, 1037),    p( 861, 1047),    p( 901, 1008),    p( 904,  989),    p( 947,  966),
        p( 892,  965),    p( 884,  985),    p( 884, 1008),    p( 882, 1016),    p( 905, 1018),    p( 944, 1002),    p( 951,  971),    p( 939,  977),
        p( 877,  980),    p( 884,  990),    p( 877, 1000),    p( 876, 1014),    p( 881, 1024),    p( 893, 1014),    p( 903, 1013),    p( 909,  989),
        p( 889,  969),    p( 875,  989),    p( 881,  993),    p( 881, 1010),    p( 882, 1008),    p( 885, 1007),    p( 899,  991),    p( 906,  984),
        p( 884,  954),    p( 890,  972),    p( 883,  989),    p( 880,  992),    p( 885,  999),    p( 891,  989),    p( 906,  970),    p( 906,  957),
        p( 887,  953),    p( 884,  962),    p( 891,  966),    p( 890,  979),    p( 890,  979),    p( 892,  962),    p( 902,  939),    p( 912,  912),
        p( 873,  951),    p( 884,  940),    p( 884,  955),    p( 892,  957),    p( 894,  949),    p( 883,  949),    p( 882,  940),    p( 887,  926),
    ],
    // king
    [
        p( 151, -103),    p(  56,  -49),    p(  80,  -41),    p(   4,   -9),    p(  26,  -21),    p(   9,  -11),    p(  64,  -21),    p( 219, -105),
        p( -23,   -3),    p( -69,   26),    p( -77,   36),    p( -11,   25),    p( -44,   34),    p( -71,   47),    p( -37,   32),    p(   9,   -1),
        p( -44,    5),    p( -37,   22),    p( -81,   40),    p( -86,   48),    p( -53,   42),    p( -20,   35),    p( -58,   33),    p( -32,   10),
        p( -26,   -1),    p( -90,   22),    p(-106,   39),    p(-128,   48),    p(-126,   46),    p(-107,   38),    p(-112,   27),    p(-100,   15),
        p( -46,   -4),    p(-112,   17),    p(-121,   34),    p(-144,   47),    p(-150,   45),    p(-127,   31),    p(-140,   22),    p(-119,   12),
        p( -36,   -1),    p( -87,   12),    p(-117,   27),    p(-125,   36),    p(-120,   34),    p(-134,   27),    p(-104,   12),    p( -75,    9),
        p(  28,  -10),    p( -69,    6),    p( -82,   15),    p(-103,   24),    p(-108,   25),    p( -93,   16),    p( -62,    0),    p(   4,   -4),
        p(  45,  -42),    p(  43,  -47),    p(  38,  -35),    p( -24,  -14),    p(  29,  -33),    p( -20,  -18),    p(  35,  -43),    p(  62,  -52),
    ],
];

#[rustfmt::skip]
const PASSED_PAWNS: [PhasedScore; NUM_SQUARES] =[
        p(   0,    0),    p(   0,    0),    p(   0,    0),    p(   0,    0),    p(   0,    0),    p(   0,    0),    p(   0,    0),    p(   0,    0),
        p(  33,   86),    p(  30,   85),    p(  20,   88),    p(  33,   69),    p(  20,   74),    p(  20,   77),    p( -17,   95),    p(  -8,   92),
        p(  40,  123),    p(  47,  122),    p(  37,   99),    p(  21,   67),    p(  36,   66),    p(  14,   94),    p(   0,  102),    p( -27,  123),
        p(  23,   72),    p(  17,   70),    p(  23,   53),    p(  15,   43),    p(  -1,   44),    p(   7,   57),    p( -11,   74),    p( -11,   77),
        p(   6,   46),    p(  -2,   43),    p( -16,   34),    p(  -8,   24),    p( -17,   29),    p( -11,   38),    p( -18,   54),    p( -12,   50),
        p(   2,   14),    p( -12,   22),    p( -15,   16),    p( -16,    8),    p( -14,   13),    p(  -9,   17),    p( -14,   36),    p(   9,   16),
        p(  -5,   15),    p(  -4,   20),    p( -12,   17),    p(  -9,    5),    p(   3,    1),    p(   5,    7),    p(  11,   18),    p(   7,   13),
        p(   0,    0),    p(   0,    0),    p(   0,    0),    p(   0,    0),    p(   0,    0),    p(   0,    0),    p(   0,    0),    p(   0,    0),
];
const UNSUPPORTED_PAWN: PhasedScore = p(-10, -10);
const DOUBLED_PAWN: PhasedScore = p(-6, -22);

const BISHOP_PAIR: PhasedScore = p(24, 58);
const ROOK_OPEN_FILE: PhasedScore = p(16, 5);
const ROOK_CLOSED_FILE: PhasedScore = p(-13, -3);
const ROOK_SEMIOPEN_FILE: PhasedScore = p(0, 2);
const KING_OPEN_FILE: PhasedScore = p(-56, -1);
const KING_CLOSED_FILE: PhasedScore = p(16, -15);
const KING_SEMIOPEN_FILE: PhasedScore = p(-9, 6);
#[rustfmt::skip]
const BISHOP_OPENNESS: [[PhasedScore; 8]; 4] = [
    // Open
    [p(-7, 5), p(-2, 6), p(-2, 9), p(4, 7), p(4, 9), p(5, 12), p(10, 11), p(22, 6), ],
    // Closed
    [p(0, 0), p(0, 0), p(13, -33), p(-16, 9), p(-1, 13), p(2, 4), p(2, 10), p(-1, 6), ],
    // SemiOpen
    [p(0, 0), p(-16, 22), p(1, 20), p(2, 14), p(-1, 19), p(4, 14), p(1, 11), p(11, 11), ],
    // SemiClosed
    [p(0, 0), p(9, -13), p(7, 6), p(5, 1), p(7, 4), p(3, 4), p(7, 7), p(2, 4), ],
];
const PAWN_SHIELDS: [PhasedScore; NUM_PAWN_SHIELD_CONFIGURATIONS] = [
    p(-8, 7),    /*0b0000*/
    p(-16, 12),  /*0b0001*/
    p(-4, 8),    /*0b0010*/
    p(-10, 14),  /*0b0011*/
    p(-6, 7),    /*0b0100*/
    p(-27, 4),   /*0b0101*/
    p(-14, 7),   /*0b0110*/
    p(-19, -16), /*0b0111*/
    p(5, 11),    /*0b1000*/
    p(-4, 11),   /*0b1001*/
    p(1, 9),     /*0b1010*/
    p(-2, 11),   /*0b1011*/
    p(-2, 7),    /*0b1100*/
    p(-23, 10),  /*0b1101*/
    p(-13, 5),   /*0b1110*/
    p(0, 0),     /*0b1111*/
    p(1, 18),    /*0b10000*/
    p(4, 12),    /*0b10001*/
    p(21, 13),   /*0b10010*/
    p(-3, 10),   /*0b10011*/
    p(-6, 8),    /*0b10100*/
    p(12, 18),   /*0b10101*/
    p(-21, 3),   /*0b10110*/
    p(0, 0),     /*0b10111*/
    p(11, 33),   /*0b11000*/
    p(31, 26),   /*0b11001*/
    p(40, 40),   /*0b11010*/
    p(0, 0),     /*0b11011*/
    p(15, 14),   /*0b11100*/
    p(0, 0),     /*0b11101*/
    p(0, 0),     /*0b11110*/
    p(0, 0),     /*0b11111*/
    p(14, 10),   /*0b100000*/
    p(3, 15),    /*0b100001*/
    p(25, 4),    /*0b100010*/
    p(7, 2),     /*0b100011*/
    p(-9, 3),    /*0b100100*/
    p(-23, -7),  /*0b100101*/
    p(-25, 17),  /*0b100110*/
    p(0, 0),     /*0b100111*/
    p(19, 2),    /*0b101000*/
    p(-2, 17),   /*0b101001*/
    p(19, -2),   /*0b101010*/
    p(0, 0),     /*0b101011*/
    p(-6, 6),    /*0b101100*/
    p(0, 0),     /*0b101101*/
    p(0, 0),     /*0b101110*/
    p(0, 0),     /*0b101111*/
    p(13, 21),   /*0b110000*/
    p(25, 17),   /*0b110001*/
    p(32, 12),   /*0b110010*/
    p(0, 0),     /*0b110011*/
    p(7, 32),    /*0b110100*/
    p(0, 0),     /*0b110101*/
    p(0, 0),     /*0b110110*/
    p(0, 0),     /*0b110111*/
    p(23, 16),   /*0b111000*/
    p(0, 0),     /*0b111001*/
    p(0, 0),     /*0b111010*/
    p(0, 0),     /*0b111011*/
    p(0, 0),     /*0b111100*/
    p(0, 0),     /*0b111101*/
    p(0, 0),     /*0b111110*/
    p(6, -0),    /*0b111111*/
    p(-22, -9),  /*0b00*/
    p(8, -26),   /*0b01*/
    p(36, -14),  /*0b10*/
    p(25, -50),  /*0b11*/
    p(46, -18),  /*0b100*/
    p(-3, -28),  /*0b101*/
    p(74, -49),  /*0b110*/
    p(0, 0),     /*0b111*/
    p(56, -20),  /*0b1000*/
    p(20, -44),  /*0b1001*/
    p(79, -64),  /*0b1010*/
    p(0, 0),     /*0b1011*/
    p(57, -26),  /*0b1100*/
    p(0, 0),     /*0b1101*/
    p(0, 0),     /*0b1110*/
    p(18, -6),   /*0b1111*/
    p(16, -10),  /*0b00*/
    p(32, -20),  /*0b01*/
    p(26, -27),  /*0b10*/
    p(24, -53),  /*0b11*/
    p(32, -18),  /*0b100*/
    p(53, -29),  /*0b101*/
    p(23, -33),  /*0b110*/
    p(0, 0),     /*0b111*/
    p(37, -12),  /*0b1000*/
    p(54, -27),  /*0b1001*/
    p(51, -53),  /*0b1010*/
    p(0, 0),     /*0b1011*/
    p(41, -31),  /*0b1100*/
    p(0, 0),     /*0b1101*/
    p(0, 0),     /*0b1110*/
    p(23, -54),  /*0b1111*/
];
const PAWN_PROTECTION: [PhasedScore; NUM_CHESS_PIECES] =
    [p(13, 7), p(-0, -2), p(5, 13), p(9, 9), p(-5, 19), p(-46, 9)];
const PAWN_ATTACKS: [PhasedScore; NUM_CHESS_PIECES] =
    [p(0, 0), p(35, 5), p(40, 35), p(51, -9), p(37, -38), p(0, 0)];

const OUTPOSTS: [PhasedScore; 2] = [p(22, 16), p(29, -6)];

pub const MAX_MOBILITY: usize = 7 + 7 + 7 + 6;
const MOBILITY: [[PhasedScore; MAX_MOBILITY + 1]; NUM_CHESS_PIECES - 1] = [
    [
        p(-58, -57),
        p(-35, -19),
        p(-19, 2),
        p(-8, 13),
        p(3, 22),
        p(13, 30),
        p(24, 29),
        p(33, 28),
        p(41, 24),
        p(0, 0),
        p(0, 0),
        p(0, 0),
        p(0, 0),
        p(0, 0),
        p(0, 0),
        p(0, 0),
        p(0, 0),
        p(0, 0),
        p(0, 0),
        p(0, 0),
        p(0, 0),
        p(0, 0),
        p(0, 0),
        p(0, 0),
        p(0, 0),
        p(0, 0),
        p(0, 0),
        p(0, 0),
    ],
    [
        p(-26, -48),
        p(-14, -30),
        p(-4, -14),
        p(3, -3),
        p(9, 6),
        p(13, 14),
        p(16, 18),
        p(18, 22),
        p(19, 26),
        p(26, 26),
        p(30, 25),
        p(40, 25),
        p(34, 33),
        p(48, 25),
        p(0, 0),
        p(0, 0),
        p(0, 0),
        p(0, 0),
        p(0, 0),
        p(0, 0),
        p(0, 0),
        p(0, 0),
        p(0, 0),
        p(0, 0),
        p(0, 0),
        p(0, 0),
        p(0, 0),
        p(0, 0),
    ],
    [
        p(-74, 13),
        p(-65, 28),
        p(-61, 32),
        p(-57, 37),
        p(-58, 44),
        p(-52, 48),
        p(-49, 52),
        p(-45, 54),
        p(-41, 58),
        p(-37, 62),
        p(-32, 63),
        p(-29, 67),
        p(-19, 67),
        p(-7, 63),
        p(-3, 64),
        p(0, 0),
        p(0, 0),
        p(0, 0),
        p(0, 0),
        p(0, 0),
        p(0, 0),
        p(0, 0),
        p(0, 0),
        p(0, 0),
        p(0, 0),
        p(0, 0),
        p(0, 0),
        p(0, 0),
    ],
    [
        p(-34, -33),
        p(-34, 21),
        p(-38, 71),
        p(-32, 88),
        p(-30, 105),
        p(-24, 110),
        p(-20, 120),
        p(-17, 126),
        p(-12, 130),
        p(-9, 132),
        p(-6, 135),
        p(-2, 138),
        p(1, 139),
        p(2, 144),
        p(5, 145),
        p(8, 148),
        p(9, 153),
        p(12, 152),
        p(22, 149),
        p(36, 141),
        p(41, 141),
        p(84, 116),
        p(84, 118),
        p(108, 97),
        p(200, 62),
        p(251, 18),
        p(287, 2),
        p(340, -33),
    ],
    [
        p(-84, 49),
        p(-52, 22),
        p(-26, 11),
        p(1, 4),
        p(28, -2),
        p(47, -10),
        p(70, -10),
        p(91, -17),
        p(138, -42),
        p(0, 0),
        p(0, 0),
        p(0, 0),
        p(0, 0),
        p(0, 0),
        p(0, 0),
        p(0, 0),
        p(0, 0),
        p(0, 0),
        p(0, 0),
        p(0, 0),
        p(0, 0),
        p(0, 0),
        p(0, 0),
        p(0, 0),
        p(0, 0),
        p(0, 0),
        p(0, 0),
        p(0, 0),
    ],
];
const THREATS: [[PhasedScore; NUM_CHESS_PIECES]; NUM_CHESS_PIECES - 1] = [
    [
        p(-10, 13),
        p(-8, -4),
        p(23, 17),
        p(51, -15),
        p(23, -44),
        p(0, 0),
    ],
    [p(-1, 13), p(19, 21), p(-3, 8), p(30, 2), p(27, 56), p(0, 0)],
    [
        p(4, 17),
        p(21, 20),
        p(23, 21),
        p(-5, 11),
        p(42, -4),
        p(0, 0),
    ],
    [p(-0, -1), p(6, 12), p(-1, 29), p(-0, 6), p(2, -17), p(0, 0)],
    [
        p(79, 34),
        p(-33, 21),
        p(-0, 20),
        p(-33, 9),
        p(0, 0),
        p(0, 0),
    ],
];
const DEFENDED: [[PhasedScore; NUM_CHESS_PIECES]; NUM_CHESS_PIECES - 1] = [
    [p(5, 6), p(10, 4), p(9, 10), p(15, 5), p(9, 16), p(14, 3)],
    [p(-2, 1), p(7, 18), p(-93, -35), p(6, 12), p(7, 17), p(4, 5)],
    [p(2, 2), p(14, 4), p(9, 10), p(11, 7), p(12, 15), p(22, -6)],
    [
        p(3, -5),
        p(10, -2),
        p(8, -8),
        p(4, 15),
        p(-55, -264),
        p(7, -11),
    ],
    [
        p(60, -8),
        p(38, -1),
        p(43, -6),
        p(21, -2),
        p(34, -18),
        p(0, 0),
    ],
];
const KING_ZONE_ATTACK: [PhasedScore; 6] = [
    p(-13, -10),
    p(18, -10),
    p(16, -3),
    p(23, -13),
    p(6, 23),
    p(6, 19),
];

#[allow(type_alias_bounds)]
pub type SingleFeatureScore<L: LiteValues> = <L::Score as ScoreType>::SingleFeatureScore;

/// This is a trait because there are two different instantiations:
/// The normal eval values and the version used by the tuner, where these functions return traces.
pub trait LiteValues:
    Debug + Default + Copy + Clone + Send + 'static + StaticallyNamedEntity
{
    type Score: ScoreType;

    fn psqt(
        &self,
        square: ChessSquare,
        piece: ChessPieceType,
        color: ChessColor,
<<<<<<< HEAD
    ) -> SingleFeatureScore<Self>;
=======
    ) -> SingleFeatureScore<Self::Score>;
>>>>>>> a13d3dbf

    fn passed_pawn(square: ChessSquare) -> SingleFeatureScore<Self>;

    fn unsupported_pawn() -> SingleFeatureScore<Self>;

    fn doubled_pawn() -> SingleFeatureScore<Self>;

    fn bishop_pair() -> SingleFeatureScore<Self>;

    fn rook_openness(openness: FileOpenness) -> SingleFeatureScore<Self>;

    fn king_openness(openness: FileOpenness) -> SingleFeatureScore<Self>;

    fn bishop_openness(openness: FileOpenness, len: usize) -> SingleFeatureScore<Self>;

<<<<<<< HEAD
    fn outpost(piece: ChessPieceType) -> SingleFeatureScore<Self>;
=======
    fn pawn_shield(
        &self,
        color: ChessColor,
        config: usize,
    ) -> <Self::Score as ScoreType>::SingleFeatureScore;
>>>>>>> a13d3dbf

    fn pawn_shield(config: usize) -> SingleFeatureScore<Self>;

    fn pawn_protection(piece: ChessPieceType) -> SingleFeatureScore<Self>;

    fn pawn_attack(piece: ChessPieceType) -> SingleFeatureScore<Self>;

    fn mobility(piece: ChessPieceType, mobility: usize) -> SingleFeatureScore<Self>;

    fn threats(attacking: ChessPieceType, targeted: ChessPieceType) -> SingleFeatureScore<Self>;

    fn defended(protecting: ChessPieceType, target: ChessPieceType) -> SingleFeatureScore<Self>;

    fn king_zone_attack(attacking: ChessPieceType) -> SingleFeatureScore<Self>;
}

/// Eval values tuned on a combination of the zurichess dataset and a dataset used by 4ku,
/// created by GCP using his engine Stoofvlees and filtered by cj5716 using Stockfish at depth 9,
/// using my own tuner `pliers`.
#[derive(Debug, Default, Copy, Clone)]
pub struct Lite {}

impl StaticallyNamedEntity for Lite {
    fn static_short_name() -> impl Display
    where
        Self: Sized,
    {
        "LiTE"
    }

    fn static_long_name() -> String
    where
        Self: Sized,
    {
        "Chess LiTE: Linear Tuned Eval for Chess".to_string()
    }

    fn static_description() -> String
    where
        Self: Sized,
    {
        "A classical evaluation for chess, tuned using 'pliers'".to_string()
    }
}

impl LiteValues for Lite {
    type Score = PhasedScore;

    fn psqt(&self, square: ChessSquare, piece: ChessPieceType, color: ChessColor) -> Self::Score {
        PSQTS[piece as usize][square.flip_if(color == White).bb_idx()]
    }

    fn passed_pawn(square: ChessSquare) -> Self::Score {
        PASSED_PAWNS[square.bb_idx()]
    }

    fn unsupported_pawn() -> SingleFeatureScore<Self> {
        UNSUPPORTED_PAWN
    }

    fn doubled_pawn() -> SingleFeatureScore<Self> {
        DOUBLED_PAWN
    }

    fn bishop_pair() -> Self::Score {
        BISHOP_PAIR
    }

    fn rook_openness(openness: FileOpenness) -> Self::Score {
        match openness {
            FileOpenness::Open => ROOK_OPEN_FILE,
            FileOpenness::Closed => ROOK_CLOSED_FILE,
            FileOpenness::SemiOpen => ROOK_SEMIOPEN_FILE,
            FileOpenness::SemiClosed => Self::Score::default(),
        }
    }

    fn king_openness(openness: FileOpenness) -> Self::Score {
        match openness {
            FileOpenness::Open => KING_OPEN_FILE,
            FileOpenness::Closed => KING_CLOSED_FILE,
            FileOpenness::SemiOpen => KING_SEMIOPEN_FILE,
            FileOpenness::SemiClosed => Self::Score::default(),
        }
    }

    fn bishop_openness(openness: FileOpenness, len: usize) -> SingleFeatureScore<Self> {
        BISHOP_OPENNESS[openness as usize][len - 1]
    }

<<<<<<< HEAD
    fn outpost(piece: ChessPieceType) -> SingleFeatureScore<Self> {
        OUTPOSTS[piece as usize - Knight as usize]
    }

    fn pawn_shield(config: usize) -> Self::Score {
=======
    fn pawn_shield(&self, _color: ChessColor, config: usize) -> Self::Score {
>>>>>>> a13d3dbf
        PAWN_SHIELDS[config]
    }

    fn pawn_protection(piece: ChessPieceType) -> Self::Score {
        PAWN_PROTECTION[piece as usize]
    }

    fn pawn_attack(piece: ChessPieceType) -> Self::Score {
        PAWN_ATTACKS[piece as usize]
    }

    fn mobility(piece: ChessPieceType, mobility: usize) -> Self::Score {
        MOBILITY[piece as usize - 1][mobility]
    }

    fn threats(attacking: ChessPieceType, targeted: ChessPieceType) -> Self::Score {
        THREATS[attacking as usize - 1][targeted as usize]
    }
    fn defended(protecting: ChessPieceType, target: ChessPieceType) -> Self::Score {
        DEFENDED[protecting as usize - 1][target as usize]
    }

    fn king_zone_attack(attacking: ChessPieceType) -> SingleFeatureScore<Self> {
        KING_ZONE_ATTACK[attacking as usize]
    }
}<|MERGE_RESOLUTION|>--- conflicted
+++ resolved
@@ -17,12 +17,8 @@
  */
 
 use crate::eval::chess::{FileOpenness, NUM_PAWN_SHIELD_CONFIGURATIONS};
-<<<<<<< HEAD
-use crate::eval::ScoreType;
+use crate::eval::{ScoreType, SingleFeatureScore};
 use gears::games::chess::pieces::ChessPieceType::Knight;
-=======
-use crate::eval::{ScoreType, SingleFeatureScore};
->>>>>>> a13d3dbf
 use gears::games::chess::pieces::{ChessPieceType, NUM_CHESS_PIECES};
 use gears::games::chess::squares::{ChessSquare, NUM_SQUARES};
 use gears::games::chess::ChessColor;
@@ -449,9 +445,6 @@
     p(6, 19),
 ];
 
-#[allow(type_alias_bounds)]
-pub type SingleFeatureScore<L: LiteValues> = <L::Score as ScoreType>::SingleFeatureScore;
-
 /// This is a trait because there are two different instantiations:
 /// The normal eval values and the version used by the tuner, where these functions return traces.
 pub trait LiteValues:
@@ -464,49 +457,43 @@
         square: ChessSquare,
         piece: ChessPieceType,
         color: ChessColor,
-<<<<<<< HEAD
-    ) -> SingleFeatureScore<Self>;
-=======
     ) -> SingleFeatureScore<Self::Score>;
->>>>>>> a13d3dbf
-
-    fn passed_pawn(square: ChessSquare) -> SingleFeatureScore<Self>;
-
-    fn unsupported_pawn() -> SingleFeatureScore<Self>;
-
-    fn doubled_pawn() -> SingleFeatureScore<Self>;
-
-    fn bishop_pair() -> SingleFeatureScore<Self>;
-
-    fn rook_openness(openness: FileOpenness) -> SingleFeatureScore<Self>;
-
-    fn king_openness(openness: FileOpenness) -> SingleFeatureScore<Self>;
-
-    fn bishop_openness(openness: FileOpenness, len: usize) -> SingleFeatureScore<Self>;
-
-<<<<<<< HEAD
-    fn outpost(piece: ChessPieceType) -> SingleFeatureScore<Self>;
-=======
-    fn pawn_shield(
-        &self,
-        color: ChessColor,
-        config: usize,
-    ) -> <Self::Score as ScoreType>::SingleFeatureScore;
->>>>>>> a13d3dbf
-
-    fn pawn_shield(config: usize) -> SingleFeatureScore<Self>;
-
-    fn pawn_protection(piece: ChessPieceType) -> SingleFeatureScore<Self>;
-
-    fn pawn_attack(piece: ChessPieceType) -> SingleFeatureScore<Self>;
-
-    fn mobility(piece: ChessPieceType, mobility: usize) -> SingleFeatureScore<Self>;
-
-    fn threats(attacking: ChessPieceType, targeted: ChessPieceType) -> SingleFeatureScore<Self>;
-
-    fn defended(protecting: ChessPieceType, target: ChessPieceType) -> SingleFeatureScore<Self>;
-
-    fn king_zone_attack(attacking: ChessPieceType) -> SingleFeatureScore<Self>;
+
+    fn passed_pawn(square: ChessSquare) -> SingleFeatureScore<Self::Score>;
+
+    fn unsupported_pawn() -> SingleFeatureScore<Self::Score>;
+
+    fn doubled_pawn() -> SingleFeatureScore<Self::Score>;
+
+    fn bishop_pair() -> SingleFeatureScore<Self::Score>;
+
+    fn rook_openness(openness: FileOpenness) -> SingleFeatureScore<Self::Score>;
+
+    fn king_openness(openness: FileOpenness) -> SingleFeatureScore<Self::Score>;
+
+    fn bishop_openness(openness: FileOpenness, len: usize) -> SingleFeatureScore<Self::Score>;
+
+    fn pawn_shield(&self, color: ChessColor, config: usize) -> SingleFeatureScore<Self::Score>;
+
+    fn outpost(piece: ChessPieceType) -> SingleFeatureScore<Self::Score>;
+
+    fn pawn_protection(piece: ChessPieceType) -> SingleFeatureScore<Self::Score>;
+
+    fn pawn_attack(piece: ChessPieceType) -> SingleFeatureScore<Self::Score>;
+
+    fn mobility(piece: ChessPieceType, mobility: usize) -> SingleFeatureScore<Self::Score>;
+
+    fn threats(
+        attacking: ChessPieceType,
+        targeted: ChessPieceType,
+    ) -> SingleFeatureScore<Self::Score>;
+
+    fn defended(
+        protecting: ChessPieceType,
+        target: ChessPieceType,
+    ) -> SingleFeatureScore<Self::Score>;
+
+    fn king_zone_attack(attacking: ChessPieceType) -> SingleFeatureScore<Self::Score>;
 }
 
 /// Eval values tuned on a combination of the zurichess dataset and a dataset used by 4ku,
@@ -545,23 +532,23 @@
         PSQTS[piece as usize][square.flip_if(color == White).bb_idx()]
     }
 
-    fn passed_pawn(square: ChessSquare) -> Self::Score {
+    fn passed_pawn(square: ChessSquare) -> PhasedScore {
         PASSED_PAWNS[square.bb_idx()]
     }
 
-    fn unsupported_pawn() -> SingleFeatureScore<Self> {
+    fn unsupported_pawn() -> PhasedScore {
         UNSUPPORTED_PAWN
     }
 
-    fn doubled_pawn() -> SingleFeatureScore<Self> {
+    fn doubled_pawn() -> PhasedScore {
         DOUBLED_PAWN
     }
 
-    fn bishop_pair() -> Self::Score {
+    fn bishop_pair() -> SingleFeatureScore<Self::Score> {
         BISHOP_PAIR
     }
 
-    fn rook_openness(openness: FileOpenness) -> Self::Score {
+    fn rook_openness(openness: FileOpenness) -> SingleFeatureScore<Self::Score> {
         match openness {
             FileOpenness::Open => ROOK_OPEN_FILE,
             FileOpenness::Closed => ROOK_CLOSED_FILE,
@@ -570,7 +557,7 @@
         }
     }
 
-    fn king_openness(openness: FileOpenness) -> Self::Score {
+    fn king_openness(openness: FileOpenness) -> SingleFeatureScore<Self::Score> {
         match openness {
             FileOpenness::Open => KING_OPEN_FILE,
             FileOpenness::Closed => KING_CLOSED_FILE,
@@ -579,42 +566,44 @@
         }
     }
 
-    fn bishop_openness(openness: FileOpenness, len: usize) -> SingleFeatureScore<Self> {
+    fn bishop_openness(openness: FileOpenness, len: usize) -> PhasedScore {
         BISHOP_OPENNESS[openness as usize][len - 1]
     }
 
-<<<<<<< HEAD
-    fn outpost(piece: ChessPieceType) -> SingleFeatureScore<Self> {
+    fn outpost(piece: ChessPieceType) -> PhasedScore {
         OUTPOSTS[piece as usize - Knight as usize]
     }
 
-    fn pawn_shield(config: usize) -> Self::Score {
-=======
-    fn pawn_shield(&self, _color: ChessColor, config: usize) -> Self::Score {
->>>>>>> a13d3dbf
+    fn pawn_shield(&self, _color: ChessColor, config: usize) -> SingleFeatureScore<Self::Score> {
         PAWN_SHIELDS[config]
     }
 
-    fn pawn_protection(piece: ChessPieceType) -> Self::Score {
+    fn pawn_protection(piece: ChessPieceType) -> SingleFeatureScore<Self::Score> {
         PAWN_PROTECTION[piece as usize]
     }
 
-    fn pawn_attack(piece: ChessPieceType) -> Self::Score {
+    fn pawn_attack(piece: ChessPieceType) -> SingleFeatureScore<Self::Score> {
         PAWN_ATTACKS[piece as usize]
     }
 
-    fn mobility(piece: ChessPieceType, mobility: usize) -> Self::Score {
+    fn mobility(piece: ChessPieceType, mobility: usize) -> SingleFeatureScore<Self::Score> {
         MOBILITY[piece as usize - 1][mobility]
     }
 
-    fn threats(attacking: ChessPieceType, targeted: ChessPieceType) -> Self::Score {
+    fn threats(
+        attacking: ChessPieceType,
+        targeted: ChessPieceType,
+    ) -> SingleFeatureScore<Self::Score> {
         THREATS[attacking as usize - 1][targeted as usize]
     }
-    fn defended(protecting: ChessPieceType, target: ChessPieceType) -> Self::Score {
+    fn defended(
+        protecting: ChessPieceType,
+        target: ChessPieceType,
+    ) -> SingleFeatureScore<Self::Score> {
         DEFENDED[protecting as usize - 1][target as usize]
     }
 
-    fn king_zone_attack(attacking: ChessPieceType) -> SingleFeatureScore<Self> {
+    fn king_zone_attack(attacking: ChessPieceType) -> PhasedScore {
         KING_ZONE_ATTACK[attacking as usize]
     }
 }