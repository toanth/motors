/*
 *  Motors, a collection of board game engines.
 *  Copyright (C) 2024 ToTheAnd
 *
 *  Motors is free software: you can redistribute it and/or modify
 *  it under the terms of the GNU General Public License as published by
 *  the Free Software Foundation, either version 3 of the License, or
 *  (at your option) any later version.
 *
 *  Motors is distributed in the hope that it will be useful,
 *  but WITHOUT ANY WARRANTY; without even the implied warranty of
 *  MERCHANTABILITY or FITNESS FOR A PARTICULAR PURPOSE. See the
 *  GNU General Public License for more details.
 *
 *  You should have received a copy of the GNU General Public License
 *  along with Motors. If not, see <https://www.gnu.org/licenses/>.
 */
use crate::eval::SingleFeatureScore;
use crate::eval::chess::FileOpenness;
use crate::eval::chess::lite_values::{Lite, LiteValues};
use gears::games::DimT;
use gears::games::chess::ChessColor;
use gears::games::chess::ChessColor::White;
use gears::games::chess::pieces::ChessPieceType;
use gears::games::chess::pieces::ChessPieceType::King;
use gears::games::chess::squares::ChessSquare;
use gears::general::common::StaticallyNamedEntity;
use gears::score::{PhasedScore, p};
use std::fmt::Display;

#[rustfmt::skip]
const KING_GAMBOT_VALUES: [PhasedScore; 64] =   [
    p(650, 300),    p(650, 300),    p(650, 300),    p(650, 300),    p(650, 300),    p(650, 300),    p(650, 300),    p(650, 300),
    p(500, 200),    p(500, 200),    p(500, 200),    p(500, 200),    p(500, 200),    p(500, 200),    p(500, 200),    p(500, 200),
    p(400, 100),    p(400, 100),    p(400, 100),    p(400, 100),    p(400, 100),    p(400, 100),    p(400, 100),    p(400, 100),
    p(250, 0),      p(250, 0),      p(250, 0),      p(250, 0),      p(250, 0),      p(250, 0),      p(250, 0),      p(250, 0),
    p(100, -100),   p(100, -100),   p(100, -100),   p(100, -100),   p(100, -100),   p(100, -100),   p(100, -100),   p(100, -100),
    p(-100, -200),  p(-100, -200),  p(-100, -200),  p(-100, -200),  p(-100, -200),  p(-100, -200),  p(-100, -200),  p(-100, -200),
    p(-300, -300),  p(-300, -300),  p(-300, -300),  p(-300, -300),  p(-300, -300),  p(-300, -300),  p(-300, -300),  p(-300, -300),
    p(-500, -500),  p(-500, -500),  p(-500, -500),  p(-500, -500),  p(-500, -500),  p(-500, -500),  p(-500, -500),  p(-500, -500),
];

#[derive(Debug, Default, Copy, Clone)]
pub struct KingGambotValues {
    pub us: ChessColor,
}

impl StaticallyNamedEntity for KingGambotValues {
    fn static_short_name() -> impl Display
    where
        Self: Sized,
    {
        "King_Gambot"
    }

    // Don't send 'Gᴀᴍʙᴏᴛ' because not all GUIs handle unicode characters well
    // so no mention of 'King Gᴀᴍʙᴏᴛ Ⅳ'
    fn static_long_name() -> String
    where
        Self: Sized,
    {
        "King Gambot".to_string()
    }

    fn static_description() -> String
    where
        Self: Sized,
    {
        "The King Leads his Army. More aggressive than the 1024 token challenge engine".to_string()
    }
}

impl LiteValues for KingGambotValues {
    type Score = PhasedScore;

    fn psqt(&self, square: ChessSquare, piece: ChessPieceType, color: ChessColor) -> PhasedScore {
        if color == self.us && piece == King {
            KING_GAMBOT_VALUES[square.flip_if(color == White).bb_idx()]
        } else {
            Lite::default().psqt(square, piece, color)
        }
    }

    fn passed_pawn(square: ChessSquare) -> PhasedScore {
        Lite::passed_pawn(square)
    }

    fn stoppable_passer() -> PhasedScore {
        Lite::stoppable_passer()
    }

    fn close_king_passer() -> PhasedScore {
        Lite::close_king_passer()
    }

    fn immobile_passer() -> PhasedScore {
        Lite::immobile_passer()
    }

    fn passer_protection() -> PhasedScore {
        Lite::passer_protection()
    }

    fn candidate_passer(rank: DimT) -> SingleFeatureScore<Self::Score> {
        Lite::candidate_passer(rank)
    }

    fn unsupported_pawn() -> PhasedScore {
        Lite::unsupported_pawn()
    }

    fn doubled_pawn() -> PhasedScore {
        Lite::doubled_pawn()
    }

    fn phalanx(rank: DimT) -> PhasedScore {
        Lite::phalanx(rank)
    }

    fn bishop_pair() -> PhasedScore {
        Lite::bishop_pair()
    }

    fn bad_bishop(num_pawns: usize) -> PhasedScore {
        Lite::bad_bishop(num_pawns)
    }

    fn rook_openness(openness: FileOpenness) -> PhasedScore {
        Lite::rook_openness(openness)
    }

    fn king_openness(openness: FileOpenness) -> PhasedScore {
        Lite::king_openness(openness) / 2
    }

    fn bishop_openness(openness: FileOpenness, len: usize) -> PhasedScore {
        Lite::bishop_openness(openness, len)
    }

    fn pawn_advanced_center(config: usize) -> PhasedScore {
        Lite::pawn_advanced_center(config)
    }

    fn pawn_passive_center(config: usize) -> PhasedScore {
        Lite::pawn_passive_center(config)
    }

    fn pawn_shield(&self, color: ChessColor, config: usize) -> PhasedScore {
        let value = Lite::default().pawn_shield(color, config);
        if self.us == color { value / 2 } else { value }
<<<<<<< HEAD
=======
    }

    fn pawnless_flank() -> SingleFeatureScore<Self::Score> {
        Lite::pawnless_flank()
>>>>>>> 3060cd84
    }

    fn pawn_protection(piece: ChessPieceType) -> PhasedScore {
        Lite::pawn_protection(piece)
    }

    fn pawn_attack(piece: ChessPieceType) -> PhasedScore {
        Lite::pawn_attack(piece)
    }

    fn pawn_advance_threat(piece: ChessPieceType) -> SingleFeatureScore<Self::Score> {
        Lite::pawn_advance_threat(piece)
    }

    fn mobility(piece: ChessPieceType, mobility: usize) -> PhasedScore {
        Lite::mobility(piece, mobility)
    }

    fn threats(attacking: ChessPieceType, targeted: ChessPieceType) -> PhasedScore {
        Lite::threats(attacking, targeted)
    }

    fn defended(protecting: ChessPieceType, target: ChessPieceType) -> PhasedScore {
        Lite::defended(protecting, target)
    }

    fn king_zone_attack(attacking: ChessPieceType) -> PhasedScore {
        Lite::king_zone_attack(attacking) / 2
    }

    fn can_give_check(piece: ChessPieceType) -> PhasedScore {
        Lite::can_give_check(piece) / 2
    }

    fn pin(piece: ChessPieceType) -> PhasedScore {
        Lite::pin(piece)
    }

    fn discovered_check(piece: ChessPieceType) -> PhasedScore {
        Lite::discovered_check(piece)
    }
}<|MERGE_RESOLUTION|>--- conflicted
+++ resolved
@@ -148,13 +148,10 @@
     fn pawn_shield(&self, color: ChessColor, config: usize) -> PhasedScore {
         let value = Lite::default().pawn_shield(color, config);
         if self.us == color { value / 2 } else { value }
-<<<<<<< HEAD
-=======
     }
 
     fn pawnless_flank() -> SingleFeatureScore<Self::Score> {
         Lite::pawnless_flank()
->>>>>>> 3060cd84
     }
 
     fn pawn_protection(piece: ChessPieceType) -> PhasedScore {
