use std::fmt::Display;
use strum::IntoEnumIterator;

use crate::eval::chess::lite_values::*;
use crate::eval::chess::{pawn_shield_idx, DiagonalOpenness, FileOpenness};
use gears::games::chess::attack_data::Attacks;
use gears::games::chess::moves::ChessMove;
use gears::games::chess::pieces::ChessPieceType::*;
use gears::games::chess::pieces::{ChessPieceType, NUM_CHESS_PIECES};
use gears::games::chess::squares::ChessSquare;
use gears::games::chess::ChessColor::{Black, White};
use gears::games::chess::{ChessColor, Chessboard, SliderMove};
use gears::games::Color;
use gears::games::{DimT, ZobristHash};
use gears::general::bitboards::chess::{
    ChessBitboard, A_FILE, CHESS_ANTI_DIAGONALS, CHESS_DIAGONALS, COLORED_SQUARES,
};
use gears::general::bitboards::Bitboard;
use gears::general::bitboards::RawBitboard;
use gears::general::board::Board;
use gears::general::common::StaticallyNamedEntity;
use gears::general::moves::Move;
use gears::general::squares::RectangularCoordinates;
use gears::score::{PhaseType, PhasedScore, Score, ScoreT};

use crate::eval::chess::king_gambot::KingGambotValues;
use crate::eval::chess::lite::FileOpenness::{Closed, Open, SemiClosed, SemiOpen};
use crate::eval::{Eval, ScoreType, SingleFeatureScore};

#[derive(Debug, Default, Copy, Clone)]
struct EvalState<Tuned: LiteValues> {
    hash: ZobristHash,
    phase: PhaseType,
    // scores are stored from the perspective of the white player
    psqt_score: Tuned::Score,
    pawn_shield_score: Tuned::Score,
    pawn_score: Tuned::Score,
}

#[derive(Default, Debug, Clone)]
pub struct GenericLiTEval<Tuned: LiteValues> {
    stack: Vec<EvalState<Tuned>>,
    tuned: Tuned,
}

pub type LiTEval = GenericLiTEval<Lite>;

pub type KingGambot = GenericLiTEval<KingGambotValues>;

pub const TEMPO: Score = Score(10);
// TODO: Differentiate between rooks and kings in front of / behind pawns?

/// Includes a phase for the empty piece to simplify the implementation
const PIECE_PHASE: [PhaseType; NUM_CHESS_PIECES + 1] = [0, 1, 1, 2, 4, 0, 0];

fn openness(
    ray: ChessBitboard,
    our_pawns: ChessBitboard,
    their_pawns: ChessBitboard,
) -> FileOpenness {
    if (ray & our_pawns).is_zero() && (ray & their_pawns).is_zero() {
        Open
    } else if (ray & our_pawns).is_zero() {
        SemiOpen
    } else if (ray & our_pawns).has_set_bit() && (ray & their_pawns).has_set_bit() {
        Closed
    } else {
        SemiClosed
    }
}

pub fn file_openness(
    file: DimT,
    our_pawns: ChessBitboard,
    their_pawns: ChessBitboard,
) -> FileOpenness {
    let file = ChessBitboard::file_no(file);
    openness(file, our_pawns, their_pawns)
}

pub fn diagonal_openness(
    square: ChessSquare,
    our_pawns: ChessBitboard,
    their_pawns: ChessBitboard,
) -> (DiagonalOpenness, usize) {
    let diag = CHESS_DIAGONALS[square.bb_idx()];
    (openness(diag, our_pawns, their_pawns), diag.num_ones())
}

pub fn anti_diagonal_openness(
    square: ChessSquare,
    our_pawns: ChessBitboard,
    their_pawns: ChessBitboard,
) -> (DiagonalOpenness, usize) {
    let anti_diag = CHESS_ANTI_DIAGONALS[square.bb_idx()];
    (
        openness(anti_diag, our_pawns, their_pawns),
        anti_diag.num_ones(),
    )
}

impl<Tuned: LiteValues> StaticallyNamedEntity for GenericLiTEval<Tuned> {
    fn static_short_name() -> impl Display
    where
        Self: Sized,
    {
        Tuned::static_short_name()
    }

    fn static_long_name() -> String
    where
        Self: Sized,
    {
        Tuned::static_long_name()
    }

    fn static_description() -> String
    where
        Self: Sized,
    {
        Tuned::static_description()
    }
}

impl<Tuned: LiteValues> GenericLiTEval<Tuned> {
    fn psqt(&self, pos: &Chessboard) -> Tuned::Score {
        let mut res = Tuned::Score::default();
        for color in ChessColor::iter() {
            for piece in ChessPieceType::pieces() {
                for square in pos.colored_piece_bb(color, piece).ones() {
                    res += self.tuned.psqt(square, piece, color);
                }
            }
            res = -res;
        }
        res
    }

    fn bishop_pair(pos: &Chessboard, color: ChessColor) -> SingleFeatureScore<Tuned::Score> {
        if pos.colored_piece_bb(color, Bishop).more_than_one_bit_set() {
            Tuned::bishop_pair()
        } else {
            Default::default()
        }
    }

    fn bad_bishop(pos: &Chessboard, color: ChessColor) -> Tuned::Score {
        let mut score = Tuned::Score::default();
        let pawns = pos.colored_piece_bb(color, Pawn);
        for bishop in pos.colored_piece_bb(color, Bishop).ones() {
            let sq_color = bishop.square_color();
            score += Tuned::bad_bishop((COLORED_SQUARES[sq_color as usize] & pawns).num_ones());
        }
        score
    }

    fn pawn_shield_for(pos: &Chessboard, color: ChessColor) -> SingleFeatureScore<Tuned::Score> {
        let our_pawns = pos.colored_piece_bb(color, Pawn);
        let king_square = pos.king_square(color);
        let idx = pawn_shield_idx(our_pawns, king_square, color);
        Tuned::default().pawn_shield(color, idx)
    }

    fn pawn_shield(pos: &Chessboard) -> Tuned::Score {
        let mut score = Tuned::Score::default();
        score += Self::pawn_shield_for(pos, White);
        score -= Self::pawn_shield_for(pos, Black);
        score
    }

    fn pawns_for(pos: &Chessboard, color: ChessColor) -> Tuned::Score {
        let our_pawns = pos.colored_piece_bb(color, Pawn);
        let their_pawns = pos.colored_piece_bb(color.other(), Pawn);
        let mut score = Tuned::Score::default();

        for square in our_pawns.ones() {
            let normalized_square = square.flip_if(color == White);
            let in_front =
                (A_FILE << (square.flip_if(color == Black).bb_idx() + 8)).flip_if(color == Black);
            let blocking = in_front | in_front.west() | in_front.east();
            if (in_front & our_pawns).is_zero() && (blocking & their_pawns).is_zero() {
                score += Tuned::passed_pawn(normalized_square);
            }
            let file = ChessBitboard::file_no(square.file());
            let neighbors = file.west() | file.east();
            let supporting = neighbors & !blocking;
            if (supporting & our_pawns).is_zero() {
                score += Tuned::unsupported_pawn();
            }
        }
        let num_doubled_pawns = (our_pawns & (our_pawns.north())).num_ones();
        score += Tuned::doubled_pawn() * num_doubled_pawns;
        score
    }

    fn pawns(pos: &Chessboard) -> Tuned::Score {
        Self::pawns_for(pos, White) - Self::pawns_for(pos, Black)
    }

    fn open_lines(pos: &Chessboard, color: ChessColor) -> Tuned::Score {
        let mut score = Tuned::Score::default();
        let our_pawns = pos.colored_piece_bb(color, Pawn);
        let their_pawns = pos.colored_piece_bb(color.other(), Pawn);
        // Rooks on (semi)open/closed files (semi-closed files are handled by adjusting the base rook values during tuning)
        let rooks = pos.colored_piece_bb(color, Rook);
        for rook in rooks.ones() {
            score += Tuned::rook_openness(file_openness(rook.file(), our_pawns, their_pawns));
        }
        // King on (semi)open/closed file
        let king_square = pos.king_square(color);
        let king_file = king_square.file();
        score += Tuned::king_openness(file_openness(king_file, our_pawns, their_pawns));
        let bishops = pos.colored_piece_bb(color, Bishop);
        for bishop in bishops.ones() {
            let (diag, len) = diagonal_openness(bishop, our_pawns, their_pawns);
            score += Tuned::bishop_openness(diag, len);
            let (anti_diag, len) = anti_diagonal_openness(bishop, our_pawns, their_pawns);
            score += Tuned::bishop_openness(anti_diag, len);
        }
        score
    }

    fn checking(pos: &Chessboard, color: ChessColor) -> [ChessBitboard; 5] {
        let mut result = [ChessBitboard::default(); 5];
        let square = pos.king_square(color);
        result[Pawn as usize] = Chessboard::single_pawn_captures(!color, square);
        result[Knight as usize] = Chessboard::knight_attacks_from(square);
        result[Bishop as usize] = pos.slider_attacks_from(square, SliderMove::Bishop, square.bb());
        result[Rook as usize] = pos.slider_attacks_from(square, SliderMove::Rook, square.bb());
        result[Queen as usize] = result[Rook as usize] | result[Bishop as usize];
        result
    }

    fn mobility_and_threats(
        pos: &Chessboard,
        color: ChessColor,
        attack_data: &mut Attacks,
    ) -> Tuned::Score {
        let mut score = Tuned::Score::default();

        let checking_squares = Self::checking(pos, !color);

        let attacked_by_pawn = pos
            .colored_piece_bb(color.other(), Pawn)
            .pawn_attacks(color.other());
        let king_zone = Chessboard::normal_king_attacks_from(pos.king_square(color.other()));
        let our_pawns = pos.colored_piece_bb(color, Pawn);
        let pawn_attacks = our_pawns.pawn_attacks(color);
        if (pawn_attacks & king_zone).has_set_bit() {
            score += Tuned::king_zone_attack(Pawn);
        }
        let mut all_attacks = pawn_attacks;
        // let pawn_king_attacks = (pawn_attacks & king_zone).num_ones();
        // score += Tuned::king_zone_attack(Pawn) * pawn_king_attacks;
        for piece in ChessPieceType::pieces() {
            let protected_by_pawns = pawn_attacks & pos.colored_piece_bb(color, piece);
            score += Tuned::pawn_protection(piece) * protected_by_pawns.num_ones();
            let attacked_by_pawns = pawn_attacks & pos.colored_piece_bb(!color, piece);
            score += Tuned::pawn_attack(piece) * attacked_by_pawns.num_ones();
        }
        for piece in ChessPieceType::non_pawn_pieces() {
            for square in pos.colored_piece_bb(color, piece).ones() {
                let attacks = pos.attacks_no_castle_or_pawn_push(square, piece, color);
                all_attacks |= attacks;
                let attacks_no_pawn_recapture = attacks & !attacked_by_pawn;
                let mobility = (attacks_no_pawn_recapture & !pos.colored_bb(color)).num_ones();
                score += Tuned::mobility(piece, mobility);
                for threatened_piece in ChessPieceType::pieces() {
                    let attacked = pos.colored_piece_bb(color.other(), threatened_piece) & attacks;
                    score += Tuned::threats(piece, threatened_piece) * attacked.num_ones();
                    let defended =
                        pos.colored_piece_bb(color, threatened_piece) & attacks_no_pawn_recapture;
                    score += Tuned::defended(piece, threatened_piece) * defended.num_ones();
                }
                if (attacks_no_pawn_recapture & king_zone).has_set_bit() {
                    score += Tuned::king_zone_attack(piece);
                }
                if piece != King
                    && (attacks_no_pawn_recapture & checking_squares[piece as usize]).has_set_bit()
                {
                    score += Tuned::can_give_check(piece);
                }
                if piece != Knight && piece != King {
                    attack_data.push_bitboard(color, attacks);
                }
            }
        }
<<<<<<< HEAD
        attack_data.set_attacks_for(color, all_attacks);
        let all_defended = pos.colored_bb(color) & (all_attacks & !attacked_by_pawn);
        score += Tuned::num_defended(all_defended.num_ones());

=======
>>>>>>> 358813ff
        score
    }

    fn recomputed_every_time(pos: &Chessboard, attacks: &mut Attacks) -> Tuned::Score {
        let mut score = Tuned::Score::default();
        for color in ChessColor::iter() {
            score += Self::bishop_pair(pos, color);
            score += Self::bad_bishop(pos, color);
            score += Self::open_lines(pos, color);
            // score += Self::outposts(pos, color);
            score += Self::mobility_and_threats(pos, color, attacks);
            score = -score;
        }
        score
    }

    fn psqt_delta(
        &self,
        old_pos: &Chessboard,
        mov: ChessMove,
        captured: ChessPieceType,
        new_pos: &Chessboard,
    ) -> (Tuned::Score, PhaseType) {
        let moving_player = old_pos.active_player();
        // the current player has been flipped
        let mut delta = Tuned::Score::default();
        let mut phase_delta = PhaseType::default();
        let piece = mov.piece_type();
        delta -= self.tuned.psqt(mov.src_square(), piece, moving_player);
        if mov.is_castle() {
            let side = mov.castle_side();
            delta += self
                .tuned
                .psqt(new_pos.king_square(moving_player), King, moving_player);
            // since PSQTs are player-relative, castling always takes place on the 0th rank
            let rook_dest_square = ChessSquare::from_rank_file(7, side.rook_dest_file());
            let rook_start_square =
                ChessSquare::from_rank_file(7, old_pos.rook_start_file(moving_player, side));
            delta += self.tuned.psqt(rook_dest_square, Rook, Black);
            delta -= self.tuned.psqt(rook_start_square, Rook, Black);
        } else if mov.promo_piece() == Empty {
            delta += self.tuned.psqt(mov.dest_square(), piece, moving_player);
        } else {
            delta += self
                .tuned
                .psqt(mov.dest_square(), mov.promo_piece(), moving_player);
            phase_delta += PIECE_PHASE[mov.promo_piece() as usize];
        }
        if mov.is_ep() {
            delta += self.tuned.psqt(
                mov.square_of_pawn_taken_by_ep().unwrap(),
                Pawn,
                moving_player.other(),
            );
        } else if captured != Empty {
            // capturing a piece increases our score by the piece's psqt value from the opponent's point of view
            delta += self
                .tuned
                .psqt(mov.dest_square(), captured, moving_player.other());
            phase_delta -= PIECE_PHASE[captured as usize];
        }
        // the position is always evaluated from white's perspective
        (
            match moving_player {
                White => delta,
                Black => -delta,
            },
            phase_delta,
        )
    }

    fn eval_from_scratch(
        &self,
        pos: &Chessboard,
        attacks: &mut Attacks,
    ) -> (EvalState<Tuned>, Tuned::Score) {
        let mut state = EvalState::default();

        let mut phase = 0;
        for piece in ChessPieceType::non_king_pieces() {
            phase += pos.piece_bb(piece).num_ones() as isize * PIECE_PHASE[piece as usize];
        }
        state.phase = phase;

        let psqt_score = self.psqt(pos);
        state.psqt_score = psqt_score.clone();
        let pawn_shield_score = Self::pawn_shield(pos);
        state.pawn_shield_score = pawn_shield_score.clone();
        let pawn_score = Self::pawns(pos);
        state.pawn_score = pawn_score.clone();
        state.hash = pos.zobrist_hash();
        let score: Tuned::Score =
            Self::recomputed_every_time(pos, attacks) + psqt_score + pawn_shield_score + pawn_score;
        (state, score)
    }

    pub fn do_eval(
        &self,
        pos: &Chessboard,
        attacks: &mut Attacks,
    ) -> <Tuned::Score as ScoreType>::Finalized {
        let (state, score) = self.eval_from_scratch(pos, attacks);
        score.finalize(
            state.phase,
            24,
            pos.active_player(),
            <Tuned::Score as ScoreType>::Finalized::default(),
        )
    }

    fn incremental(
        &self,
        mut state: EvalState<Tuned>,
        old_pos: &Chessboard,
        mov: ChessMove,
        new_pos: &Chessboard,
        attacks: &mut Attacks,
    ) -> (EvalState<Tuned>, Tuned::Score)
    where
        Tuned::Score: Display,
    {
        if old_pos.zobrist_hash() != state.hash {
            return self.eval_from_scratch(new_pos, attacks);
        }
        // search may have made a null move in NMP
        if mov != ChessMove::default() {
            // null moves are encoded as a1a1, but it's possible that there's a "captured" piece on a1
            debug_assert_eq!(
                self.psqt(old_pos),
                state.psqt_score,
                "{0} {1} {old_pos} {new_pos} {mov}",
                self.psqt(old_pos),
                state.psqt_score
            );
            debug_assert_eq!(&old_pos.make_move(mov).unwrap(), new_pos);
            let captured = mov.captured(old_pos);
            let (psqt_delta, phase_delta) = self.psqt_delta(old_pos, mov, captured, new_pos);
            state.psqt_score += psqt_delta;
            state.phase += phase_delta;
            debug_assert_eq!(
                state.psqt_score,
                self.psqt(new_pos),
                "{0} {1} {2} {old_pos} {new_pos} {mov}",
                state.psqt_score,
                self.psqt(new_pos),
                self.psqt_delta(old_pos, mov, captured, new_pos).0,
            );
            // TODO: Test if this is actually faster -- getting the captured piece is quite expensive
            // (but this could be remedied by reusing that info from `psqt_delta`, or by using a redundant mailbox)
            // In the long run, move pawn protection / attacks to another function and cache `Self::pawns` as well
            if matches!(mov.piece_type(), Pawn | King) || captured == Pawn {
                state.pawn_shield_score = Self::pawn_shield(new_pos);
            }
            if mov.piece_type() == Pawn || captured == Pawn {
                state.pawn_score = Self::pawns(new_pos);
            }
        }
        state.hash = new_pos.zobrist_hash();
        let score = Self::recomputed_every_time(new_pos, attacks)
            + state.psqt_score.clone()
            + state.pawn_shield_score.clone()
            + state.pawn_score.clone();
        (state, score)
    }
}

fn eval_lite<Tuned: LiteValues<Score = PhasedScore>>(
    this: &mut GenericLiTEval<Tuned>,
    pos: &Chessboard,
    attacks: &mut Attacks,
) -> Score {
    this.stack.clear();
    let (state, score) = this.eval_from_scratch(pos, attacks);
    this.stack.push(state);
    score.finalize(state.phase, 24, pos.active_player(), TEMPO)
}

fn eval_lite_incremental<Tuned: LiteValues<Score = PhasedScore>>(
    this: &mut GenericLiTEval<Tuned>,
    old_pos: &Chessboard,
    mov: ChessMove,
    new_pos: &Chessboard,
    ply: usize,
    attacks: &mut Attacks,
) -> Score {
    debug_assert!(this.stack.len() >= ply);
    debug_assert!(ply > 0);
    let entry = this.stack[ply - 1];
    let (entry, score) = this.incremental(entry, old_pos, mov, new_pos, attacks);
    this.stack.resize(ply + 1, entry);
    score.finalize(entry.phase, 24, new_pos.active_player(), TEMPO)
}

impl Eval<Chessboard> for LiTEval {
    fn eval(&mut self, pos: &Chessboard, _ply: usize, data: &mut Attacks) -> Score {
        eval_lite(self, pos, data)
    }

    // Zobrist hash collisions should be rare enough not to matter, and even when they occur,
    // they won't cause a crash except for failing a debug assertion, which isn't enabled in release mode
    fn eval_incremental(
        &mut self,
        old_pos: &Chessboard,
        mov: ChessMove,
        new_pos: &Chessboard,
        ply: usize,
        attacks: &mut Attacks,
    ) -> Score {
        eval_lite_incremental(self, old_pos, mov, new_pos, ply, attacks)
    }

    fn piece_scale(&self) -> ScoreT {
        5
    }
}

impl Eval<Chessboard> for KingGambot {
    fn eval(&mut self, pos: &Chessboard, ply: usize, attacks: &mut Attacks) -> Score {
        self.tuned.us = if ply % 2 == 0 {
            pos.active_player()
        } else {
            pos.inactive_player()
        };
        eval_lite(self, pos, attacks)
    }

    fn eval_incremental(
        &mut self,
        old_pos: &Chessboard,
        mov: ChessMove,
        new_pos: &Chessboard,
        ply: usize,
        attacks: &mut Attacks,
    ) -> Score {
        eval_lite_incremental(self, old_pos, mov, new_pos, ply, attacks)
    }

    fn piece_scale(&self) -> ScoreT {
        5
    }
}<|MERGE_RESOLUTION|>--- conflicted
+++ resolved
@@ -285,13 +285,7 @@
                 }
             }
         }
-<<<<<<< HEAD
         attack_data.set_attacks_for(color, all_attacks);
-        let all_defended = pos.colored_bb(color) & (all_attacks & !attacked_by_pawn);
-        score += Tuned::num_defended(all_defended.num_ones());
-
-=======
->>>>>>> 358813ff
         score
     }
 
