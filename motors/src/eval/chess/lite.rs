--- conflicted
+++ resolved
@@ -275,12 +275,6 @@
                 }
             }
         }
-<<<<<<< HEAD
-        let all_defended = pos.player_bb(color) & (all_attacks & !attacked_by_pawn);
-        score += Tuned::num_defended(all_defended.num_ones());
-
-=======
->>>>>>> 4243b016
         score
     }
 
