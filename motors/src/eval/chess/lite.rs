--- conflicted
+++ resolved
@@ -335,19 +335,8 @@
         state.pawn_shield_score = pawn_shield_score.clone();
         let pawn_score = Self::pawns(pos);
         state.pawn_score = pawn_score.clone();
-<<<<<<< HEAD
         state.hash = pos.hash_pos();
-        let score: Tuned::Score = Self::recomputed_every_time(pos) + psqt_score + pawn_shield_score + pawn_score;
-        (state, score)
-    }
-
-    pub fn do_eval(&self, pos: &Chessboard) -> <Tuned::Score as ScoreType>::Finalized {
-        let (state, score) = self.eval_from_scratch(pos);
-        score.finalize(state.phase, 24, pos.active_player(), <Tuned::Score as ScoreType>::Finalized::default())
-=======
-        state.hash = pos.zobrist_hash();
-        state.total_score =
-            Self::recomputed_every_time(pos) + psqt_score + pawn_shield_score + pawn_score;
+        state.total_score = Self::recomputed_every_time(pos) + psqt_score + pawn_shield_score + pawn_score;
         state
     }
 
@@ -359,7 +348,6 @@
             pos.active_player(),
             <Tuned::Score as ScoreType>::Finalized::default(),
         )
->>>>>>> 34f48e0b
     }
 
     fn incremental(
@@ -378,48 +366,13 @@
             debug_assert_eq!(&old_pos.make_nullmove().unwrap(), new_pos);
             return state;
         }
-<<<<<<< HEAD
-        // search may have made a null move in NMP
-        if mov != ChessMove::default() {
-            // null moves are encoded as a1a1, but it's possible that there's a "captured" piece on a1
-            debug_assert_eq!(
-                self.psqt(old_pos),
-                state.psqt_score,
-                "{0} {1} {old_pos} {new_pos} {2}",
-                self.psqt(old_pos),
-                state.psqt_score,
-                mov.compact_formatter(old_pos)
-            );
-            debug_assert_eq!(&old_pos.make_move(mov).unwrap(), new_pos);
-            let captured = mov.captured(old_pos);
-            let (psqt_delta, phase_delta) = self.psqt_delta(old_pos, mov, captured, new_pos);
-            state.psqt_score += psqt_delta;
-            state.phase += phase_delta;
-            debug_assert_eq!(
-                state.psqt_score,
-                self.psqt(new_pos),
-                "{0} {1} {2} {old_pos} {new_pos} {3}",
-                state.psqt_score,
-                self.psqt(new_pos),
-                self.psqt_delta(old_pos, mov, captured, new_pos).0,
-                mov.compact_formatter(old_pos)
-            );
-            // TODO: Test if this is actually faster -- getting the captured piece is quite expensive
-            // (but this could be remedied by reusing that info from `psqt_delta`, or by using a redundant mailbox)
-            // In the long run, move pawn protection / attacks to another function and cache `Self::pawns` as well
-            if matches!(mov.piece_type(), Pawn | King) || captured == Pawn {
-                state.pawn_shield_score = Self::pawn_shield(new_pos);
-            }
-            if mov.piece_type() == Pawn || captured == Pawn {
-                state.pawn_score = Self::pawns(new_pos);
-            }
-=======
         debug_assert_eq!(
             self.psqt(old_pos),
             state.psqt_score,
-            "{0} {1} {old_pos} {new_pos} {mov}",
+            "{0} {1} {old_pos} {new_pos} {2}",
             self.psqt(old_pos),
-            state.psqt_score
+            state.psqt_score,
+            mov.compact_formatter(old_pos)
         );
         debug_assert_eq!(&old_pos.make_move(mov).unwrap(), new_pos);
         let captured = mov.captured(old_pos);
@@ -429,10 +382,11 @@
         debug_assert_eq!(
             state.psqt_score,
             self.psqt(new_pos),
-            "{0} {1} {2} {old_pos} {new_pos} {mov}",
+            "{0} {1} {2} {old_pos} {new_pos} {3}",
             state.psqt_score,
             self.psqt(new_pos),
             self.psqt_delta(old_pos, mov, captured, new_pos).0,
+            mov.compact_formatter(old_pos)
         );
         // TODO: Test if this is actually faster -- getting the captured piece is quite expensive
         // (but this could be remedied by reusing that info from `psqt_delta`, or by using a redundant mailbox)
@@ -442,7 +396,6 @@
         }
         if mov.piece_type() == Pawn || captured == Pawn {
             state.pawn_score = Self::pawns(new_pos);
->>>>>>> 34f48e0b
         }
         state.hash = new_pos.hash_pos();
         let score = Self::recomputed_every_time(new_pos)
@@ -458,9 +411,7 @@
     this.stack.clear();
     let state = this.eval_from_scratch(pos);
     this.stack.push(state);
-    state
-        .total_score
-        .finalize(state.phase, 24, pos.active_player(), TEMPO)
+    state.total_score.finalize(state.phase, 24, pos.active_player(), TEMPO)
 }
 
 fn eval_lite_incremental<Tuned: LiteValues<Score = PhasedScore>>(
@@ -473,11 +424,7 @@
     debug_assert!(this.stack.len() >= ply);
     debug_assert!(ply > 0);
     let entry = this.stack[ply - 1];
-    let entry = if this
-        .stack
-        .get(ply)
-        .is_some_and(|e| e.hash == new_pos.zobrist_hash())
-    {
+    let entry = if this.stack.get(ply).is_some_and(|e| e.hash == new_pos.hash_pos()) {
         this.stack[ply]
     } else {
         this.incremental(entry, old_pos, mov, new_pos)
@@ -487,9 +434,7 @@
     } else {
         this.stack[ply] = entry;
     }
-    entry
-        .total_score
-        .finalize(entry.phase, 24, new_pos.active_player(), TEMPO)
+    entry.total_score.finalize(entry.phase, 24, new_pos.active_player(), TEMPO)
 }
 
 impl Eval<Chessboard> for LiTEval {
