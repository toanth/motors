use std::fmt::Display;

use crate::eval::chess::lite_values::*;
use crate::eval::chess::{pawn_shield_idx, DiagonalOpenness, FileOpenness};
use gears::games::chess::moves::ChessMove;
use gears::games::chess::pieces::ChessPieceType::*;
use gears::games::chess::pieces::{ChessPieceType, NUM_CHESS_PIECES};
use gears::games::chess::squares::{ChessSquare, ChessboardSize};
use gears::games::chess::ChessColor::{Black, White};
use gears::games::chess::{ChessBitboardTrait, ChessColor, Chessboard, SliderMove};
use gears::games::Color;
use gears::games::{DimT, PosHash};
use gears::general::bitboards::chessboard::{ChessBitboard, COLORED_SQUARES};
use gears::general::bitboards::RawBitboard;
use gears::general::bitboards::{Bitboard, KnownSizeBitboard};
use gears::general::board::{BitboardBoard, Board, BoardHelpers};
use gears::general::common::StaticallyNamedEntity;
use gears::general::moves::Move;
use gears::general::squares::RectangularCoordinates;
use gears::score::{PhaseType, PhasedScore, Score, ScoreT};

use crate::eval::chess::king_gambot::KingGambotValues;
use crate::eval::chess::lite::FileOpenness::{Closed, Open, SemiClosed, SemiOpen};
use crate::eval::{Eval, ScoreType, SingleFeatureScore};

#[derive(Debug, Default, Copy, Clone)]
struct EvalState<Tuned: LiteValues> {
    hash: PosHash,
    phase: PhaseType,
    // scores are stored from the perspective of the white player
    psqt_score: Tuned::Score,
    pawn_shield_score: Tuned::Score,
    pawn_score: Tuned::Score,
    total_score: Tuned::Score,
}

const STACK_SIZE: usize = 512;

#[derive(Debug, Clone)]
pub struct GenericLiTEval<Tuned: LiteValues> {
    stack: Vec<EvalState<Tuned>>,
    tuned: Tuned,
}

impl<Tuned: LiteValues> Default for GenericLiTEval<Tuned> {
    fn default() -> Self {
        Self {
            stack: vec![EvalState::default(); STACK_SIZE],
            tuned: Tuned::default(),
        }
    }
}

pub type LiTEval = GenericLiTEval<Lite>;

pub type KingGambot = GenericLiTEval<KingGambotValues>;

pub const TEMPO: Score = Score(10);
// TODO: Differentiate between rooks and kings in front of / behind pawns?

/// Includes a phase for the empty piece to simplify the implementation
const PIECE_PHASE: [PhaseType; NUM_CHESS_PIECES + 1] = [0, 1, 1, 2, 4, 0, 0];

fn openness(ray: ChessBitboard, our_pawns: ChessBitboard, their_pawns: ChessBitboard) -> FileOpenness {
    if (ray & our_pawns).is_zero() && (ray & their_pawns).is_zero() {
        Open
    } else if (ray & our_pawns).is_zero() {
        SemiOpen
    } else if (ray & our_pawns).has_set_bit() && (ray & their_pawns).has_set_bit() {
        Closed
    } else {
        SemiClosed
    }
}

pub fn file_openness(file: DimT, our_pawns: ChessBitboard, their_pawns: ChessBitboard) -> FileOpenness {
    let file = ChessBitboard::file(file);
    openness(file, our_pawns, their_pawns)
}

pub fn diagonal_openness(
    square: ChessSquare,
    our_pawns: ChessBitboard,
    their_pawns: ChessBitboard,
) -> (DiagonalOpenness, usize) {
    // TODO: don't pass size
    let diag = ChessBitboard::diag_for_sq(square, ChessboardSize::default());
    (openness(diag, our_pawns, their_pawns), diag.num_ones())
}

pub fn anti_diagonal_openness(
    square: ChessSquare,
    our_pawns: ChessBitboard,
    their_pawns: ChessBitboard,
) -> (DiagonalOpenness, usize) {
    let anti_diag = ChessBitboard::anti_diag_for_sq(square, ChessboardSize::default());
    (openness(anti_diag, our_pawns, their_pawns), anti_diag.num_ones())
}

impl<Tuned: LiteValues> StaticallyNamedEntity for GenericLiTEval<Tuned> {
    fn static_short_name() -> impl Display
    where
        Self: Sized,
    {
        Tuned::static_short_name()
    }

    fn static_long_name() -> String
    where
        Self: Sized,
    {
        Tuned::static_long_name()
    }

    fn static_description() -> String
    where
        Self: Sized,
    {
        Tuned::static_description()
    }
}

impl<Tuned: LiteValues> GenericLiTEval<Tuned> {
    fn psqt(&self, pos: &Chessboard) -> Tuned::Score {
        let mut res = Tuned::Score::default();
        for color in ChessColor::iter() {
            for piece in ChessPieceType::pieces() {
                for square in pos.colored_piece_bb(color, piece).ones() {
                    res += self.tuned.psqt(square, piece, color);
                }
            }
            res = -res;
        }
        res
    }

    fn bishop_pair(pos: &Chessboard, color: ChessColor) -> SingleFeatureScore<Tuned::Score> {
        if pos.colored_piece_bb(color, Bishop).more_than_one_bit_set() {
            Tuned::bishop_pair()
        } else {
            Default::default()
        }
    }

    fn bad_bishop(pos: &Chessboard, color: ChessColor) -> Tuned::Score {
        let mut score = Tuned::Score::default();
        let pawns = pos.colored_piece_bb(color, Pawn);
        for bishop in pos.colored_piece_bb(color, Bishop).ones() {
            let sq_color = bishop.square_color();
            score += Tuned::bad_bishop((COLORED_SQUARES[sq_color as usize] & pawns).num_ones());
        }
        score
    }

    fn pawn_shield_for(pos: &Chessboard, color: ChessColor) -> SingleFeatureScore<Tuned::Score> {
        let our_pawns = pos.colored_piece_bb(color, Pawn);
        let king_square = pos.king_square(color);
        let idx = pawn_shield_idx(our_pawns, king_square, color);
        Tuned::default().pawn_shield(color, idx)
    }

    fn pawn_shield(pos: &Chessboard) -> Tuned::Score {
        let mut score = Tuned::Score::default();
        score += Self::pawn_shield_for(pos, White);
        score -= Self::pawn_shield_for(pos, Black);
        score
    }

    fn pawns_for(pos: &Chessboard, color: ChessColor) -> Tuned::Score {
        let our_pawns = pos.colored_piece_bb(color, Pawn);
        let their_pawns = pos.colored_piece_bb(color.other(), Pawn);
        let mut score = Tuned::Score::default();

        for square in our_pawns.ones() {
            let normalized_square = square.flip_if(color == White);
            let in_front =
                (ChessBitboard::A_FILE << (square.flip_if(color == Black).bb_idx() + 8)).flip_if(color == Black);
            let blocking = in_front | in_front.west() | in_front.east();
            if (in_front & our_pawns).is_zero() && (blocking & their_pawns).is_zero() {
                score += Tuned::passed_pawn(normalized_square);
            }
            let file = ChessBitboard::file(square.file());
            let neighbors = file.west() | file.east();
            let supporting = neighbors & !blocking;
            if (supporting & our_pawns).is_zero() {
                score += Tuned::unsupported_pawn();
            }
        }
        let num_doubled_pawns = (our_pawns & (our_pawns.north())).num_ones();
        score += Tuned::doubled_pawn() * num_doubled_pawns;
        score
    }

    fn pawns(pos: &Chessboard) -> Tuned::Score {
        Self::pawns_for(pos, White) - Self::pawns_for(pos, Black)
    }

    fn open_lines(pos: &Chessboard, color: ChessColor) -> Tuned::Score {
        let mut score = Tuned::Score::default();
        let our_pawns = pos.colored_piece_bb(color, Pawn);
        let their_pawns = pos.colored_piece_bb(color.other(), Pawn);
        // Rooks on (semi)open/closed files (semi-closed files are handled by adjusting the base rook values during tuning)
        let rooks = pos.colored_piece_bb(color, Rook);
        for rook in rooks.ones() {
            score += Tuned::rook_openness(file_openness(rook.file(), our_pawns, their_pawns));
        }
        // King on (semi)open/closed file
        let king_square = pos.king_square(color);
        let king_file = king_square.file();
        score += Tuned::king_openness(file_openness(king_file, our_pawns, their_pawns));
        let bishops = pos.colored_piece_bb(color, Bishop);
        for bishop in bishops.ones() {
            let (diag, len) = diagonal_openness(bishop, our_pawns, their_pawns);
            score += Tuned::bishop_openness(diag, len);
            let (anti_diag, len) = anti_diagonal_openness(bishop, our_pawns, their_pawns);
            score += Tuned::bishop_openness(anti_diag, len);
        }
        score
    }

    fn checking(pos: &Chessboard, color: ChessColor) -> [ChessBitboard; 5] {
        let mut result = [ChessBitboard::default(); 5];
        let square = pos.king_square(color);
        result[Pawn as usize] = Chessboard::single_pawn_captures(!color, square);
        result[Knight as usize] = Chessboard::knight_attacks_from(square);
        result[Bishop as usize] = pos.slider_attacks_from(square, SliderMove::Bishop, square.bb());
        result[Rook as usize] = pos.slider_attacks_from(square, SliderMove::Rook, square.bb());
        result[Queen as usize] = result[Rook as usize] | result[Bishop as usize];
        result
    }

    fn mobility_and_threats(pos: &Chessboard, color: ChessColor) -> Tuned::Score {
        let mut score = Tuned::Score::default();

        let checking_squares = Self::checking(pos, !color);

        let attacked_by_pawn = pos.colored_piece_bb(color.other(), Pawn).pawn_attacks(color.other());
        let king_zone = Chessboard::normal_king_attacks_from(pos.king_square(color.other()));
        let our_pawns = pos.colored_piece_bb(color, Pawn);
        let pawn_attacks = our_pawns.pawn_attacks(color);
        if (pawn_attacks & king_zone).has_set_bit() {
            score += Tuned::king_zone_attack(Pawn);
        }
        let mut all_attacks = pawn_attacks;
        // let pawn_king_attacks = (pawn_attacks & king_zone).num_ones();
        // score += Tuned::king_zone_attack(Pawn) * pawn_king_attacks;
        for piece in ChessPieceType::pieces() {
            let protected_by_pawns = pawn_attacks & pos.colored_piece_bb(color, piece);
            score += Tuned::pawn_protection(piece) * protected_by_pawns.num_ones();
            let attacked_by_pawns = pawn_attacks & pos.colored_piece_bb(!color, piece);
            score += Tuned::pawn_attack(piece) * attacked_by_pawns.num_ones();
        }
        for piece in ChessPieceType::non_pawn_pieces() {
            for square in pos.colored_piece_bb(color, piece).ones() {
                let attacks = pos.attacks_no_castle_or_pawn_push(square, piece, color);
                all_attacks |= attacks;
                let attacks_no_pawn_recapture = attacks & !attacked_by_pawn;
                let mobility = (attacks_no_pawn_recapture & !pos.player_bb(color)).num_ones();
                score += Tuned::mobility(piece, mobility);
                for threatened_piece in ChessPieceType::pieces() {
                    let attacked = pos.colored_piece_bb(color.other(), threatened_piece) & attacks;
                    score += Tuned::threats(piece, threatened_piece) * attacked.num_ones();
                    let defended = pos.colored_piece_bb(color, threatened_piece) & attacks_no_pawn_recapture;
                    score += Tuned::defended(piece, threatened_piece) * defended.num_ones();
                }
                if (attacks_no_pawn_recapture & king_zone).has_set_bit() {
                    score += Tuned::king_zone_attack(piece);
                }
                if piece != King && (attacks_no_pawn_recapture & checking_squares[piece as usize]).has_set_bit() {
                    score += Tuned::can_give_check(piece);
                }
            }
        }
        score
    }

    fn recomputed_every_time(pos: &Chessboard) -> Tuned::Score {
        let mut score = Tuned::Score::default();
        for color in ChessColor::iter() {
            score += Self::bishop_pair(pos, color);
            score += Self::bad_bishop(pos, color);
            score += Self::open_lines(pos, color);
            // score += Self::outposts(pos, color);
            score += Self::mobility_and_threats(pos, color);
            score = -score;
        }
        score
    }

    fn psqt_delta(
        &self,
        old_pos: &Chessboard,
        mov: ChessMove,
        captured: ChessPieceType,
        new_pos: &Chessboard,
    ) -> (Tuned::Score, PhaseType) {
        let moving_player = old_pos.active_player();
        // the current player has been flipped
        let mut delta = Tuned::Score::default();
        let mut phase_delta = PhaseType::default();
        let piece = mov.piece_type();
        delta -= self.tuned.psqt(mov.src_square(), piece, moving_player);
        if mov.is_castle() {
            let side = mov.castle_side();
            delta += self.tuned.psqt(new_pos.king_square(moving_player), King, moving_player);
            // since PSQTs are player-relative, castling always takes place on the 0th rank
            let rook_dest_square = ChessSquare::from_rank_file(7, side.rook_dest_file());
            let rook_start_square = ChessSquare::from_rank_file(7, old_pos.rook_start_file(moving_player, side));
            delta += self.tuned.psqt(rook_dest_square, Rook, Black);
            delta -= self.tuned.psqt(rook_start_square, Rook, Black);
        } else if mov.promo_piece() == Empty {
            delta += self.tuned.psqt(mov.dest_square(), piece, moving_player);
        } else {
            delta += self.tuned.psqt(mov.dest_square(), mov.promo_piece(), moving_player);
            phase_delta += PIECE_PHASE[mov.promo_piece() as usize];
        }
        if mov.is_ep() {
            delta += self.tuned.psqt(mov.square_of_pawn_taken_by_ep().unwrap(), Pawn, moving_player.other());
        } else if captured != Empty {
            // capturing a piece increases our score by the piece's psqt value from the opponent's point of view
            delta += self.tuned.psqt(mov.dest_square(), captured, moving_player.other());
            phase_delta -= PIECE_PHASE[captured as usize];
        }
        // the position is always evaluated from white's perspective
        (
            match moving_player {
                White => delta,
                Black => -delta,
            },
            phase_delta,
        )
    }

    fn eval_from_scratch(&self, pos: &Chessboard) -> EvalState<Tuned> {
        let mut state = EvalState::default();

        let mut phase = 0;
        for piece in ChessPieceType::non_king_pieces() {
            phase += pos.piece_bb(piece).num_ones() as isize * PIECE_PHASE[piece as usize];
        }
        state.phase = phase;

        let psqt_score = self.psqt(pos);
        state.psqt_score = psqt_score.clone();
        let pawn_shield_score = Self::pawn_shield(pos);
        state.pawn_shield_score = pawn_shield_score.clone();
        let pawn_score = Self::pawns(pos);
        state.pawn_score = pawn_score.clone();
        state.hash = pos.hash_pos();
        state.total_score = Self::recomputed_every_time(pos) + psqt_score + pawn_shield_score + pawn_score;
        state
    }

    pub fn do_eval(&self, pos: &Chessboard) -> <Tuned::Score as ScoreType>::Finalized {
        let state = self.eval_from_scratch(pos);
        state.total_score.finalize(
            state.phase,
            24,
            pos.active_player(),
            <Tuned::Score as ScoreType>::Finalized::default(),
        )
    }

    fn incremental(
        &self,
        mut state: EvalState<Tuned>,
        old_pos: &Chessboard,
        mov: ChessMove,
        new_pos: &Chessboard,
    ) -> EvalState<Tuned>
    where
        Tuned::Score: Display,
    {
        if old_pos.hash_pos() != state.hash {
            return self.eval_from_scratch(new_pos);
        } else if mov == ChessMove::default() {
            debug_assert_eq!(&old_pos.make_nullmove().unwrap(), new_pos);
            return state;
        }
        debug_assert_eq!(
            self.psqt(old_pos),
            state.psqt_score,
            "{0} {1} {old_pos} {new_pos} {2}",
            self.psqt(old_pos),
            state.psqt_score,
            mov.compact_formatter(old_pos)
        );
        debug_assert_eq!(&old_pos.make_move(mov).unwrap(), new_pos);
        let captured = mov.captured(old_pos);
        let (psqt_delta, phase_delta) = self.psqt_delta(old_pos, mov, captured, new_pos);
        state.psqt_score += psqt_delta;
        state.phase += phase_delta;
        debug_assert_eq!(
            state.psqt_score,
            self.psqt(new_pos),
            "{0} {1} {2} {old_pos} {new_pos} {3}",
            state.psqt_score,
            self.psqt(new_pos),
            self.psqt_delta(old_pos, mov, captured, new_pos).0,
            mov.compact_formatter(old_pos)
        );
        // TODO: Test if this is actually faster -- getting the captured piece is quite expensive
        // (but this could be remedied by reusing that info from `psqt_delta`, or by using a redundant mailbox)
        // In the long run, move pawn protection / attacks to another function and cache `Self::pawns` as well
        if matches!(mov.piece_type(), Pawn | King) || captured == Pawn {
            state.pawn_shield_score = Self::pawn_shield(new_pos);
        }
        if mov.piece_type() == Pawn || captured == Pawn {
            state.pawn_score = Self::pawns(new_pos);
        }
        state.hash = new_pos.hash_pos();
        let score = Self::recomputed_every_time(new_pos)
            + state.psqt_score.clone()
            + state.pawn_shield_score.clone()
            + state.pawn_score.clone();
        state.total_score = score;
        state
    }
}

<<<<<<< HEAD
fn eval_lite<Tuned: LiteValues<Score = PhasedScore>>(this: &mut GenericLiTEval<Tuned>, pos: &Chessboard) -> Score {
    this.stack.clear();
    let state = this.eval_from_scratch(pos);
    this.stack.push(state);
    state.total_score.finalize(state.phase, 24, pos.active_player(), TEMPO)
=======
fn eval_lite<Tuned: LiteValues<Score = PhasedScore>>(
    this: &mut GenericLiTEval<Tuned>,
    pos: &Chessboard,
    ply: usize,
) -> Score {
    let state = this.eval_from_scratch(pos);
    this.stack[ply] = state;
    state
        .total_score
        .finalize(state.phase, 24, pos.active_player(), TEMPO)
>>>>>>> 1fe66f35
}

fn eval_lite_incremental<Tuned: LiteValues<Score = PhasedScore>>(
    this: &mut GenericLiTEval<Tuned>,
    old_pos: &Chessboard,
    mov: ChessMove,
    new_pos: &Chessboard,
    ply: usize,
) -> Score {
    debug_assert!(ply > 0);
<<<<<<< HEAD
    let entry = this.stack[ply - 1];
    let entry = if this.stack.get(ply).is_some_and(|e| e.hash == new_pos.hash_pos()) {
        this.stack[ply]
    } else {
        this.incremental(entry, old_pos, mov, new_pos)
    };
    if this.stack.len() == ply {
        this.stack.push(entry);
    } else {
        this.stack[ply] = entry;
    }
    entry.total_score.finalize(entry.phase, 24, new_pos.active_player(), TEMPO)
=======
    let prev = this.stack[ply - 1];
    if this.stack[ply].hash != new_pos.zobrist_hash() {
        this.stack[ply] = this.incremental(prev, old_pos, mov, new_pos);
    }
    this.stack[ply]
        .total_score
        .finalize(this.stack[ply].phase, 24, new_pos.active_player(), TEMPO)
>>>>>>> 1fe66f35
}

impl Eval<Chessboard> for LiTEval {
    fn eval(&mut self, pos: &Chessboard, ply: usize) -> Score {
        eval_lite(self, pos, ply)
    }

    // Zobrist hash collisions should be rare enough not to matter, and even when they occur,
    // they won't cause a crash except for failing a debug assertion, which isn't enabled in release mode
    fn eval_incremental(&mut self, old_pos: &Chessboard, mov: ChessMove, new_pos: &Chessboard, ply: usize) -> Score {
        eval_lite_incremental(self, old_pos, mov, new_pos, ply)
    }

    fn piece_scale(&self) -> ScoreT {
        5
    }
}

impl Eval<Chessboard> for KingGambot {
    fn eval(&mut self, pos: &Chessboard, ply: usize) -> Score {
<<<<<<< HEAD
        self.tuned.us = if ply % 2 == 0 { pos.active_player() } else { pos.inactive_player() };
        eval_lite(self, pos)
=======
        self.tuned.us = if ply % 2 == 0 {
            pos.active_player()
        } else {
            pos.inactive_player()
        };
        eval_lite(self, pos, ply)
>>>>>>> 1fe66f35
    }

    fn eval_incremental(&mut self, old_pos: &Chessboard, mov: ChessMove, new_pos: &Chessboard, ply: usize) -> Score {
        eval_lite_incremental(self, old_pos, mov, new_pos, ply)
    }

    fn piece_scale(&self) -> ScoreT {
        5
    }
}<|MERGE_RESOLUTION|>--- conflicted
+++ resolved
@@ -44,10 +44,7 @@
 
 impl<Tuned: LiteValues> Default for GenericLiTEval<Tuned> {
     fn default() -> Self {
-        Self {
-            stack: vec![EvalState::default(); STACK_SIZE],
-            tuned: Tuned::default(),
-        }
+        Self { stack: vec![EvalState::default(); STACK_SIZE], tuned: Tuned::default() }
     }
 }
 
@@ -418,13 +415,6 @@
     }
 }
 
-<<<<<<< HEAD
-fn eval_lite<Tuned: LiteValues<Score = PhasedScore>>(this: &mut GenericLiTEval<Tuned>, pos: &Chessboard) -> Score {
-    this.stack.clear();
-    let state = this.eval_from_scratch(pos);
-    this.stack.push(state);
-    state.total_score.finalize(state.phase, 24, pos.active_player(), TEMPO)
-=======
 fn eval_lite<Tuned: LiteValues<Score = PhasedScore>>(
     this: &mut GenericLiTEval<Tuned>,
     pos: &Chessboard,
@@ -432,10 +422,7 @@
 ) -> Score {
     let state = this.eval_from_scratch(pos);
     this.stack[ply] = state;
-    state
-        .total_score
-        .finalize(state.phase, 24, pos.active_player(), TEMPO)
->>>>>>> 1fe66f35
+    state.total_score.finalize(state.phase, 24, pos.active_player(), TEMPO)
 }
 
 fn eval_lite_incremental<Tuned: LiteValues<Score = PhasedScore>>(
@@ -446,28 +433,11 @@
     ply: usize,
 ) -> Score {
     debug_assert!(ply > 0);
-<<<<<<< HEAD
-    let entry = this.stack[ply - 1];
-    let entry = if this.stack.get(ply).is_some_and(|e| e.hash == new_pos.hash_pos()) {
-        this.stack[ply]
-    } else {
-        this.incremental(entry, old_pos, mov, new_pos)
-    };
-    if this.stack.len() == ply {
-        this.stack.push(entry);
-    } else {
-        this.stack[ply] = entry;
-    }
-    entry.total_score.finalize(entry.phase, 24, new_pos.active_player(), TEMPO)
-=======
     let prev = this.stack[ply - 1];
-    if this.stack[ply].hash != new_pos.zobrist_hash() {
+    if this.stack[ply].hash != new_pos.hash_pos() {
         this.stack[ply] = this.incremental(prev, old_pos, mov, new_pos);
     }
-    this.stack[ply]
-        .total_score
-        .finalize(this.stack[ply].phase, 24, new_pos.active_player(), TEMPO)
->>>>>>> 1fe66f35
+    this.stack[ply].total_score.finalize(this.stack[ply].phase, 24, new_pos.active_player(), TEMPO)
 }
 
 impl Eval<Chessboard> for LiTEval {
@@ -488,17 +458,8 @@
 
 impl Eval<Chessboard> for KingGambot {
     fn eval(&mut self, pos: &Chessboard, ply: usize) -> Score {
-<<<<<<< HEAD
         self.tuned.us = if ply % 2 == 0 { pos.active_player() } else { pos.inactive_player() };
-        eval_lite(self, pos)
-=======
-        self.tuned.us = if ply % 2 == 0 {
-            pos.active_player()
-        } else {
-            pos.inactive_player()
-        };
         eval_lite(self, pos, ply)
->>>>>>> 1fe66f35
     }
 
     fn eval_incremental(&mut self, old_pos: &Chessboard, mov: ChessMove, new_pos: &Chessboard, ply: usize) -> Score {
