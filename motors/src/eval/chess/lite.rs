use std::fmt::Display;

use crate::eval::chess::lite_values::*;
use crate::eval::chess::{
    DiagonalOpenness, FileOpenness, REACHABLE_PAWNS, pawn_advanced_center_idx, pawn_passive_center_idx, pawn_shield_idx,
};
use gears::games::Color;
use gears::games::chess::ChessColor::{Black, White};
use gears::games::chess::moves::ChessMove;
use gears::games::chess::pieces::ChessPieceType::*;
use gears::games::chess::pieces::{ChessPieceType, NUM_CHESS_PIECES};
use gears::games::chess::squares::{ChessSquare, ChessboardSize};
use gears::games::chess::{ChessBitboardTrait, ChessColor, Chessboard};
use gears::games::{DimT, PosHash};
use gears::general::bitboards::RawBitboard;
use gears::general::bitboards::chessboard::{COLORED_SQUARES, ChessBitboard};
use gears::general::bitboards::{Bitboard, KnownSizeBitboard};
use gears::general::board::{BitboardBoard, Board};
use gears::general::common::StaticallyNamedEntity;
use gears::general::hq::ChessSliderGenerator;
use gears::general::moves::Move;
use gears::general::squares::RectangularCoordinates;
use gears::score::{PhaseType, PhasedScore, Score, ScoreT};

use crate::eval::chess::king_gambot::KingGambotValues;
use crate::eval::chess::lite::FileOpenness::{Closed, Open, SemiClosed, SemiOpen};
use crate::eval::{Eval, ScoreType, SingleFeatureScore};

#[derive(Debug, Default, Copy, Clone)]
struct EvalState<Tuned: LiteValues> {
    hash: PosHash,
    pawn_key: PosHash,
    phase: PhaseType,
    // scores are stored from the perspective of the white player
    psqt_score: Tuned::Score,
    pawn_score: Tuned::Score,
    total_score: Tuned::Score,
}

const STACK_SIZE: usize = 512;

#[derive(Debug, Clone)]
pub struct GenericLiTEval<Tuned: LiteValues> {
    stack: Vec<EvalState<Tuned>>,
    tuned: Tuned,
}

impl<Tuned: LiteValues> Default for GenericLiTEval<Tuned> {
    fn default() -> Self {
        Self { stack: vec![EvalState::default(); STACK_SIZE], tuned: Tuned::default() }
    }
}

pub type LiTEval = GenericLiTEval<Lite>;

pub type KingGambot = GenericLiTEval<KingGambotValues>;

pub const TEMPO: Score = Score(10);
// TODO: Differentiate between rooks and kings in front of / behind pawns?

/// Includes a phase for the empty piece to simplify the implementation
const PIECE_PHASE: [PhaseType; NUM_CHESS_PIECES + 1] = [0, 1, 1, 2, 4, 0, 0];

fn openness(ray: ChessBitboard, our_pawns: ChessBitboard, their_pawns: ChessBitboard) -> FileOpenness {
    if (ray & our_pawns).is_zero() && (ray & their_pawns).is_zero() {
        Open
    } else if (ray & our_pawns).is_zero() {
        SemiOpen
    } else if (ray & our_pawns).has_set_bit() && (ray & their_pawns).has_set_bit() {
        Closed
    } else {
        SemiClosed
    }
}

pub fn file_openness(file: DimT, our_pawns: ChessBitboard, their_pawns: ChessBitboard) -> FileOpenness {
    let file = ChessBitboard::file(file);
    openness(file, our_pawns, their_pawns)
}

pub fn diagonal_openness(
    square: ChessSquare,
    our_pawns: ChessBitboard,
    their_pawns: ChessBitboard,
) -> (DiagonalOpenness, usize) {
    // TODO: don't pass size
    let diag = ChessBitboard::diag_for_sq(square, ChessboardSize::default());
    (openness(diag, our_pawns, their_pawns), diag.num_ones())
}

pub fn anti_diagonal_openness(
    square: ChessSquare,
    our_pawns: ChessBitboard,
    their_pawns: ChessBitboard,
) -> (DiagonalOpenness, usize) {
    let anti_diag = ChessBitboard::anti_diag_for_sq(square, ChessboardSize::default());
    (openness(anti_diag, our_pawns, their_pawns), anti_diag.num_ones())
}

impl<Tuned: LiteValues> StaticallyNamedEntity for GenericLiTEval<Tuned> {
    fn static_short_name() -> impl Display
    where
        Self: Sized,
    {
        Tuned::static_short_name()
    }

    fn static_long_name() -> String
    where
        Self: Sized,
    {
        Tuned::static_long_name()
    }

    fn static_description() -> String
    where
        Self: Sized,
    {
        Tuned::static_description()
    }
}

impl<Tuned: LiteValues> GenericLiTEval<Tuned> {
    fn psqt(&self, pos: &Chessboard) -> Tuned::Score {
        let mut res = Tuned::Score::default();
        for color in ChessColor::iter() {
            for piece in ChessPieceType::pieces() {
                for square in pos.col_piece_bb(color, piece).ones() {
                    res += self.tuned.psqt(square, piece, color);
                }
            }
            res = -res;
        }
        res
    }

    fn bishop_pair(pos: &Chessboard, color: ChessColor) -> SingleFeatureScore<Tuned::Score> {
        if pos.col_piece_bb(color, Bishop).more_than_one_bit_set() { Tuned::bishop_pair() } else { Default::default() }
    }

    fn bad_bishop(pos: &Chessboard, color: ChessColor) -> Tuned::Score {
        let mut score = Tuned::Score::default();
        let pawns = pos.col_piece_bb(color, Pawn);
        for bishop in pos.col_piece_bb(color, Bishop).ones() {
            let sq_color = bishop.square_color();
            score += Tuned::bad_bishop((COLORED_SQUARES[sq_color as usize] & pawns).num_ones());
        }
        score
    }

    fn pawn_shield_for(pos: &Chessboard, color: ChessColor) -> SingleFeatureScore<Tuned::Score> {
        let our_pawns = pos.col_piece_bb(color, Pawn);
        let king_square = pos.king_square(color);
        let idx = pawn_shield_idx(our_pawns, king_square, color);
        Tuned::default().pawn_shield(color, idx)
    }

    fn pawn_center(pos: &Chessboard) -> Tuned::Score {
        let mut score = Tuned::Score::default();
        for color in ChessColor::iter() {
            let advanced_idx = pawn_advanced_center_idx(pos.col_piece_bb(color, Pawn), color);
            let passive_idx = pawn_passive_center_idx(pos.col_piece_bb(color, Pawn), color);
            score += Tuned::pawn_advanced_center(advanced_idx);
            score += Tuned::pawn_passive_center(passive_idx);
            score = -score;
        }
        score
    }

    fn pawns_for(pos: &Chessboard, us: ChessColor) -> Tuned::Score {
        let our_pawns = pos.col_piece_bb(us, Pawn);
        let their_pawns = pos.col_piece_bb(us.other(), Pawn);
        let mut score = Tuned::Score::default();
        score += Self::pawn_shield_for(pos, us);

        for square in our_pawns.ones() {
            let normalized_square = square.flip_if(us == Black);
            let in_front = (ChessBitboard::A_FILE << (square.flip_if(us == Black).bb_idx() + 8)).flip_if(us == Black);
            let blocking_squares = in_front | in_front.west() | in_front.east();
            // passed pawn
            if (in_front & our_pawns).is_zero() && (blocking_squares & their_pawns).is_zero() {
                score += Tuned::passed_pawn(normalized_square);
                let their_king = pos.king_square(!us).flip_if(us == Black);
                let our_king = pos.king_square(us);
                if REACHABLE_PAWNS[their_king.bb_idx()].is_bit_set(normalized_square) {
                    score += Tuned::stoppable_passer();
                }
                let near_king =
                    Chessboard::normal_king_attacks_from(square) & Chessboard::normal_king_attacks_from(our_king);
                if near_king.has_set_bit() {
                    score += Tuned::close_king_passer();
                }
                if pos.player_bb(!us).is_bit_set(square.pawn_advance_unchecked(us)) {
                    score += Tuned::immobile_passer()
                }
            }
            let file = ChessBitboard::file(square.file());
            let neighbor_files = file.west() | file.east();
            let supporting = neighbor_files & !blocking_squares;
            if (supporting & our_pawns).is_zero() {
                score += Tuned::unsupported_pawn();
            }
            let sq_bb = square.bb();
            if (our_pawns & (sq_bb.east() | sq_bb.west())).has_set_bit() {
                score += Tuned::phalanx(normalized_square.rank() - 1);
            }
        }
        let num_doubled_pawns = (our_pawns & (our_pawns.north())).num_ones();
        score += Tuned::doubled_pawn() * num_doubled_pawns;
        score
    }

    fn pawns(pos: &Chessboard) -> Tuned::Score {
        Self::pawn_center(pos) + Self::pawns_for(pos, White) - Self::pawns_for(pos, Black)
    }

    fn open_lines(pos: &Chessboard, color: ChessColor) -> Tuned::Score {
        let mut score = Tuned::Score::default();
        let our_pawns = pos.col_piece_bb(color, Pawn);
        let their_pawns = pos.col_piece_bb(color.other(), Pawn);
        // Rooks on (semi)open/closed files (semi-closed files are handled by adjusting the base rook values during tuning)
        let rooks = pos.col_piece_bb(color, Rook);
        for rook in rooks.ones() {
            score += Tuned::rook_openness(file_openness(rook.file(), our_pawns, their_pawns));
        }
        // King on (semi)open/closed file
        let king_square = pos.king_square(color);
        let king_file = king_square.file();
        score += Tuned::king_openness(file_openness(king_file, our_pawns, their_pawns));
        let bishops = pos.col_piece_bb(color, Bishop);
        for bishop in bishops.ones() {
            let (diag, len) = diagonal_openness(bishop, our_pawns, their_pawns);
            score += Tuned::bishop_openness(diag, len);
            let (anti_diag, len) = anti_diagonal_openness(bishop, our_pawns, their_pawns);
            score += Tuned::bishop_openness(anti_diag, len);
        }
        score
    }

    fn checking(pos: &Chessboard, color: ChessColor, generator: &ChessSliderGenerator) -> [ChessBitboard; 5] {
        let mut result = [ChessBitboard::default(); 5];
        let square = pos.king_square(color);
        result[Pawn as usize] = Chessboard::single_pawn_captures(!color, square);
        result[Knight as usize] = Chessboard::knight_attacks_from(square);
        result[Bishop as usize] = generator.bishop_attacks(square);
        result[Rook as usize] = generator.rook_attacks(square);
        result[Queen as usize] = result[Rook as usize] | result[Bishop as usize];
        result
    }

    fn mobility_and_threats(pos: &Chessboard, color: ChessColor) -> Tuned::Score {
        let mut score = Tuned::Score::default();
        let generator = pos.slider_generator();

        let checking_squares = Self::checking(pos, !color, &generator);

        let attacked_by_pawn = pos.col_piece_bb(color.other(), Pawn).pawn_attacks(color.other());
        let king_zone = Chessboard::normal_king_attacks_from(pos.king_square(color.other()));
        let our_pawns = pos.col_piece_bb(color, Pawn);
        let pawn_attacks = our_pawns.pawn_attacks(color);
        if (pawn_attacks & king_zone).has_set_bit() {
            score += Tuned::king_zone_attack(Pawn);
        }
        let mut all_attacks = pawn_attacks;
        // let pawn_king_attacks = (pawn_attacks & king_zone).num_ones();
        // score += Tuned::king_zone_attack(Pawn) * pawn_king_attacks;
        for piece in ChessPieceType::pieces() {
            let protected_by_pawns = pawn_attacks & pos.col_piece_bb(color, piece);
            score += Tuned::pawn_protection(piece) * protected_by_pawns.num_ones();
            let attacked_by_pawns = pawn_attacks & pos.col_piece_bb(!color, piece);
            score += Tuned::pawn_attack(piece) * attacked_by_pawns.num_ones();
        }
        for piece in ChessPieceType::non_pawn_pieces() {
<<<<<<< HEAD
            for square in pos.colored_piece_bb(color, piece).ones() {
                let attacks = Chessboard::attacks_no_castle_or_pawn_push(square, piece, color, &generator);
=======
            for square in pos.col_piece_bb(color, piece).ones() {
                let attacks = pos.threatening_attacks(square, piece, color, &generator);
>>>>>>> bd0dfbb2
                all_attacks |= attacks;
                let attacks_no_pawn_recapture = attacks & !attacked_by_pawn;
                let mobility = (attacks_no_pawn_recapture & !pos.player_bb(color)).num_ones();
                score += Tuned::mobility(piece, mobility);
                for threatened_piece in ChessPieceType::pieces() {
                    let attacked = pos.col_piece_bb(color.other(), threatened_piece) & attacks;
                    score += Tuned::threats(piece, threatened_piece) * attacked.num_ones();
                    let defended = pos.col_piece_bb(color, threatened_piece) & attacks_no_pawn_recapture;
                    score += Tuned::defended(piece, threatened_piece) * defended.num_ones();
                }
                if (attacks_no_pawn_recapture & king_zone).has_set_bit() {
                    score += Tuned::king_zone_attack(piece);
                }
                if piece != King && (attacks_no_pawn_recapture & checking_squares[piece as usize]).has_set_bit() {
                    score += Tuned::can_give_check(piece);
                }
            }
        }
        score
    }

    fn recomputed_every_time(pos: &Chessboard) -> Tuned::Score {
        let mut score = Tuned::Score::default();
        for color in ChessColor::iter() {
            score += Self::bishop_pair(pos, color);
            score += Self::bad_bishop(pos, color);
            score += Self::open_lines(pos, color);
            // score += Self::outposts(pos, color);
            score += Self::mobility_and_threats(pos, color);
            score = -score;
        }
        score
    }

    fn psqt_delta(
        &self,
        old_pos: &Chessboard,
        mov: ChessMove,
        captured: ChessPieceType,
        new_pos: &Chessboard,
    ) -> (Tuned::Score, PhaseType) {
        let moving_player = old_pos.active_player();
        // the current player has been flipped
        let mut delta = Tuned::Score::default();
        let mut phase_delta = PhaseType::default();
        let piece = mov.piece_type();
        delta -= self.tuned.psqt(mov.src_square(), piece, moving_player);
        if mov.is_castle() {
            let side = mov.castle_side();
            delta += self.tuned.psqt(new_pos.king_square(moving_player), King, moving_player);
            // since PSQTs are player-relative, castling always takes place on the 0th rank
            let rook_dest_square = ChessSquare::from_rank_file(7, side.rook_dest_file());
            let rook_start_square = ChessSquare::from_rank_file(7, old_pos.rook_start_file(moving_player, side));
            delta += self.tuned.psqt(rook_dest_square, Rook, Black);
            delta -= self.tuned.psqt(rook_start_square, Rook, Black);
        } else if mov.promo_piece() == Empty {
            delta += self.tuned.psqt(mov.dest_square(), piece, moving_player);
        } else {
            delta += self.tuned.psqt(mov.dest_square(), mov.promo_piece(), moving_player);
            phase_delta += PIECE_PHASE[mov.promo_piece() as usize];
        }
        if let Some(ep_sq) = mov.square_of_pawn_taken_by_ep() {
            delta += self.tuned.psqt(ep_sq, Pawn, moving_player.other());
        } else if captured != Empty {
            // capturing a piece increases our score by the piece's psqt value from the opponent's point of view
            delta += self.tuned.psqt(mov.dest_square(), captured, moving_player.other());
            phase_delta -= PIECE_PHASE[captured as usize];
        }
        // the position is always evaluated from white's perspective
        (
            match moving_player {
                White => delta,
                Black => -delta,
            },
            phase_delta,
        )
    }

    fn eval_from_scratch(&self, pos: &Chessboard) -> EvalState<Tuned> {
        let mut state = EvalState::default();

        let mut phase = 0;
        for piece in ChessPieceType::non_king_pieces() {
            phase += pos.piece_bb(piece).num_ones() as isize * PIECE_PHASE[piece as usize];
        }
        state.phase = phase;

        let psqt_score = self.psqt(pos);
        state.psqt_score = psqt_score.clone();
        let pawn_score = Self::pawns(pos);
        state.pawn_score = pawn_score.clone();
        state.hash = pos.hash_pos();
        state.pawn_key = pos.pawn_key();
        state.total_score = Self::recomputed_every_time(pos) + psqt_score + pawn_score;
        state
    }

    pub fn do_eval(&self, pos: &Chessboard) -> <Tuned::Score as ScoreType>::Finalized {
        let state = self.eval_from_scratch(pos);
        state.total_score.finalize(
            state.phase,
            24,
            pos.active_player(),
            <Tuned::Score as ScoreType>::Finalized::default(),
        )
    }

    fn incremental(
        &self,
        mut state: EvalState<Tuned>,
        old_pos: &Chessboard,
        mov: ChessMove,
        new_pos: &Chessboard,
    ) -> EvalState<Tuned>
    where
        Tuned::Score: Display,
    {
        // test both the total hash and the pawn key as a band-aid mitigation against hash collisions
        // (which should basically never happen in a game, but could be set up manually using `position` commands)
        if old_pos.hash_pos() != state.hash || old_pos.pawn_key() != state.pawn_key {
            return self.eval_from_scratch(new_pos);
        } else if mov == ChessMove::default() {
            debug_assert_eq!(&old_pos.make_nullmove().unwrap(), new_pos);
            return state;
        }
        debug_assert_eq!(
            self.psqt(old_pos),
            state.psqt_score,
            "{0} {1} {old_pos} {new_pos} {2}",
            self.psqt(old_pos),
            state.psqt_score,
            mov.compact_formatter(old_pos)
        );
        debug_assert_eq!(&old_pos.make_move(mov).unwrap(), new_pos);
        let captured = mov.captured(old_pos);
        let (psqt_delta, phase_delta) = self.psqt_delta(old_pos, mov, captured, new_pos);
        state.psqt_score += psqt_delta;
        state.phase += phase_delta;
        debug_assert_eq!(
            state.psqt_score,
            self.psqt(new_pos),
            "{0} {1} {2} {old_pos} {new_pos} {3}",
            state.psqt_score,
            self.psqt(new_pos),
            self.psqt_delta(old_pos, mov, captured, new_pos).0,
            mov.compact_formatter(old_pos)
        );
        let piece_type = mov.piece_type();
        // TODO: Test if this is actually faster -- getting the captured piece is quite expensive
        // (but this could be remedied by reusing that info from `psqt_delta`, or by using a redundant mailbox)
        // In the long run, move pawn protection / attacks to another function and cache `Self::pawns` as well
        let in_front_of_pawns = old_pos.col_piece_bb(White, Pawn).pawn_advance(White)
            | old_pos.col_piece_bb(Black, Pawn).pawn_advance(Black);
        let maybe_pawn_eval_change =
            in_front_of_pawns.is_bit_set(mov.src_square()) || in_front_of_pawns.is_bit_set(mov.dest_square());
        if matches!(piece_type, Pawn | King) || captured == Pawn || maybe_pawn_eval_change {
            state.pawn_score = Self::pawns(new_pos);
        }
        state.hash = new_pos.hash_pos();
        state.pawn_key = new_pos.pawn_key();
        let score = Self::recomputed_every_time(new_pos) + state.psqt_score.clone() + state.pawn_score.clone();
        state.total_score = score;
        state
    }
}

fn eval_lite<Tuned: LiteValues<Score = PhasedScore>>(
    this: &mut GenericLiTEval<Tuned>,
    pos: &Chessboard,
    ply: usize,
) -> Score {
    let state = this.eval_from_scratch(pos);
    this.stack[ply] = state;
    state.total_score.finalize(state.phase, 24, pos.active_player(), TEMPO)
}

fn eval_lite_incremental<Tuned: LiteValues<Score = PhasedScore>>(
    this: &mut GenericLiTEval<Tuned>,
    old_pos: &Chessboard,
    mov: ChessMove,
    new_pos: &Chessboard,
    ply: usize,
) -> Score {
    debug_assert!(ply > 0);
    let prev = this.stack[ply - 1];
    if this.stack[ply].hash != new_pos.hash_pos() {
        this.stack[ply] = this.incremental(prev, old_pos, mov, new_pos);
    }
    this.stack[ply].total_score.finalize(this.stack[ply].phase, 24, new_pos.active_player(), TEMPO)
}

impl Eval<Chessboard> for LiTEval {
    fn eval(&mut self, pos: &Chessboard, ply: usize, _engine: ChessColor) -> Score {
        eval_lite(self, pos, ply)
    }

    // Zobrist hash collisions should be rare enough not to matter, and even when they occur,
    // they won't cause a crash except for failing a debug assertion, which isn't enabled in release mode
    fn eval_incremental(
        &mut self,
        old_pos: &Chessboard,
        mov: ChessMove,
        new_pos: &Chessboard,
        ply: usize,
        _engine: ChessColor,
    ) -> Score {
        eval_lite_incremental(self, old_pos, mov, new_pos, ply)
    }

    fn piece_scale(&self) -> ScoreT {
        5
    }
}

impl Eval<Chessboard> for KingGambot {
    fn eval(&mut self, pos: &Chessboard, ply: usize, engine: ChessColor) -> Score {
        self.tuned.us = engine;
        eval_lite(self, pos, ply)
    }

    fn eval_incremental(
        &mut self,
        old_pos: &Chessboard,
        mov: ChessMove,
        new_pos: &Chessboard,
        ply: usize,
        engine: ChessColor,
    ) -> Score {
        if engine != self.tuned.us {
            self.eval(new_pos, ply, engine)
        } else {
            eval_lite_incremental(self, old_pos, mov, new_pos, ply)
        }
    }

    fn piece_scale(&self) -> ScoreT {
        5
    }
}

#[cfg(test)]
mod tests {
    use super::*;
    use gears::games::chess::Chessboard;
    use gears::general::board::BoardHelpers;
    use gears::general::board::Strictness::Strict;

    #[test]
    fn test_symmetry() {
        let pos = Chessboard::default();
        let mut eval = LiTEval::default();
        let e = eval.eval(&pos, 0, White);
        assert_eq!(e, TEMPO);
        assert_eq!(e, eval.eval(&pos, 0, Black));
        assert_eq!(e, eval.eval(&pos, 1, Black));
        let pos = Chessboard::from_fen("1k6/p6r/4p3/8/8/4P3/P6R/1K6 w - - 0 1", Strict).unwrap();
        let e = eval.eval(&pos, 0, White);
        assert_eq!(e, TEMPO);
        let pos = pos.make_move_from_str("Rxh7").unwrap();
        let e = eval.eval(&pos, 0, White);
        assert!(-e > TEMPO + Score(300), "{e}");
        let e2 = eval.eval(&pos.make_nullmove().unwrap(), 0, Black);
        assert_eq!(e - TEMPO, -e2 + TEMPO);
    }
}<|MERGE_RESOLUTION|>--- conflicted
+++ resolved
@@ -271,13 +271,8 @@
             score += Tuned::pawn_attack(piece) * attacked_by_pawns.num_ones();
         }
         for piece in ChessPieceType::non_pawn_pieces() {
-<<<<<<< HEAD
-            for square in pos.colored_piece_bb(color, piece).ones() {
-                let attacks = Chessboard::attacks_no_castle_or_pawn_push(square, piece, color, &generator);
-=======
             for square in pos.col_piece_bb(color, piece).ones() {
-                let attacks = pos.threatening_attacks(square, piece, color, &generator);
->>>>>>> bd0dfbb2
+                let attacks = Chessboard::threatening_attacks(square, piece, color, &generator);
                 all_attacks |= attacks;
                 let attacks_no_pawn_recapture = attacks & !attacked_by_pawn;
                 let mobility = (attacks_no_pawn_recapture & !pos.player_bb(color)).num_ones();
