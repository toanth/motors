--- conflicted
+++ resolved
@@ -2,12 +2,8 @@
 
 use crate::eval::chess::lite_values::*;
 use crate::eval::chess::{
-<<<<<<< HEAD
-    DiagonalOpenness, FileOpenness, REACHABLE_PAWNS, pawn_advanced_center_idx, pawn_passive_center_idx, pawn_shield_idx,
-=======
     DiagonalOpenness, FLANK, FileOpenness, REACHABLE_PAWNS, pawn_advanced_center_idx, pawn_passive_center_idx,
     pawn_shield_idx,
->>>>>>> 3060cd84
 };
 use gears::games::Color;
 use gears::games::chess::ChessColor::{Black, White};
@@ -176,11 +172,6 @@
     fn pawns_for(pos: &Chessboard, us: ChessColor, passers: &mut ChessBitboard) -> Tuned::Score {
         let our_pawns = pos.col_piece_bb(us, Pawn);
         let their_pawns = pos.col_piece_bb(us.other(), Pawn);
-<<<<<<< HEAD
-        let mut score = Tuned::Score::default();
-        score += Self::pawn_shield_for(pos, us);
-
-=======
         let all_pawns = pos.piece_bb(Pawn);
         let mut score = Tuned::Score::default();
         score += Self::pawn_shield_for(pos, us);
@@ -188,7 +179,6 @@
         if (all_pawns & FLANK[our_king.file() as usize]).is_zero() {
             score += Tuned::pawnless_flank();
         }
->>>>>>> 3060cd84
         for square in our_pawns.ones() {
             let normalized_square = square.flip_if(us == Black);
             let in_front = (ChessBitboard::A_FILE << (square.flip_if(us == Black).bb_idx() + 8)).flip_if(us == Black);
@@ -203,10 +193,6 @@
             if (in_front & our_pawns).is_zero() && (blocking_squares & their_pawns).is_zero() {
                 score += Tuned::passed_pawn(normalized_square);
                 let their_king = pos.king_square(!us).flip_if(us == Black);
-<<<<<<< HEAD
-                let our_king = pos.king_square(us);
-=======
->>>>>>> 3060cd84
                 if REACHABLE_PAWNS[their_king.bb_idx()].is_bit_set(normalized_square) {
                     score += Tuned::stoppable_passer();
                 }
@@ -221,11 +207,7 @@
                 *passers |= square.bb();
             }
             // may become a passer
-<<<<<<< HEAD
-            if (in_front & (our_pawns | their_pawns)).is_zero()
-=======
             if (in_front & all_pawns).is_zero()
->>>>>>> 3060cd84
                 && (blocking_squares & their_pawns).num_ones() <= (supporting & our_pawns).num_ones()
             {
                 score += Tuned::candidate_passer(normalized_square.rank() - 1);
@@ -280,7 +262,6 @@
     }
 
     fn pins_and_discovered_checks(pos: &Chessboard, color: ChessColor) -> Tuned::Score {
-<<<<<<< HEAD
         let mut score = Tuned::Score::default();
         let their_king = pos.king_square(!color);
         let blockers = pos.occupied_bb();
@@ -317,54 +298,13 @@
         let mut score = Tuned::Score::default();
         let generator = pos.slider_generator();
 
-=======
-        let mut score = Tuned::Score::default();
-        let their_king = pos.king_square(!color);
-        let blockers = pos.occupied_bb();
-        let rook_sliders = (pos.piece_bb(Rook) | pos.piece_bb(Queen)) & pos.player_bb(color);
-        for piece in rook_sliders.ones() {
-            let ray = ChessBitboard::ray_exclusive(piece, their_king, ChessboardSize::default());
-            let blockers = ray & blockers;
-            if blockers.is_single_piece() && (piece.rank() == their_king.rank() || piece.file() == their_king.file()) {
-                let piece = pos.piece_type_on(blockers.ones().next().unwrap());
-                if (blockers & pos.player_bb(color)).has_set_bit() {
-                    score += Tuned::discovered_check(piece);
-                } else {
-                    score += Tuned::pin(piece)
-                }
-            }
-        }
-        let bishop_sliders = (pos.piece_bb(Bishop) | pos.piece_bb(Queen)) & pos.player_bb(color);
-        for piece in bishop_sliders.ones() {
-            let ray = ChessBitboard::ray_exclusive(piece, their_king, ChessboardSize::default());
-            let blockers = ray & blockers;
-            if blockers.is_single_piece() && (piece.rank() != their_king.rank() && piece.file() != their_king.file()) {
-                let piece = pos.piece_type_on(blockers.ones().next().unwrap());
-                if (blockers & pos.player_bb(color)).has_set_bit() {
-                    score += Tuned::discovered_check(piece);
-                } else {
-                    score += Tuned::pin(piece)
-                }
-            }
-        }
-        score
-    }
-
-    fn mobility_and_threats(state: &EvalState<Tuned>, pos: &Chessboard, us: ChessColor) -> Tuned::Score {
-        let mut score = Tuned::Score::default();
-        let generator = pos.slider_generator();
-
->>>>>>> 3060cd84
         let checking_squares = Self::checking(pos, !us, &generator);
 
         let attacked_by_pawn = pos.col_piece_bb(us.other(), Pawn).pawn_attacks(us.other());
         let king_zone = Chessboard::normal_king_attacks_from(pos.king_square(us.other()));
         let our_pawns = pos.col_piece_bb(us, Pawn);
-<<<<<<< HEAD
-=======
         // handling double pawn pushes lost elo, somehow
         let pawn_advance_threats = (our_pawns.pawn_advance(us) & pos.empty_bb()).pawn_attacks(us);
->>>>>>> 3060cd84
         let passer_close = (pos.player_bb(us) & state.passers).moore_neighbors();
         let pawn_attacks = our_pawns.pawn_attacks(us);
         if (pawn_attacks & king_zone).has_set_bit() {
