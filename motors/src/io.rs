/*
 *  Motors, a collection of board game engines.
 *  Copyright (C) 2024 ToTheAnd
 *
 *  Motors is free software: you can redistribute it and/or modify
 *  it under the terms of the GNU General Public License as published by
 *  the Free Software Foundation, either version 3 of the License, or
 *  (at your option) any later version.
 *
 *  Motors is distributed in the hope that it will be useful,
 *  but WITHOUT ANY WARRANTY; without even the implied warranty of
 *  MERCHANTABILITY or FITNESS FOR A PARTICULAR PURPOSE. See the
 *  GNU General Public License for more details.
 *
 *  You should have received a copy of the GNU General Public License
 *  along with Motors. If not, see <https://www.gnu.org/licenses/>.
 */
mod ascii_art;
pub mod cli;
mod command;
mod input;
pub mod ugi_output;

use crate::eval::Eval;
use crate::io::ascii_art::print_as_ascii_art;
use crate::io::cli::EngineOpts;
use crate::io::command::Standard::Custom;
use crate::io::command::{
    accept_depth, go_options, query_options, ugi_commands, CommandList, GoState,
};
use crate::io::input::Input;
use crate::io::ugi_output::{color_for_score, pretty_score, score_gradient, suffix_for, UgiOutput};
use crate::io::Protocol::{Interactive, UGI};
use crate::io::SearchType::*;
use crate::search::multithreading::EngineWrapper;
use crate::search::tt::{TTEntry, DEFAULT_HASH_SIZE_MB, TT};
use crate::search::{run_bench_with, EvalList, SearchParams, SearcherList};
use crate::{
    create_engine_box_from_str, create_engine_from_str, create_eval_from_str, create_match,
};
use colored::Color::Red;
use colored::Colorize;
use gears::cli::select_game;
use gears::games::{CharType, ColoredPiece, OutputList, ZobristHistory};
use gears::general::board::Strictness::{Relaxed, Strict};
use gears::general::board::{Board, BoardHelpers, Strictness, UnverifiedBoard};
use gears::general::common::anyhow::{anyhow, bail};
use gears::general::common::Description::{NoDescription, WithDescription};
use gears::general::common::{
    parse_bool_from_str, parse_duration_ms, parse_int_from_str, select_name_dyn, tokens,
    NamedEntity,
};
use gears::general::common::{Res, Tokens};
use gears::general::moves::ExtendedFormat::{Alternative, Standard};
use gears::general::moves::Move;
use gears::general::perft::{perft_for, split_perft};
use gears::output::logger::LoggerBuilder;
use gears::output::pgn::parse_pgn;
use gears::output::text_output::{display_color, AdaptFormatter};
use gears::output::Message::*;
use gears::output::{Message, OutputBox, OutputBuilder, OutputOpts};
use gears::search::{Depth, SearchLimit, TimeControl};
use gears::ugi::EngineOptionName::*;
use gears::ugi::EngineOptionType::*;
use gears::ugi::{
    load_ugi_pos_simple, EngineOption, EngineOptionName, UgiCheck, UgiCombo, UgiSpin, UgiString,
};
use gears::MatchStatus::*;
use gears::ProgramStatus::{Quit, Run};
use gears::Quitting::QuitProgram;
use gears::{
    output_builder_from_str, AbstractRun, GameState, MatchState, MatchStatus, PlayerResult,
    Quitting,
};
use itertools::Itertools;
use std::cell::RefCell;
use std::fmt::{Debug, Display, Formatter, Write};
use std::fs;
use std::ops::{Deref, DerefMut};
use std::rc::Rc;
use std::str::FromStr;
use std::sync::{Arc, Mutex, MutexGuard};
use std::thread::sleep;
use std::time::{Duration, Instant};
use strum::IntoEnumIterator;

const DEFAULT_MOVE_OVERHEAD_MS: u64 = 50;

// TODO: Ensure this conforms to <https://expositor.dev/uci/doc/uci-draft-1.pdf>

#[derive(Debug, Copy, Clone, PartialEq, Eq)]
#[must_use]
enum SearchType {
    Normal,
    Ponder,
    Bench,
    Perft,
    SplitPerft,
}

impl Display for SearchType {
    fn fmt(&self, f: &mut Formatter<'_>) -> std::fmt::Result {
        write!(
            f,
            "{}",
            match self {
                Normal => "normal",
                SearchType::Ponder => "ponder",
                Perft => "perft",
                SplitPerft => "split perft",
                Bench => "bench",
            }
        )
    }
}

#[derive(
    Debug, Default, Copy, Clone, Eq, PartialEq, derive_more::Display, derive_more::FromStr,
)]
pub enum Protocol {
    #[default]
    Interactive,
    UGI,
    UCI,
    UAI,
}

#[derive(Debug)]
struct EngineGameState<B: Board> {
    position_state: MatchState<B>,
    game_name: String,
    protocol: Protocol,
    debug_mode: bool,
    ponder_limit: Option<SearchLimit>,
    engine: EngineWrapper<B>,
    /// This doesn't have to be the UGI engine name. It often isn't, especially when two engines with
    /// the same name play against each other, such as in a SPRT. It should be unique, however
    /// (the `monitors` client ensures that, but another GUI might not).
    display_name: String,
    opponent_name: Option<String>,
}

impl<B: Board> Deref for EngineGameState<B> {
    type Target = MatchState<B>;

    fn deref(&self) -> &Self::Target {
        &self.position_state
    }
}

impl<B: Board> DerefMut for EngineGameState<B> {
    fn deref_mut(&mut self) -> &mut Self::Target {
        &mut self.position_state
    }
}

#[derive(Debug)]
struct AllCommands<B: Board> {
    ugi: CommandList<EngineUGI<B>>,
    go: CommandList<GoState<B>>,
    query: CommandList<EngineUGI<B>>,
}

/// Implements both UGI and UCI.
#[derive(Debug)]
pub struct EngineUGI<B: Board> {
    state: EngineGameState<B>,
    commands: AllCommands<B>,
    output: Arc<Mutex<UgiOutput<B>>>,
    output_factories: Rc<OutputList<B>>,
    searcher_factories: Rc<SearcherList<B>>,
    eval_factories: Rc<EvalList<B>>,
    move_overhead: Duration,
    strictness: Strictness,
    multi_pv: usize,
    allow_ponder: bool,
}

impl<B: Board> AbstractRun for EngineUGI<B> {
    fn run(&mut self) -> Quitting {
        self.ugi_loop()
    }

    fn handle_input(&mut self, input: &str) -> Res<()> {
        self.handle_ugi_input(tokens(input))
    }
    fn quit(&mut self) -> Res<()> {
        self.handle_quit(QuitProgram)
    }
}

impl<B: Board> GameState<B> for EngineGameState<B> {
    fn initial_pos(&self) -> B {
        self.pos_before_moves
    }

    fn get_board(&self) -> B {
        self.board
    }

    fn game_name(&self) -> &str {
        &self.game_name
    }

    fn move_history(&self) -> &[B::Move] {
        &self.mov_hist
    }

    fn match_status(&self) -> MatchStatus {
        match self.status.clone() {
            Run(status) => status,
            Quit(_) => MatchStatus::aborted(),
        }
    }

    fn name(&self) -> &str {
        &self.display_name
    }

    fn event(&self) -> String {
        format!("{0} {1} match", self.name(), B::game_name())
    }

    fn site(&self) -> &str {
        "?"
    }

    fn player_name(&self, color: B::Color) -> Option<String> {
        if color == self.last_played_color {
            Some(self.name().to_string())
        } else {
            self.opponent_name.clone()
        }
    }

    fn time(&self, _color: B::Color) -> Option<TimeControl> {
        // Technically, we get the time with 'go', but we can't trust it for the other player,
        // and we don't really need this for ourselves while we're thinking
        None
    }

    fn thinking_since(&self, _color: B::Color) -> Option<Instant> {
        None
    }

    fn engine_state(&self) -> Res<String> {
        self.engine.get_engine_info().internal_state_description = None;
        self.engine.send_print()?;
        let start = Instant::now();
        loop {
            let description = self
                .engine
                .get_engine_info()
                .internal_state_description
                .take();
            if let Some(description) = description {
                return Ok(description);
            }
            sleep(Duration::from_millis(10));
            if start.elapsed().as_millis() > 200 {
                bail!("Failed to show internal engine state (can't be used when the engine is currently searching)");
            }
        }
    }
}

impl<B: Board> EngineUGI<B> {
    pub fn create(
        opts: EngineOpts,
        mut selected_output_builders: OutputList<B>,
        all_output_builders: OutputList<B>,
        all_searchers: SearcherList<B>,
        all_evals: EvalList<B>,
    ) -> Res<Self> {
        let output = Arc::new(Mutex::new(UgiOutput::new(opts.interactive)));
        let board = match opts.pos_name {
            None => B::default(),
            Some(name) => load_ugi_pos_simple(&name, Relaxed, &B::default())?,
        };
        let engine = create_engine_from_str(
            &opts.engine,
            &all_searchers,
            &all_evals,
            output.clone(),
            TT::default(),
        )?;
        let display_name = engine.get_engine_info().short_name();
        let board_state = MatchState {
            board,
            status: Run(NotStarted),
            mov_hist: vec![],
            board_hist: ZobristHistory::default(),
            pos_before_moves: B::default(),
            last_played_color: B::Color::default(),
        };
        let protocol = if opts.interactive { Interactive } else { UGI };
        let state = EngineGameState {
            position_state: board_state,
            game_name: B::game_name(),
            protocol,
            debug_mode: opts.debug,
            ponder_limit: None,
            engine,
            display_name,
            opponent_name: None,
        };
        let err_msg_builder = output_builder_from_str("error", &all_output_builders)?;
        selected_output_builders.push(err_msg_builder);
        for builder in &mut selected_output_builders {
            output
                .lock()
                .unwrap()
                .additional_outputs
                .push(builder.for_engine(&state)?);
        }
        Ok(Self {
            state,
            commands: AllCommands {
                ugi: ugi_commands(),
                go: go_options(None),
                query: query_options(),
            },
            output,
            output_factories: Rc::new(all_output_builders),
            searcher_factories: Rc::new(all_searchers),
            eval_factories: Rc::new(all_evals),
            move_overhead: Duration::from_millis(DEFAULT_MOVE_OVERHEAD_MS),
            strictness: Relaxed,
            multi_pv: 1,
            allow_ponder: false,
        })
    }

    pub fn fuzzing_mode(&self) -> bool {
        cfg!(feature = "fuzzing")
    }

    fn is_interactive(&self) -> bool {
        self.state.protocol == Interactive
    }

    fn output(&self) -> MutexGuard<UgiOutput<B>> {
        self.output.lock().unwrap()
    }

    fn ugi_loop(&mut self) -> Quitting {
        self.write_message(
            Debug,
            &format!("Starting UGI loop (playing {})", B::game_name()),
        );
        let text = format!("Motors: {}", self.state.game_name());
        let text = print_as_ascii_art(&text, 2);
        self.write_ugi(&text.dimmed().to_string());
        self.write_engine_ascii_art();
        self.write_ugi(&format!(
            "[Type '{}' to change how the game state is displayed{}]",
            "output".bold(),
            ", e.g., 'output pretty' or 'output chess'".dimmed()
        ));
        if self.fuzzing_mode() {
            self.write_message(Warning, &"Fuzzing Mode Enabled!".bold().to_string());
        }

        let (mut input, interactive) = Input::new(self.state.protocol == Interactive, self);
        if self.state.protocol == Interactive && !interactive {
            self.state.protocol = UGI; // Will be overwritten shortly, and isn't really used much anyway
        }
        loop {
            input.set_interactive(self.state.protocol == Interactive, self);
            let input = match input.get_line(self) {
                Ok(input) => input,
                Err(err) => {
                    self.write_message(Error, &err.to_string());
                    break;
                }
            };

            let res = self.handle_ugi_input(tokens(&input));
            match res {
                Err(err) => {
                    self.write_message(Error, &err.to_string());
                    if !self.continue_on_error() {
                        self.write_ugi(&format!("info error {err}"));
                    }
                    // explicitly check this here so that continuing on error doesn't prevent us from quitting.
                    if let Quit(quitting) = self.state.status {
                        return quitting;
                    }
                    if self.continue_on_error() {
                        let interactive = if self.is_interactive() { "on" } else { "off" };
                        self.write_message(
                            Debug,
                            &format!("Continuing... (interactive mode is {interactive})"),
                        );
                        continue;
                    }
                    return QuitProgram;
                }
                Ok(()) => {
                    if let Quit(quitting) = &self.state.status {
                        return *quitting;
                    }
                }
            }
        }
        QuitProgram
    }

    fn write_ugi(&mut self, message: &str) {
        self.output().write_ugi(message);
    }

    fn write_message(&mut self, typ: Message, msg: &str) {
        self.output().write_message(typ, msg);
    }

    fn continue_on_error(&self) -> bool {
        self.state.debug_mode || self.state.protocol == Interactive
    }

    pub fn handle_ugi_input(&mut self, mut words: Tokens) -> Res<()> {
        self.output().write_ugi_input(words.clone());
        if self.fuzzing_mode() {
            self.output()
                .write_ugi(&format!("Fuzzing input: [{}]", words.clone().join(" ")));
        }
        let words = &mut words;
        let Some(first_word) = words.next() else {
            return Ok(()); // ignore empty input
        };
        let Ok(cmd) = select_name_dyn(
            first_word,
            &self.commands.ugi,
            "command",
            self.state.game_name(),
            NoDescription,
        ) else {
            if self.handle_move_input(first_word, words)? {
                return Ok(());
            } else if first_word.eq_ignore_ascii_case("barbecue") {
                self.write_message(Error, "lol");
            }
            self.invalid_command(first_word, words);
            return Ok(());
        };

        // this does all the actual work of executing the command
        () = cmd.func()(self, words, first_word)?;

        if let Some(remaining) = words.next() {
            // can't reuse cmd because the borrow checker complains
            let cmd = select_name_dyn(
                first_word,
                &self.commands.ugi,
                "command",
                self.state.game_name(),
                NoDescription,
            )?;
            self.write_message(
                Warning,
                &format!(
                    "Ignoring trailing input starting with '{0}' after a valid '{1}' command",
                    remaining.bold().red(),
                    cmd.short_name().bold()
                )
                .to_string(),
            );
        }
        Ok(())
    }

    fn invalid_command(&mut self, first_word: &str, rest: &mut Tokens) {
        // The original UCI spec demands that unrecognized tokens should be ignored, whereas the
        // expositor UCI spec demands that an invalid token should cause the entire message to be ignored.
        let suggest_help = if self.is_interactive() {
            format!("Type '{}' for a list of recognized commands", "help".bold())
        } else {
            format!(
                "If you are a human, consider typing '{}' to see a list of recognized commands.",
                "help".bold()
            )
        };
        let input = format!("{first_word} {}", rest.clone().join(" "));
        let first_len = first_word.chars().count();
        let error_msg = if input.len() > 200 || first_len > 25 {
            let first_word = if first_len > 50 {
                format!(
                    "{0}{1}",
                    first_word.chars().take(50).collect::<String>().red(),
                    "...(rest omitted for brevity)".dimmed()
                )
            } else {
                first_word.red().to_string()
            };
            format!("Invalid first word '{first_word}' of a long UGI command")
        } else if rest.peek().is_none() {
            format!("Invalid single-word UGI command '{}'", first_word.red())
        } else {
            format!(
                "Invalid first word '{0}' of UGI command '{1}'",
                first_word.red(),
                input.trim().bold()
            )
        };
        self.write_message(
            Warning,
            &format!("{error_msg}, ignoring the entire command.\n{suggest_help}"),
        );
    }

    fn print_game_over(&mut self, flip: bool) -> bool {
        self.print_board(OutputOpts {
            disable_flipping: true,
        });
        let Some(res) = self.state.board.player_result_slow(&self.state.board_hist) else {
            return false;
        };
        let res = res.flip_if(flip);
        let text = match res {
            PlayerResult::Win => "V i c t o r y !",
            PlayerResult::Lose => "D e f e a t",
            PlayerResult::Draw => "D r a w .",
        };
        let text = print_as_ascii_art(text, 10);
        let text = match res {
            PlayerResult::Win => text.green(),
            PlayerResult::Lose => text.red(),
            PlayerResult::Draw => text.into(),
        };
        self.write_ugi(&text.to_string());
        true
    }

    fn handle_move_input(&mut self, first_word: &str, rest: &mut Tokens) -> Res<bool> {
        let Ok(mov) = B::Move::from_text(first_word, &self.state.board) else {
            return Ok(false);
        };
        let mut state = self.state.clone();
        state.make_move(mov)?;
        for word in rest {
            let mov = B::Move::from_text(word, &state.board)?;
            state.make_move(mov)?;
        }
        self.state.position_state = state;
        if self.print_game_over(true) {
            return Ok(true);
        }
        self.write_ugi("Searching...");
        let engine = self.state.engine.get_engine_info().short_name();
        let mut engine =
            create_engine_box_from_str(&engine, &self.searcher_factories, &self.eval_factories)?;
        let limit = SearchLimit::per_move(Duration::from_millis(1_000));
        let params = SearchParams::new_unshared(
            self.state.board,
            limit,
            self.state.board_hist.clone(),
            TT::default(),
        );
        let res = engine.search(params);
        self.write_ugi(
            &res.chosen_move
                .to_extended_text(&self.state.board, Alternative),
        );
        self.state.make_move(res.chosen_move)?;
        _ = self.print_game_over(false);
        Ok(true)
    }

    pub fn handle_quit(&mut self, typ: Quitting) -> Res<()> {
        // Do this before sending `quit`: If that fails, we can still recognize that we wanted to quit,
        // so that continuing on errors won't prevent us from quitting the program.
        self.state.status = Quit(typ);
        self.state.engine.send_quit()?;
        Ok(())
    }

    fn handle_ugi(&mut self, proto: &str) -> Res<()> {
        let id_msg = self.id();
        self.write_ugi(id_msg.as_str());
        self.write_ugi(self.write_ugi_options().as_str());
        self.write_ugi(&format!("{proto}ok"));
        self.state.protocol = Protocol::from_str(proto).unwrap();
        self.output().pretty = self.state.protocol == Interactive;
        self.output().show_currline = false; // set here so that interactive mode shows it by default
        Ok(())
    }

    fn id(&self) -> String {
        let info = self.state.engine.get_engine_info();
        format!(
            "id name Motors -- Game {0} -- Engine {1}\nid author ToTheAnd",
            B::game_name(),
            info.long_name(),
        )
    }

    fn handle_engine_print(&mut self) -> Res<()> {
        self.state
            .engine
            .get_engine_info()
            .internal_state_description = None;
        self.state.engine.send_print()?;
        let start = Instant::now();
        loop {
            let description = self
                .state
                .engine
                .get_engine_info()
                .internal_state_description
                .take();
            if let Some(description) = description {
                self.write_ugi(description.as_str());
                return Ok(());
            }
            sleep(Duration::from_millis(10));
            if start.elapsed().as_millis() > 200 {
                bail!("Failed to show internal engine state (can't be used when the engine is currently searching)");
            }
        }
    }

    fn handle_setoption(&mut self, words: &mut Tokens) -> Res<()> {
        if words
            .peek()
            .is_some_and(|w| w.eq_ignore_ascii_case("name") || w.eq_ignore_ascii_case("n"))
        {
            _ = words.next();
        }
        let mut name = String::default();
        loop {
            let next_word = words.next().unwrap_or_default();
            if next_word.eq_ignore_ascii_case("value") || next_word.is_empty() {
                break;
            }
            name = name + " " + next_word;
        }
        let mut value = words.next().unwrap_or_default().to_string();
        loop {
            let next_word = words.next().unwrap_or_default();
            if next_word.is_empty() {
                break;
            }
            value = value + " " + next_word;
        }
        let name = EngineOptionName::from_str(name.trim()).unwrap();
        match name {
            EngineOptionName::Ponder => {
                self.allow_ponder = parse_bool_from_str(&value, "ponder")?;
            }
            MoveOverhead => {
                self.move_overhead = parse_duration_ms(&mut tokens(&value), "move overhead")?;
            }
            MultiPv => {
                self.multi_pv = parse_int_from_str(&value, "multipv")?;
            }
            UCIOpponent => {
                let mut words = value.split_whitespace();
                loop {
                    match words.next() {
                        None => {
                            break;
                        }
                        Some(word)
                            if word.eq_ignore_ascii_case("computer")
                                || word.eq_ignore_ascii_case("human") =>
                        {
                            self.state.opponent_name = Some(words.join(" "));
                            break;
                        }
                        _ => continue,
                    }
                }
            }
            UCIShowCurrLine => {
                self.output().show_currline = parse_bool_from_str(&value, "show current line")?;
            }
            Strictness => {
                self.strictness = if parse_bool_from_str(&value, "strictness")? {
                    Strict
                } else {
                    Relaxed
                };
            }
            SetEngine => {
                self.handle_engine(&mut tokens(&value))?;
            }
            SetEval => {
                self.handle_set_eval(&mut tokens(&value))?;
            }
<<<<<<< HEAD
            Variant => self.handle_variant(&mut tokens(&value))?,
            _ => {
=======

            Hash | Threads | UciElo | UCIEngineAbout | Other(_) => {
>>>>>>> 4243b016
                let value = value.trim().to_string();
                self.state
                    .engine
                    .set_option(name.clone(), value.clone())
                    .or_else(|err| {
                        if name == Threads && value == "1" {
                            Ok(())
                        } else {
                            Err(err)
                        }
                    })?;
            }
        }
        Ok(())
    }

    fn print_board(&mut self, opts: OutputOpts) {
        // TODO: Rework the output system
        _ = self.handle_print(&mut tokens(""), opts);
    }

    fn handle_position(&mut self, words: &mut Tokens) -> Res<()> {
        self.state.handle_position(words, false, self.strictness)?;
        if self.is_interactive() {
            self.print_board(OutputOpts::default());
        }
        Ok(())
    }

    fn handle_go(&mut self, initial_search_type: SearchType, words: &mut Tokens) -> Res<()> {
        let mut opts = GoState::new(self, initial_search_type, self.move_overhead);

        if matches!(initial_search_type, Perft | SplitPerft | Bench) {
            accept_depth(&mut opts.limit, words)?;
        }
        while let Some(option) = words.next() {
            let cmd = select_name_dyn(
                option,
                &self.commands.go,
                "go option",
                &self.state.game_name,
                WithDescription,
            )?;
            cmd.func()(&mut opts, words, option)?;
        }
        opts.limit.tc.remaining = opts
            .limit
            .tc
            .remaining
            .saturating_sub(opts.move_overhead)
            .max(Duration::from_millis(1));

        if cfg!(feature = "fuzzing") {
            opts.limit.fixed_time = opts.limit.fixed_time.max(Duration::from_secs(1));
            if opts.complete {
                opts.limit.fixed_time = Duration::from_millis(10);
            }
            if matches!(opts.search_type, Perft | SplitPerft) {
                let depth = if opts.complete { 2 } else { 3 };
                opts.limit.depth = opts.limit.depth.min(Depth::new(depth));
            }
        }

        if opts.complete && !matches!(opts.search_type, Bench | Perft) {
            bail!(
                "The '{0}' options can only be used for '{1}' and '{2}' searches",
                "complete".bold(),
                "bench".bold(),
                "perft".bold()
            )
        }

        match opts.search_type {
            Bench => {
                let bench_positions = if opts.complete {
                    B::bench_positions()
                } else {
                    vec![self.state.board]
                };
                return self.bench(opts.limit, &bench_positions);
            }
            Perft => {
                let positions = if opts.complete {
                    B::bench_positions()
                } else {
                    vec![self.state.board]
                };
                for i in 1..=opts.limit.depth.get() {
                    self.output()
                        .write_ugi(&perft_for(Depth::new(i), &positions).to_string())
                }
            }
            SplitPerft => {
                if opts.limit.depth.get() == 0 {
                    bail!("{} requires a depth of at least 1", "splitperft".bold())
                }
                self.write_ugi(&split_perft(opts.limit.depth, self.state.board).to_string());
            }
            _ => return self.start_search(opts),
        }
        Ok(())
    }

    fn start_search(&mut self, opts: GoState<B>) -> Res<()> {
        self.write_message(
            Debug,
            &format!(
                "Starting {0} search with limit {1}",
                opts.search_type, opts.limit
            ),
        );
        if let Some(res) = opts.board.match_result_slow(&self.state.board_hist) {
            self.write_message(Warning, &format!("Starting a {3} search in position '{2}', but the game is already over. {0}, reason: {1}.",
                                                 res.result, res.reason, self.state.board.as_fen().bold(), opts.search_type));
        }
        self.state.status = Run(Ongoing);
        match opts.search_type {
            // this keeps the current history even if we're searching a different position, but that's probably not a problem
            // and doing a normal search from a custom position isn't even implemented at the moment -- TODO: implement?
            Normal => {
                // It doesn't matter if we got a ponderhit or a miss, we simply abort the ponder search and start a new search.
                if self.state.ponder_limit.is_some() {
                    self.state.ponder_limit = None;
                    // TODO: Maybe do this all the time to make sure two `go` commands after another work -- write testcase for that
                    self.state.engine.send_stop(true); // aborts the pondering without printing a search result
                }
                self.state.engine.start_search(
                    opts.board,
                    opts.limit,
                    opts.board_hist,
                    opts.search_moves,
                    opts.multi_pv,
                    false,
                    opts.threads,
                )?;
            }
            SearchType::Ponder => {
                self.state.ponder_limit = Some(opts.limit);
                self.state.engine.start_search(
                    opts.board,
                    SearchLimit::infinite(), //always allocate infinite time for pondering
                    opts.board_hist,
                    opts.search_moves,
                    opts.multi_pv, // don't ignore multi_pv in pondering mode
                    true,
                    opts.threads,
                )?;
            }
            _ => unreachable!("Bench and (Split)Perft should have already been handled"),
        };
        Ok(())
    }

    fn bench(&mut self, limit: SearchLimit, positions: &[B]) -> Res<()> {
        let mut engine = create_engine_box_from_str(
            &self.state.engine.get_engine_info().short_name(),
            &self.searcher_factories,
            &self.eval_factories,
        )?;
        let second_limit = if positions.len() == 1 {
            None
        } else {
            let mut limit = limit;
            limit.depth = Depth::MAX;
            limit.nodes = self.state.engine.get_engine_info().default_bench_nodes();
            Some(limit)
        };
        let res = run_bench_with(engine.as_mut(), limit, second_limit, positions);
        self.output().write_ugi(&res.to_string());
        Ok(())
    }

    fn handle_eval_or_tt(&mut self, eval: bool, words: &mut Tokens) -> Res<()> {
        let mut state = self.state.clone();
        if words.peek().is_some() {
            state.handle_position(words, true, Relaxed)?;
        }
        let text = if eval {
            let info = self.state.engine.get_engine_info();
            if let Some(eval_name) = info.eval() {
                let mut eval =
                    create_eval_from_str(&eval_name.short_name(), &self.eval_factories)?.build();
                let eval_score = eval.eval(&state.board, 0);
                let diagram = show_eval_pos(state.board, state.last_move(), eval);
                diagram
                    + &format!(
                        "Eval Score: {}\n",
                        pretty_score(eval_score, None, None, &score_gradient(), true, false)
                    )
            } else {
                format!(
                    "The engine '{}' doesn't have an eval function",
                    info.short_name().bold()
                )
            }
        } else if let Some(entry) = self.state.engine.tt_entry(&state.board) {
            format_tt_entry(state, entry)
        } else {
            "There is no TT entry for this position".bold().to_string()
        };
        self.write_ugi(&text);
        Ok(())
    }

    fn handle_query(&mut self, words: &mut Tokens) -> Res<()> {
        let query = *words
            .peek()
            .ok_or(anyhow!("Missing argument to '{}'", "query".bold()))?;
        match select_name_dyn(
            query,
            &self.commands.query,
            "query option",
            self.state.game_name(),
            WithDescription,
        ) {
            Ok(cmd) => {
                _ = words.next();
                cmd.func()(self, words, query)
            }
            Err(err) => {
                if let Ok(opt) = self.write_option(words) {
                    self.write_ugi(&opt);
                    Ok(())
                } else {
                    bail!("{err}\nOr the name of an option.")
                }
            }
        }
    }

    fn select_output(&self, words: &mut Tokens) -> Res<Option<OutputBox<B>>> {
        let name = words.peek().copied().unwrap_or_default();
        let output = output_builder_from_str(name, &self.output_factories);
        match output {
            Ok(mut output) => {
                _ = words.next();
                Ok(Some(output.for_engine(&self.state)?))
            }
            Err(_) => {
                if self
                    .output()
                    .additional_outputs
                    .iter()
                    .any(|o| o.prints_board() && !o.is_logger())
                {
                    Ok(None)
                } else {
                    // Even though "pretty" can look better than "prettyascii", it's also significantly more risky
                    // because how it looks very much depends on the terminal.
                    self.select_output(&mut tokens("prettyascii"))
                }
            }
        }
    }

    fn handle_print(&mut self, words: &mut Tokens, opts: OutputOpts) -> Res<()> {
        let output = self.select_output(words)?;
        let print = |this: &Self, output: Option<OutputBox<B>>, state| match output {
            None => {
                this.output().show(state, opts);
            }
            Some(mut output) => {
                output.show(state, opts);
            }
        };
        if words.peek().is_some() {
            let old_state = self.state.position_state.clone();
            if let Err(err) = self.state.handle_position(words, true, self.strictness) {
                self.state.position_state = old_state;
                return Err(err);
            }
            print(self, output, &self.state);
            self.state.position_state = old_state;
        } else {
            print(self, output, &self.state);
        }
        Ok(())
    }

    fn handle_output(&mut self, words: &mut Tokens) -> Res<()> {
        let mut next = words.next().unwrap_or_default();
        let output_ptr = self.output.clone();
        let mut output = output_ptr.lock().unwrap();
        if next.eq_ignore_ascii_case("remove") || next.eq_ignore_ascii_case("clear") {
            let next = words.next().unwrap_or("all");
            if next.eq_ignore_ascii_case("all") {
                output.additional_outputs.retain(|o| !o.prints_board());
            } else {
                output
                    .additional_outputs
                    .retain(|o| !o.short_name().eq_ignore_ascii_case(next));
            }
        } else if !output
            .additional_outputs
            .iter()
            .any(|o| o.short_name().eq_ignore_ascii_case(next))
        {
            if next.eq_ignore_ascii_case("add") {
                next = words
                    .next()
                    .ok_or_else(|| anyhow!("Missing output name after 'add'"))?;
            } else {
                output.additional_outputs.retain(|o| !o.prints_board())
            }
            output.additional_outputs.push(
                output_builder_from_str(next, &self.output_factories)
                    .map_err(|err| {
                        anyhow!(
                            "{err}\nSpecial commands are '{0}' and '{1}'.",
                            "remove".bold(),
                            "add".bold()
                        )
                    })?
                    .for_engine(&self.state)?,
            );
            if self.is_interactive() {
                drop(output);
                self.print_board(OutputOpts::default());
            }
        }
        Ok(())
    }

    fn handle_debug(&mut self, words: &mut Tokens) -> Res<()> {
        match words.next().unwrap_or("on") {
            "on" => {
                self.state.debug_mode = true;
                // make sure to print all the messages that can be sent (adding an existing output is a no-op)
                self.handle_output(&mut tokens("error"))?;
                self.handle_output(&mut tokens("debug"))?;
                self.handle_output(&mut tokens("info"))?;
                self.write_message(Debug, "Debug mode enabled");
                // don't change the log stream if it's already set
                if self
                    .output()
                    .additional_outputs
                    .iter()
                    .any(|o| o.is_logger())
                {
                    Ok(())
                } else {
                    // In case of an error here, still keep the debug mode set.
                    self.handle_log(&mut tokens(""))
                        .map_err(|err| anyhow!("Couldn't set the debug log file: '{err}'"))?;
                    Ok(())
                }
            }
            "off" => {
                self.state.debug_mode = false;
                _ = self.handle_output(&mut tokens("remove debug"));
                _ = self.handle_output(&mut tokens("remove info"));
                self.write_message(Debug, "Debug mode disabled");
                // don't remove the error output, as there is basically no reason to do so
                self.handle_log(&mut tokens("none"))
            }
            x => bail!("Invalid debug option '{x}'"),
        }
    }

    // This function doesn't depend on the generic parameter, and luckily the rust compiler is smart enough to
    // polymorphize the monomorphed functions again,i.e. it will only generate this function once. So no need to
    // manually move it into a context where it doesn't depend on `B`.
    fn handle_log(&mut self, words: &mut Tokens) -> Res<()> {
        self.output().additional_outputs.retain(|o| !o.is_logger());
        let next = words.peek().copied().unwrap_or_default();
        if next != "off" && next != "none" {
            let logger = LoggerBuilder::from_words(words).for_engine(&self.state)?;
            self.output().additional_outputs.push(logger);
        }
        // write the debug message after setting the logger so that it also gets logged.
        self.write_message(
            Debug,
            &format!(
                "Set the debug logfile to '{}'",
                self.output()
                    .additional_outputs
                    .last()
                    .unwrap()
                    .output_name()
            ),
        );
        Ok(())
    }

    fn print_help(&self) {
        let engine_name = format!(
            "{0} ({1})",
            self.state.display_name.clone().bold(),
            self.state.engine.get_engine_info().long_name().bold()
        );
        let motors = "motors".bold();
        let game_name = B::game_name().bold();
        let mut text = format!("{motors}: A work-in-progress collection of engines for various games, \
            currently playing {game_name}, using the engine {engine_name}.\
            \nSeveral commands are supported (see https://backscattering.de/chess/uci/ for a description of the UCI interface):\n\
            \n{}:\n", "UGI Commands".bold());
        for cmd in self.commands.ugi.iter().filter(|c| c.standard() != Custom) {
            writeln!(&mut text, " {}", *cmd).unwrap();
        }
        write!(&mut text, "\n{}:\n", "Custom Commands".bold()).unwrap();
        for cmd in self.commands.ugi.iter().filter(|c| c.standard() == Custom) {
            writeln!(&mut text, " {}", *cmd).unwrap();
        }
        println!("{text}");
    }

    fn handle_engine(&mut self, words: &mut Tokens) -> Res<()> {
        let Some(engine) = words.next() else {
            let info = self.state.engine.get_engine_info();
            let short = info.short_name();
            let long = info.long_name();
            let description = info.description().unwrap_or_default();
            drop(info);
            self.write_ugi(&format!(
                "\n{alias}: {short}\n{engine}: {long}\n{descr}: {description}",
                alias = "Alias".bold(),
                engine = "Engine".bold(),
                descr = "Description".bold(),
            ));
            return Ok(());
        };
        if let Some(game) = words.next() {
            return self.handle_play(&mut tokens(&format!("{game} {engine}")));
        }
        // catch invalid names before committing to shutting down the current engine
        let engine = create_engine_from_str(
            engine,
            &self.searcher_factories,
            &self.eval_factories,
            self.output.clone(),
            TT::new_with_bytes(self.state.engine.next_tt().size_in_bytes()),
        )?;
        let hash = self.state.engine.next_tt().size_in_mb();
        let threads = self.state.engine.num_threads();
        self.state.engine.send_quit()?;
        // This resets some engine options, but that's probably for the better since the new engine might not support those.
        // However, we make an exception for threads and hash
        self.state.engine = engine;
        // We set those options after changing the engine, so if we get an error this doesn't prevent us from using the new engine.
        self.state.engine.set_option(Hash, hash.to_string())?;
        self.state.engine.set_option(Threads, threads.to_string())?;
        self.write_engine_ascii_art();
        Ok(())
    }

    fn handle_set_eval(&mut self, words: &mut Tokens) -> Res<()> {
        let Some(name) = words.next() else {
            let name = self
                .state
                .engine
                .get_engine_info()
                .eval()
                .clone()
                .map_or_else(|| "<eval unused>".to_string(), |e| e.short_name());
            self.write_ugi(&format!("Current eval: {name}   "));
            return Ok(());
        };
        let eval = create_eval_from_str(name, &self.eval_factories)?.build();
        self.state.engine.set_eval(eval)?;
        self.write_engine_ascii_art();
        Ok(())
    }

    fn handle_variant(&mut self, words: &mut Tokens) -> Res<()> {
        let first = words.next().unwrap_or_default();
        self.state.position_state.handle_variant(first, words)
    }

    fn handle_play(&mut self, words: &mut Tokens) -> Res<()> {
        let default = self.state.game_name();
        let game_name = words.next().unwrap_or(default);
        let game = select_game(game_name)?;
        let mut opts = EngineOpts::for_game(game, self.state.debug_mode);
        if let Some(word) = words.next() {
            opts.engine = word.to_string();
        }
        if words.peek().is_some() {
            opts.pos_name = Some(words.join(" "));
        }
        let mut nested_match = create_match(opts)?;
        if nested_match.run() == QuitProgram {
            self.handle_quit(QuitProgram)?;
        } else {
            // print the current board again, now that the match is over
            self.print_board(OutputOpts::default());
        }
        Ok(())
    }

    fn load_pgn(&mut self, words: &mut Tokens) -> Res<()> {
        let file_text = fs::read_to_string(words.join(" "))?;
        let pgn_data = parse_pgn::<B>(&file_text)?;
        self.state.position_state = pgn_data.game;
        self.print_board(OutputOpts::default());
        Ok(())
    }

    fn write_single_option(option: &EngineOption, res: &mut String) {
        writeln!(
            res,
            "{name}: {value}",
            name = option.name.to_string().bold(),
            value = option.value.value_to_str().bold()
        )
        .unwrap();
    }

    fn write_option(&self, words: &mut Tokens) -> Res<String> {
        let options = self.get_options();
        if words
            .peek()
            .is_some_and(|next| next.eq_ignore_ascii_case("name"))
        {
            _ = words.next();
        }
        Ok(match words.join(" ").to_ascii_lowercase().as_str() {
            "" => {
                let mut res = format!(
                    "{0} playing {1}\n",
                    self.state.engine.get_engine_info().short_name(),
                    self.state.game_name()
                );
                for o in options {
                    Self::write_single_option(&o, &mut res);
                }
                res
            }
            x => {
                match options
                    .iter()
                    .find(|o| o.name.to_string().eq_ignore_ascii_case(x))
                {
                    Some(opt) => {
                        let mut res = String::new();
                        Self::write_single_option(opt, &mut res);
                        res
                    }
                    None => {
                        bail!(
                            "No option named '{0}' exists. Type '{1}' for a list of options.",
                            x.red(),
                            "ugi".bold()
                        )
                    }
                }
            }
        })
    }

    fn write_ugi_options(&self) -> String {
        self.get_options()
            .iter()
            .map(|opt| format!("option {opt}"))
            .collect::<Vec<String>>()
            .join("\n")
    }

    fn get_options(&self) -> Vec<EngineOption> {
        let engine_info = self.state.engine.get_engine_info();
        let engine = engine_info.engine().clone();
        let eval_name = engine_info
            .eval()
            .as_ref()
            .map(|i| i.short_name())
            .unwrap_or("<none>".to_string());
        let eval_long_name = engine_info
            .eval()
            .as_ref()
            .map(|e| e.long_name())
            .unwrap_or("<none>".to_string());
        let max_threads = engine_info.max_threads();
        drop(engine_info);
        // use a match to ensure at compile time we're not missing any option
        let mut res = vec![];
        for opt in EngineOptionName::iter() {
            res.push(match opt {
                Hash => EngineOption {
                    name: Hash,
                    value: Spin(UgiSpin {
                        val: self.state.engine.next_tt().size_in_mb() as i64,
                        default: Some(DEFAULT_HASH_SIZE_MB as i64),
                        min: Some(0),
                        max: Some(10_000_000), // use at most 10 terabytes (should be enough for anybody™)
                    }),
                },
                Threads => EngineOption {
                    name: Threads,
                    value: Spin(UgiSpin {
                        val: self.state.engine.num_threads() as i64,
                        default: Some(1),
                        min: Some(1),
                        max: Some(max_threads as i64),
                    }),
                },
                EngineOptionName::Ponder => EngineOption {
                    name: EngineOptionName::Ponder,
                    value: Check(UgiCheck {
                        val: self.allow_ponder,
                        default: Some(false),
                    }),
                },
                MultiPv => EngineOption {
                    name: MultiPv,
                    value: Spin(UgiSpin {
                        val: 1,
                        default: Some(1),
                        min: Some(1),
                        max: Some(256),
                    }),
                },
                UciElo => continue, // currently not supported
                UCIOpponent => EngineOption {
                    name: UCIOpponent,
                    value: UString(UgiString {
                        default: None,
                        val: self.state.opponent_name.clone().unwrap_or_default(),
                    }),
                },
                UCIEngineAbout => EngineOption {
                    name: UCIEngineAbout,
                    value: UString(UgiString {
                        val: String::new(),
                        default: Some(format!(
                            "Motors by ToTheAnd. Game: {2}. Engine: {0}. Eval: {1}  ",
                            engine.long,
                            eval_long_name,
                            B::game_name()
                        )),
                    }),
                },
                UCIShowCurrLine => EngineOption {
                    name: UCIShowCurrLine,
                    value: Check(UgiCheck {
                        val: self.output().show_currline,
                        default: Some(false),
                    }),
                },
                MoveOverhead => EngineOption {
                    name: MoveOverhead,
                    value: Spin(UgiSpin {
                        val: self.move_overhead.as_millis() as i64,
                        default: Some(DEFAULT_MOVE_OVERHEAD_MS as i64),
                        min: Some(0),
                        max: Some(10_000),
                    }),
                },
                Strictness => EngineOption {
                    name: Strictness,
                    value: Check(UgiCheck {
                        val: self.strictness == Strict,
                        default: Some(false),
                    }),
                },
                SetEngine =>
                // We would like to send long names, but unfortunately GUIs strugglw with that
                {
                    EngineOption {
                        name: SetEngine,
                        value: Combo(UgiCombo {
                            val: engine.short_name(),
                            default: Some(engine.short_name()),
                            options: self
                                .searcher_factories
                                .iter()
                                .map(|s| s.short_name())
                                .collect_vec(),
                        }),
                    }
                }
                SetEval => EngineOption {
                    name: SetEval,
                    value: Combo(UgiCombo {
                        val: eval_name.clone(),
                        default: Some(eval_name.clone()),
                        options: self
                            .eval_factories
                            .iter()
                            .map(|e| e.short_name())
                            .collect_vec(),
                    }),
                },
                Other(_) => continue,
            });
        }
        res.extend(self.state.engine.get_engine_info().additional_options());
        res
    }

    fn write_engine_ascii_art(&mut self) {
        if self.is_interactive() {
            let text = self.state.engine.get_engine_info().short_name();
            let text = print_as_ascii_art(&text, 2).cyan().to_string();
            self.write_ugi(&text);
        }
    }
}

// take a BoardGameState instead of a board to correctly handle displaying the last move
fn format_tt_entry<B: Board>(state: MatchState<B>, entry: TTEntry<B>) -> String {
    let pos = state.board;
    let formatter = pos.pretty_formatter(None, state.last_move(), OutputOpts::default());
    let mov = entry.mov.check_legal(&pos);
    let mut formatter = AdaptFormatter {
        underlying: formatter,
        color_frame: Box::new(move |coords, color| {
            if let Some(mov) = mov {
                if Some(coords) == mov.src_square_in(&pos) || coords == mov.dest_square_in(&pos) {
                    return Some(Red);
                }
            };
            color
        }),
        display_piece: Box::new(move |coords, _, default| {
            if let Some(mov) = mov {
                if mov.src_square_in(&pos) == Some(coords) {
                    return default.dimmed().to_string();
                } else if mov.dest_square_in(&pos) == coords {
                    return default.bold().to_string();
                }
            }
            default
        }),
        horizontal_spacer_interval: None,
        vertical_spacer_interval: None,
        square_width: None,
    };
    let mut res = pos.display_pretty(&mut formatter);
    let move_string = if let Some(mov) = mov {
        mov.to_extended_text(&pos, Standard).bold().to_string()
    } else {
        "<none>".to_string()
    };
    let bound_str = entry.bound().comparison_str(false).bold().to_string();
    write!(
        &mut res,
        "\nScore: {bound_str}{0} ({1}), Depth: {2}, Best Move: {3}",
        pretty_score(entry.score, None, None, &score_gradient(), true, false),
        entry.bound(),
        entry.depth.to_string().bold(),
        move_string,
    )
    .unwrap();
    res
}

fn show_eval_pos<B: Board>(pos: B, last: Option<B::Move>, eval: Box<dyn Eval<B>>) -> String {
    let eval = RefCell::new(eval);
    let formatter = pos.pretty_formatter(None, last, OutputOpts::default());
    let eval_pos = eval.borrow_mut().eval(&pos, 0);
    let mut formatter = AdaptFormatter {
        underlying: formatter,
        color_frame: Box::new(|_, col| col),
        display_piece: Box::new(move |coords, _, default| {
            let piece = pos.colored_piece_on(coords);
            let Some(color) = piece.color() else {
                return default;
            };
            let piece = format!(
                "{}:",
                piece
                    .to_char(CharType::Ascii)
                    .to_string()
                    .color(display_color(color))
            );
            let score = match pos.remove_piece(coords).unwrap().verify(Relaxed) {
                Ok(pos) => {
                    let diff = eval_pos - eval.borrow_mut().eval(&pos, 0);
                    let (val, suffix) = suffix_for(diff.0 as isize, Some(10_000));
                    // reduce the scale by some scale because we expect pieces values to be much larger
                    // than eval values. The ideal scale depends on the game and eval,
                    let score_color =
                        color_for_score(diff / eval.borrow().piece_scale(), &score_gradient());
                    format!("{:>5}", format!("{val:>3}{suffix}"))
                        .color(score_color)
                        .to_string()
                }
                Err(_) => " None".dimmed().to_string(),
            };
            format!("{0}{1}", piece, score)
        }),
        horizontal_spacer_interval: None,
        vertical_spacer_interval: None,
        square_width: Some(7),
    };
    pos.display_pretty(&mut formatter)
}<|MERGE_RESOLUTION|>--- conflicted
+++ resolved
@@ -687,13 +687,8 @@
             SetEval => {
                 self.handle_set_eval(&mut tokens(&value))?;
             }
-<<<<<<< HEAD
             Variant => self.handle_variant(&mut tokens(&value))?,
-            _ => {
-=======
-
             Hash | Threads | UciElo | UCIEngineAbout | Other(_) => {
->>>>>>> 4243b016
                 let value = value.trim().to_string();
                 self.state
                     .engine
@@ -1375,6 +1370,20 @@
                             .collect_vec(),
                     }),
                 },
+                Variant => {
+                    if let Some(variants) = B::list_variants() {
+                        EngineOption {
+                            name: Variant,
+                            value: Combo(UgiCombo {
+                                val: variants.first().cloned().unwrap_or("<default>".to_string()),
+                                default: variants.first().cloned(),
+                                options: variants,
+                            }),
+                        }
+                    } else {
+                        continue;
+                    }
+                }
                 Other(_) => continue,
             });
         }
