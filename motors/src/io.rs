/*
 *  Motors, a collection of board game engines.
 *  Copyright (C) 2024 ToTheAnd
 *
 *  Motors is free software: you can redistribute it and/or modify
 *  it under the terms of the GNU General Public License as published by
 *  the Free Software Foundation, either version 3 of the License, or
 *  (at your option) any later version.
 *
 *  Motors is distributed in the hope that it will be useful,
 *  but WITHOUT ANY WARRANTY; without even the implied warranty of
 *  MERCHANTABILITY or FITNESS FOR A PARTICULAR PURPOSE. See the
 *  GNU General Public License for more details.
 *
 *  You should have received a copy of the GNU General Public License
 *  along with Motors. If not, see <https://www.gnu.org/licenses/>.
 */
mod ascii_art;
mod autocomplete;
pub mod cli;
mod command;
mod input;
pub mod ugi_output;

use crate::eval::Eval;
use crate::io::ascii_art::print_as_ascii_art;
use crate::io::cli::EngineOpts;
use crate::io::command::Standard::Custom;
use crate::io::command::{
    accept_depth, go_options, query_options, ugi_commands, AbstractGoState, CommandList, GoState,
};
use crate::io::input::Input;
use crate::io::ugi_output::{color_for_score, pretty_score, score_gradient, suffix_for, AbstractUgiOutput, UgiOutput};
use crate::io::Protocol::{Interactive, UGI};
use crate::io::SearchType::*;
use crate::search::multithreading::EngineWrapper;
use crate::search::tt::{TTEntry, DEFAULT_HASH_SIZE_MB, TT};
use crate::search::{run_bench_with, EvalList, SearchParams, SearcherList};
<<<<<<< HEAD
use crate::{create_engine_box_from_str, create_engine_from_str, create_eval_from_str, create_match};
use colored::Color::Red;
use colored::Colorize;
use gears::cli::select_game;
use gears::games::{CharType, Color, ColoredPiece, ColoredPieceType, OutputList, ZobristHistory};
=======
use crate::{
    create_engine_box_from_str, create_engine_from_str, create_eval_from_str, create_match,
};
use gears::cli::select_game;
use gears::colored::Color::Red;
use gears::colored::Colorize;
use gears::games::{ColoredPiece, OutputList, ZobristHistory};
>>>>>>> 1fe66f35
use gears::general::board::Strictness::{Relaxed, Strict};
use gears::general::board::{Board, BoardHelpers, ColPieceTypeOf, Strictness, UnverifiedBoard};
use gears::general::common::anyhow::{anyhow, bail};
use gears::general::common::Description::{NoDescription, WithDescription};
use gears::general::common::{
    parse_bool_from_str, parse_duration_ms, parse_int_from_str, select_name_static, tokens, tokens_to_string,
    NamedEntity,
};
use gears::general::common::{Res, Tokens};
use gears::general::moves::ExtendedFormat::{Alternative, Standard};
use gears::general::moves::Move;
<<<<<<< HEAD
use gears::general::perft::{parallel_perft_for, split_perft};
=======
use gears::general::perft::{perft_for, split_perft};
use gears::itertools::Itertools;
>>>>>>> 1fe66f35
use gears::output::logger::LoggerBuilder;
use gears::output::pgn::parse_pgn;
use gears::output::text_output::{display_color, AdaptFormatter};
use gears::output::Message::*;
use gears::output::{Message, OutputBox, OutputBuilder, OutputOpts};
use gears::score::Score;
use gears::search::{Depth, SearchLimit, TimeControl};
use gears::ugi::EngineOptionName::*;
use gears::ugi::EngineOptionType::*;
use gears::ugi::{load_ugi_pos_simple, EngineOption, EngineOptionName, UgiCheck, UgiCombo, UgiSpin, UgiString};
use gears::MatchStatus::*;
use gears::ProgramStatus::{Quit, Run};
use gears::Quitting::QuitProgram;
use gears::{
    output_builder_from_str, AbstractRun, GameState, MatchState, MatchStatus, PlayerResult, ProgramStatus, Quitting,
    UgiPosState,
};
use std::cell::RefCell;
use std::fmt::{Debug, Display, Formatter, Write};
use std::ops::{Deref, DerefMut};
use std::rc::Rc;
use std::str::FromStr;
use std::sync::{Arc, Mutex, MutexGuard};
use std::thread::sleep;
use std::time::{Duration, Instant};
use std::{fmt, fs};
use strum::IntoEnumIterator;

const DEFAULT_MOVE_OVERHEAD_MS: u64 = 50;

// TODO: Ensure this conforms to <https://expositor.dev/uci/doc/uci-draft-1.pdf>

#[derive(Debug, Copy, Clone, PartialEq, Eq)]
#[must_use]
enum SearchType {
    Normal,
    Ponder,
    Bench,
    Perft,
    SplitPerft,
}

impl Display for SearchType {
    fn fmt(&self, f: &mut Formatter<'_>) -> std::fmt::Result {
        write!(
            f,
            "{}",
            match self {
                Normal => "normal",
                SearchType::Ponder => "ponder",
                Perft => "perft",
                SplitPerft => "split perft",
                Bench => "bench",
            }
        )
    }
}

#[derive(Debug, Default, Copy, Clone, Eq, PartialEq, derive_more::Display, derive_more::FromStr)]
pub enum Protocol {
    #[default]
    Interactive,
    UGI,
    UCI,
    UAI,
}

#[derive(Debug)]
struct EngineGameState<B: Board> {
    match_state: MatchState<B>,
    go_state: GoState<B>,
    game_name: String,
    protocol: Protocol,
    debug_mode: bool,
    ponder_limit: Option<SearchLimit>,
    engine: EngineWrapper<B>,
    /// This doesn't have to be the UGI engine name. It often isn't, especially when two engines with
    /// the same name play against each other, such as in a SPRT. It should be unique, however
    /// (the `monitors` client ensures that, but another GUI might not).
    display_name: String,
    opponent_name: Option<String>,
}

impl<B: Board> Deref for EngineGameState<B> {
    type Target = MatchState<B>;

    fn deref(&self) -> &Self::Target {
        &self.match_state
    }
}

impl<B: Board> DerefMut for EngineGameState<B> {
    fn deref_mut(&mut self) -> &mut Self::Target {
        &mut self.match_state
    }
}

#[derive(Debug)]
struct AllCommands {
    // ugi: CommandList<EngineUGI<B>>,
    // go: CommandList<GoState<B>>,
    // query: CommandList<EngineUGI<B>>,
    ugi: CommandList,
    go: CommandList,
    query: CommandList,
}

/// Implements both UGI and UCI.
#[derive(Debug)]
pub struct EngineUGI<B: Board> {
    state: EngineGameState<B>,
    commands: AllCommands,
    output: Arc<Mutex<UgiOutput<B>>>,
    output_factories: Rc<OutputList<B>>,
    searcher_factories: Rc<SearcherList<B>>,
    eval_factories: Rc<EvalList<B>>,
    move_overhead: Duration,
    strictness: Strictness,
    multi_pv: usize,
    allow_ponder: bool,
    respond_to_move: bool,
    failed_cmd: Option<String>,
}

impl<B: Board> AbstractRun for EngineUGI<B> {
    fn run(&mut self) -> Quitting {
        self.ugi_loop()
    }

    fn handle_input(&mut self, input: &str) -> Res<()> {
        self.handle_ugi_input(tokens(input))
    }
    fn quit(&mut self) -> Res<()> {
        self.handle_quit(QuitProgram)
    }
}

impl<B: Board> GameState<B> for EngineGameState<B> {
    fn initial_pos(&self) -> &B {
        &self.match_state.pos_before_moves
    }

    fn get_board(&self) -> &B {
        &self.board
    }

    fn game_name(&self) -> &str {
        &self.game_name
    }

    fn move_history(&self) -> &[B::Move] {
        &self.mov_hist
    }

    fn match_status(&self) -> MatchStatus {
        match self.status.clone() {
            Run(status) => status,
            Quit(_) => MatchStatus::aborted(),
        }
    }

    fn name(&self) -> &str {
        &self.display_name
    }

    fn event(&self) -> String {
        format!("{0} {1} match", self.name(), B::game_name())
    }

    fn site(&self) -> &str {
        "?"
    }

    fn player_name(&self, color: B::Color) -> Option<String> {
        if color == self.board.inactive_player() {
            Some(self.name().to_string())
        } else {
            self.opponent_name.clone()
        }
    }

    fn time(&self, _color: B::Color) -> Option<TimeControl> {
        // Technically, we get the time with 'go', but we can't trust it for the other player,
        // and we don't really need this for ourselves while we're thinking
        None
    }

    fn thinking_since(&self, _color: B::Color) -> Option<Instant> {
        None
    }

    fn engine_state(&self) -> Res<String> {
        self.engine.get_engine_info().internal_state_description = None;
        self.engine.send_print()?;
        let start = Instant::now();
        loop {
            let description = self.engine.get_engine_info().internal_state_description.take();
            if let Some(description) = description {
                return Ok(description);
            }
            sleep(Duration::from_millis(10));
            if start.elapsed().as_millis() > 200 {
                bail!("Failed to show internal engine state (can't be used when the engine is currently searching)");
            }
        }
    }
}

impl<B: Board> EngineUGI<B> {
    pub fn create(
        opts: EngineOpts,
        mut selected_output_builders: OutputList<B>,
        all_output_builders: OutputList<B>,
        all_searchers: SearcherList<B>,
        all_evals: EvalList<B>,
    ) -> Res<Self> {
        let output = Arc::new(Mutex::new(UgiOutput::new(opts.interactive)));
        let board = match opts.pos_name {
            None => B::default(),
            Some(name) => load_ugi_pos_simple(&name, Relaxed, &B::default())?,
        };
        let engine = create_engine_from_str(&opts.engine, &all_searchers, &all_evals, output.clone(), TT::default())?;
        let display_name = engine.get_engine_info().short_name();
        let board_state = MatchState::new(board.clone());
        let protocol = if opts.interactive { Interactive } else { UGI };
        let move_overhead = Duration::from_millis(DEFAULT_MOVE_OVERHEAD_MS);
        let state = EngineGameState {
            match_state: board_state,
            go_state: GoState::new_for_pos(board, SearchLimit::infinite(), Relaxed, move_overhead, Normal),
            game_name: B::game_name(),
            protocol,
            debug_mode: opts.debug,
            ponder_limit: None,
            engine,
            display_name,
            opponent_name: None,
        };
        let err_msg_builder = output_builder_from_str("error", &all_output_builders)?;
        selected_output_builders.push(err_msg_builder);
        for builder in &mut selected_output_builders {
            output.lock().unwrap().additional_outputs.push(builder.for_engine(&state)?);
        }
        Ok(Self {
            state,
            commands: AllCommands { ugi: ugi_commands(), go: go_options::<B>(None), query: query_options::<B>() },
            output,
            output_factories: Rc::new(all_output_builders),
            searcher_factories: Rc::new(all_searchers),
            eval_factories: Rc::new(all_evals),
            move_overhead: Duration::from_millis(DEFAULT_MOVE_OVERHEAD_MS),
            strictness: Relaxed,
            multi_pv: 1,
            allow_ponder: false,
            respond_to_move: true,
            failed_cmd: None,
        })
    }

    pub fn fuzzing_mode(&self) -> bool {
        cfg!(feature = "fuzzing")
    }

    fn is_interactive(&self) -> bool {
        self.state.protocol == Interactive
    }

    fn output(&self) -> MutexGuard<UgiOutput<B>> {
        self.output.lock().unwrap()
    }

    fn ugi_loop(&mut self) -> Quitting {
        self.write_message(Debug, &format_args!("Starting UGI loop (playing {})", B::game_name()));
        let text = format!("Motors: {}", self.state.game_name());
        let text = print_as_ascii_art(&text, 2);
        self.write_ugi(&format_args!("{}", text.dimmed()));
        self.write_engine_ascii_art();
        self.write_ugi(&format_args!(
            "[Type '{}' to change how the game state is displayed{}]",
            "output".bold(),
            ", e.g., 'output pretty' or 'output chess'".dimmed()
        ));
        if self.fuzzing_mode() {
            self.write_message(Warning, &format_args!("{}", "Fuzzing Mode Enabled!".bold()));
        }

        let (mut input, interactive) = Input::new(self.state.protocol == Interactive, self);
        if self.state.protocol == Interactive && !interactive {
            self.state.protocol = UGI; // Will be overwritten shortly, and isn't really used much anyway
        }
        loop {
            input.set_interactive(self.state.protocol == Interactive, self);
            let input = match input.get_line(self) {
                Ok(input) => input,
                Err(err) => {
                    self.write_message(Error, &format_args!("{err}"));
                    break;
                }
            };
            self.failed_cmd = None;
            let res = self.handle_ugi_input(tokens(&input));
            match res {
                Err(err) => {
                    self.write_message(Error, &format_args!("{err}"));
                    if !self.continue_on_error() {
                        self.write_ugi(&format_args!("info error {err}"));
                    }
                    self.failed_cmd = Some(input);
                    // explicitly check this here so that continuing on error doesn't prevent us from quitting.
                    if let Quit(quitting) = self.state.status {
                        return quitting;
                    }
                    if self.continue_on_error() {
                        let interactive = if self.is_interactive() { "on" } else { "off" };
                        self.write_message(Debug, &format_args!("Continuing... (interactive mode is {interactive})"));
                        continue;
                    }
                    return QuitProgram;
                }
                Ok(()) => {
                    if let Quit(quitting) = &self.state.status {
                        return *quitting;
                    }
                }
            }
        }
        QuitProgram
    }

    fn write_message(&mut self, typ: Message, msg: &fmt::Arguments) {
        self.output().write_message(typ, msg);
    }

    fn continue_on_error(&self) -> bool {
        self.state.debug_mode || self.state.protocol == Interactive
    }

    pub fn handle_ugi_input(&mut self, mut words: Tokens) -> Res<()> {
        self.output().write_ugi_input(words.clone());
        if self.fuzzing_mode() {
            self.output().write_ugi(&format_args!("Fuzzing input: [{}]", words.clone().join(" ")));
        }
        let words = &mut words;
        let Some(first_word) = words.next() else {
            return Ok(()); // ignore empty input
        };
        let Ok(cmd) =
            select_name_static(first_word, self.commands.ugi.iter(), "command", self.state.game_name(), NoDescription)
        else {
            let words_copy = words.clone();
            // These input options are not autocompleted (except for moves, which is done separately) and not selected using commands.
            // This allows precomputing commands, resolves potential conflicts with commands, and speeds up autocompletion
            if self.handle_move_fen_or_pgn(first_word, words)? {
                return Ok(());
            } else if first_word.eq_ignore_ascii_case("barbecue") {
                self.write_ugi_msg(&print_as_ascii_art("lol", 2));
            }
            self.write_message(
                Warning,
                &format_args!("{}", invalid_command_msg(self.is_interactive(), first_word, words)),
            );
            self.failed_cmd = Some(tokens_to_string(first_word, words_copy));
            return Ok(());
        };

        // this does all the actual work of executing the command
        () = cmd.func()(self, words, first_word)?;

        if let Some(remaining) = words.next() {
            // can't reuse cmd because the borrow checker complains
            let cmd = select_name_static(
                first_word,
                self.commands.ugi.iter(),
                "command",
                self.state.game_name(),
                NoDescription,
            )?;
            self.write_message(
                Warning,
                &format_args!(
                    "Ignoring trailing input starting with '{0}' after a valid '{1}' command",
                    remaining.bold().red(),
                    cmd.short_name().bold()
                ),
            );
        }
        Ok(())
    }

    fn print_game_over(&mut self, flip: bool) -> bool {
        self.print_board(OutputOpts { disable_flipping: true });
        let Some(res) = self.state.board.player_result_slow(&self.state.board_hist) else {
            return false;
        };
        let res = res.flip_if(flip);
        let text = match res {
            PlayerResult::Win => "V i c t o r y !",
            PlayerResult::Lose => "D e f e a t",
            PlayerResult::Draw => "D r a w .",
        };
        let text = print_as_ascii_art(text, 10);
        let text = match res {
            PlayerResult::Win => text.green(),
            PlayerResult::Lose => text.red(),
            PlayerResult::Draw => text.into(),
        };
        self.write_ugi(&format_args!("{text}"));
        true
    }

    fn handle_move_fen_or_pgn(&mut self, first_word: &str, rest: &mut Tokens) -> Res<bool> {
        let original = rest.clone();
        let res = self.handle_move_input(first_word, rest);
        if let Ok(true) = res {
            return res;
        }
        let text = tokens_to_string(first_word, original);
        let mut tokens = tokens(&text);
        if let Ok(pgn_data) = parse_pgn::<B>(&text, self.strictness, Some(self.state.board.clone())) {
            let keep_hist = self.is_interactive() || self.state.debug_mode;
            self.state.match_state.set_new_pos_state(pgn_data.game, keep_hist);
            self.write_ugi(&format_args!(
                "{}",
                "Interpreting input as PGN (Not a valid command or variation)...".bold()
            ));
            self.print_board(OutputOpts::default());
            return Ok(true);
        } else if self.handle_pos(&mut tokens).is_ok() {
            if let Some(next) = tokens.peek() {
                self.write_message(
                    Warning,
                    &format_args!("Ignoring trailing input starting with '{}' after a valid position", next.red()),
                );
            }
            return Ok(true);
        }
        res
    }

    fn handle_move_input(&mut self, first_word: &str, rest: &mut Tokens) -> Res<bool> {
        let Ok(mov) = B::Move::from_text(first_word, &self.state.board) else {
            return Ok(false);
        };
        let mut state = self.state.clone();
        state.make_move(mov, true)?;
        let single_move = rest.peek().is_none();
        for word in rest {
            let mov = B::Move::from_text(word, &state.board)?;
            state.make_move(mov, true)?;
        }
        self.state.match_state = state;
        if self.print_game_over(true) {
            return Ok(true);
        }
        if single_move && self.respond_to_move {
            self.play_engine_move()?;
        }
        Ok(true)
    }

    fn play_engine_move(&mut self) -> Res<()> {
        self.write_ugi_msg("Searching...");
        let engine = self.state.engine.get_engine_info().short_name();
        let mut engine = create_engine_box_from_str(&engine, &self.searcher_factories, &self.eval_factories)?;
        let limit = SearchLimit::per_move(Duration::from_millis(1_000));
        let params =
            SearchParams::new_unshared(self.state.board.clone(), limit, self.state.board_hist.clone(), TT::default());
        let res = engine.search(params);
        self.write_ugi(&format_args!(
            "Chosen move: {}",
            &res.chosen_move.to_extended_text(&self.state.board, Alternative).bold()
        ));
        self.state.make_move(res.chosen_move, true)?;
        _ = self.print_game_over(false);
<<<<<<< HEAD
=======
        Ok(true)
    }

    pub fn handle_quit(&mut self, typ: Quitting) -> Res<()> {
        // Do this before sending `quit`: If that fails, we can still recognize that we wanted to quit,
        // so that continuing on errors won't prevent us from quitting the program.
        self.state.status = Quit(typ);
        self.state.engine.send_quit()?;
        Ok(())
    }

    fn handle_ugi(&mut self, proto: &str) -> Res<()> {
        let id_msg = self.id();
        self.write_ugi(id_msg.as_str());
        self.write_ugi(self.write_ugi_options().as_str());
        self.write_ugi(&format!("{proto}ok"));
        self.state.protocol = Protocol::from_str(proto).unwrap();
        self.output().pretty = self.state.protocol == Interactive;
>>>>>>> 1fe66f35
        Ok(())
    }

    fn id(&self) -> String {
        let info = self.state.engine.get_engine_info();
        format!("id name Motors -- Game {0} -- Engine {1}\nid author ToTheAnd", B::game_name(), info.long_name(),)
    }

    fn handle_engine_print_impl(&mut self) -> Res<()> {
        self.state.engine.get_engine_info().internal_state_description = None;
        self.state.engine.send_print()?;
        let start = Instant::now();
        loop {
            let description = self.state.engine.get_engine_info().internal_state_description.take();
            if let Some(description) = description {
                self.write_ugi(&format_args!("{description}"));
                return Ok(());
            }
            sleep(Duration::from_millis(10));
            if start.elapsed().as_millis() > 200 {
                bail!("Failed to show internal engine state (can't be used when the engine is currently searching)");
            }
        }
    }

    fn set_option(&mut self, name: EngineOptionName, value: String) -> Res<()> {
        match name {
            EngineOptionName::Ponder => {
                self.allow_ponder = parse_bool_from_str(&value, "ponder")?;
            }
            MoveOverhead => {
                self.move_overhead = parse_duration_ms(&mut tokens(&value), "move overhead")?;
            }
            MultiPv => {
                self.multi_pv = parse_int_from_str(&value, "multipv")?;
            }
            UCIOpponent => {
                let mut words = value.split_whitespace();
                loop {
                    match words.next() {
                        None => {
                            break;
                        }
                        Some(word) if word.eq_ignore_ascii_case("computer") || word.eq_ignore_ascii_case("human") => {
                            self.state.opponent_name = Some(words.join(" "));
                            break;
                        }
                        _ => continue,
                    }
                }
            }
            UCIShowCurrLine => {
                self.output().show_currline = parse_bool_from_str(&value, "show current line")?;
            }
            Strictness => {
                self.strictness = if parse_bool_from_str(&value, "strictness")? { Strict } else { Relaxed };
            }
            RespondToMove => self.respond_to_move = parse_bool_from_str(&value, "respond to move")?,
            SetEngine => {
                self.handle_engine(&mut tokens(&value))?;
            }
            SetEval => {
                self.handle_set_eval(&mut tokens(&value))?;
            }
            Variant => self.handle_variant(&mut tokens(&value))?,
            Hash | Threads | UciElo | UCIEngineAbout | Other(_) => {
                let value = value.trim().to_string();
                self.state.engine.set_option(name.clone(), value.clone()).or_else(|err| {
                    if name == Threads && value == "1" {
                        Ok(())
                    } else {
                        Err(err)
                    }
                })?;
            }
        }
        Ok(())
    }

    fn handle_setoption_impl(&mut self, words: &mut Tokens) -> Res<()> {
        if words.peek().is_some_and(|w| w.eq_ignore_ascii_case("name") || w.eq_ignore_ascii_case("n")) {
            _ = words.next();
        }
        let mut name = String::default();
        loop {
            let next_word = words.next().unwrap_or_default();
            if next_word.eq_ignore_ascii_case("value") || next_word.is_empty() {
                break;
            }
            name = name + " " + next_word;
        }
        let mut value = words.next().unwrap_or_default().to_string();
        loop {
            let next_word = words.next().unwrap_or_default();
            if next_word.is_empty() {
                break;
            }
            value = value + " " + next_word;
        }
        let name = EngineOptionName::from_str(name.trim()).unwrap();
        self.set_option(name, value)
    }

    fn print_board(&mut self, opts: OutputOpts) {
        // TODO: Rework the output system
        _ = self.handle_print(&mut tokens(""), opts);
    }

    fn handle_go_impl(&mut self, initial_search_type: SearchType, words: &mut Tokens) -> Res<()> {
        self.state.go_state = GoState::new(self, initial_search_type);

        if matches!(initial_search_type, Perft | SplitPerft | Bench) {
            accept_depth(self.go_state_mut().limit_mut(), words)?;
        }
        while let Some(option) = words.next() {
            let cmd = select_name_static(
                option,
                self.commands.go.iter(),
                "go option",
                &self.state.game_name,
                WithDescription,
            )?;
            cmd.func()(self, words, option)?;
        }
        let opts = &mut self.state.go_state;
        let limit = &mut opts.generic.limit;
        let remaining = &mut limit.tc.remaining;
        *remaining = remaining.saturating_sub(opts.generic.move_overhead).max(Duration::from_millis(1));

        if cfg!(feature = "fuzzing") {
            limit.fixed_time = limit.fixed_time.max(Duration::from_secs(1));
            if opts.generic.complete {
                limit.fixed_time = Duration::from_millis(10);
            }
            if matches!(opts.generic.search_type, Perft | SplitPerft) {
                let depth = if opts.generic.complete { 2 } else { 3 };
                limit.depth = limit.depth.min(Depth::new(depth));
            }
        }

        if opts.generic.complete && !matches!(opts.generic.search_type, Bench | Perft) {
            bail!(
                "The '{0}' options can only be used for '{1}' and '{2}' searches",
                "complete".bold(),
                "bench".bold(),
                "perft".bold()
            )
        }

        let opts = &self.state.go_state.generic;
        let limit = self.state.go_state.generic.limit;
        let board = self.state.go_state.pos.clone();
        match opts.search_type {
            Bench => {
                let bench_positions: Vec<B> = if opts.complete { B::bench_positions() } else { vec![board] };
                return self.bench(limit, &bench_positions);
            }
            Perft => {
                let positions = if opts.complete { B::bench_positions() } else { vec![board] };
                for i in 1..=limit.depth.get() {
                    self.output().write_ugi(&format_args!("{}", parallel_perft_for(Depth::new(i), &positions)))
                }
            }
            SplitPerft => {
                if limit.depth.get() == 0 {
                    bail!("{} requires a depth of at least 1", "splitperft".bold())
                }
                self.write_ugi(&format_args!("{}", split_perft(limit.depth, board, true)));
            }
            _ => return self.start_search(self.state.board_hist.clone()),
        }
        Ok(())
    }

    fn start_search(&mut self, hist: ZobristHistory) -> Res<()> {
        let opts = self.state.go_state.generic.clone();
        let tt = opts.override_hash_size.map(TT::new_with_mib);
        self.write_message(Debug, &format_args!("Starting {0} search with limit {1}", opts.search_type, opts.limit));
        let pos = self.state.go_state.pos.clone();
        if let Some(res) = pos.match_result_slow(&self.state.board_hist) {
            self.write_message(
                Warning,
                &format_args!(
                    "Starting a {3} search in position '{2}', but the game is already over. {0}, reason: {1}.",
                    res.result,
                    res.reason,
                    pos.as_fen().bold(),
                    opts.search_type
                ),
            );
        }
        self.state.set_status(Run(Ongoing));
        let search_moves = self.state.go_state.search_moves.take();
        match opts.search_type {
            // this keeps the current history even if we're searching a different position, but that's probably not a problem
            // and doing a normal search from a custom position isn't even implemented at the moment -- TODO: implement?
            Normal => {
                // It doesn't matter if we got a ponderhit or a miss, we simply abort the ponder search and start a new search.
                if self.state.ponder_limit.is_some() {
                    self.state.ponder_limit = None;
                    // TODO: Maybe do this all the time to make sure two `go` commands after another work -- write testcase for that
                    self.state.engine.send_stop(true); // aborts the pondering without printing a search result
                }
                self.state.engine.start_search(
                    pos,
                    opts.limit,
                    hist,
                    search_moves,
                    opts.multi_pv,
                    false,
                    opts.threads,
                    tt,
                )?;
            }
            SearchType::Ponder => {
                self.state.ponder_limit = Some(opts.limit);
                self.state.engine.start_search(
                    pos,
                    SearchLimit::infinite(), //always allocate infinite time for pondering
                    hist,
                    search_moves,
                    opts.multi_pv, // don't ignore multi_pv in pondering mode
                    true,
                    opts.threads,
                    tt,
                )?;
            }
            _ => unreachable!("Bench and (Split)Perft should have already been handled"),
        };
        Ok(())
    }

    fn bench(&mut self, limit: SearchLimit, positions: &[B]) -> Res<()> {
        let mut engine = create_engine_box_from_str(
            &self.state.engine.get_engine_info().short_name(),
            &self.searcher_factories,
            &self.eval_factories,
        )?;
        let second_limit = if positions.len() == 1 {
            None
        } else {
            let mut limit = limit;
            limit.depth = Depth::MAX;
            limit.nodes = self.state.engine.get_engine_info().default_bench_nodes();
            Some(limit)
        };
        let tt = self.state.go_state.generic.override_hash_size.map(TT::new_with_mib);
        let res = run_bench_with(engine.as_mut(), limit, second_limit, positions, tt);
        self.output().write_ugi(&format_args!("{res}"));
        Ok(())
    }

    fn handle_eval_or_tt_impl(&mut self, eval: bool, words: &mut Tokens) -> Res<()> {
        let mut state = self.state.clone();
        if words.peek().is_some() {
            state.handle_position(words, true, Relaxed, true, false)?;
        }
        let text = if eval {
            let info = self.state.engine.get_engine_info();
            if let Some(eval_name) = info.eval() {
                let mut eval = create_eval_from_str(&eval_name.short_name(), &self.eval_factories)?.build();
                let eval_score = eval.eval(&state.board, 0);
                let diagram = show_eval_pos(&state.board, state.last_move(), eval);
                diagram
                    + &format!("Eval Score: {}\n", pretty_score(eval_score, None, None, &score_gradient(), true, false))
            } else {
                format!("The engine '{}' doesn't have an eval function", info.short_name().bold())
            }
        } else if let Some(entry) = self.state.engine.tt_entry(&state.board) {
            format_tt_entry(state, entry)
        } else {
            "There is no TT entry for this position".bold().to_string()
        };
        self.write_ugi_msg(&text);
        Ok(())
    }

    fn handle_query_impl(&mut self, words: &mut Tokens) -> Res<()> {
        let query = *words.peek().ok_or(anyhow!("Missing argument to '{}'", "query".bold()))?;
        match select_name_static(
            query,
            self.commands.query.iter(),
            "query option",
            self.state.game_name(),
            WithDescription,
        ) {
            Ok(cmd) => {
                _ = words.next();
                cmd.func()(self, words, query)
            }
            Err(err) => {
                if let Ok(opt) = self.options_text(words) {
                    self.write_ugi(&format_args!("{opt}"));
                    Ok(())
                } else {
                    bail!("{err}\nOr the name of an option.")
                }
            }
        }
    }

    fn select_output(&self, words: &mut Tokens) -> Res<Option<OutputBox<B>>> {
        let name = words.peek().copied().unwrap_or_default();
        let output = output_builder_from_str(name, &self.output_factories);
        match output {
            Ok(mut output) => {
                _ = words.next();
                Ok(Some(output.for_engine(&self.state)?))
            }
            Err(_) => {
                if self.output().additional_outputs.iter().any(|o| o.prints_board() && !o.is_logger()) {
                    Ok(None)
                } else {
                    // Even though "pretty" can look better than "prettyascii", it's also significantly more risky
                    // because how it looks very much depends on the terminal.
                    self.select_output(&mut tokens("prettyascii"))
                }
            }
        }
    }

    fn handle_print_impl(&mut self, words: &mut Tokens, opts: OutputOpts) -> Res<()> {
        let output = self.select_output(words)?;
        let print = |this: &Self, output: Option<OutputBox<B>>, state| match output {
            None => {
                this.output().show(state, opts);
            }
            Some(mut output) => {
                output.show(state, opts);
            }
        };
        if words.peek().is_some() {
            let old_state = self.state.match_state.clone();
            if let Err(err) = self.state.handle_position(words, true, self.strictness, true, false) {
                self.state.match_state = old_state;
                return Err(err);
            }
            print(self, output, &self.state);
            self.state.match_state = old_state;
        } else {
            print(self, output, &self.state);
        }
        Ok(())
    }

    fn handle_output_impl(&mut self, words: &mut Tokens) -> Res<()> {
        let mut next = words.next().unwrap_or_default();
        let output_ptr = self.output.clone();
        let mut output = output_ptr.lock().unwrap();
        if next.eq_ignore_ascii_case("remove") || next.eq_ignore_ascii_case("clear") {
            let next = words.next().unwrap_or("all");
            if next.eq_ignore_ascii_case("all") {
                output.additional_outputs.retain(|o| !o.prints_board());
            } else {
                output.additional_outputs.retain(|o| !o.short_name().eq_ignore_ascii_case(next));
            }
        } else if !output.additional_outputs.iter().any(|o| o.short_name().eq_ignore_ascii_case(next)) {
            if next.eq_ignore_ascii_case("add") {
                next = words.next().ok_or_else(|| anyhow!("Missing output name after 'add'"))?;
            } else {
                output.additional_outputs.retain(|o| !o.prints_board())
            }
            output.additional_outputs.push(
                output_builder_from_str(next, &self.output_factories)
                    .map_err(|err| {
                        anyhow!("{err}\nSpecial commands are '{0}' and '{1}'.", "remove".bold(), "add".bold())
                    })?
                    .for_engine(&self.state)?,
            );
            if self.is_interactive() {
                drop(output);
                self.print_board(OutputOpts::default());
            }
        }
        Ok(())
    }

    fn handle_debug_impl(&mut self, words: &mut Tokens) -> Res<()> {
        match words.next().unwrap_or("on") {
            "on" => {
                self.state.debug_mode = true;
                // make sure to print all the messages that can be sent (adding an existing output is a no-op)
                self.handle_output(&mut tokens("error"))?;
                self.handle_output(&mut tokens("debug"))?;
                self.handle_output(&mut tokens("info"))?;
                self.write_message(Debug, &format_args!("Debug mode enabled"));
                // don't change the log stream if it's already set
                if self.output().additional_outputs.iter().any(|o| o.is_logger()) {
                    Ok(())
                } else {
                    // In case of an error here, still keep the debug mode set.
                    self.handle_log(&mut tokens(""))
                        .map_err(|err| anyhow!("Couldn't set the debug log file: '{err}'"))?;
                    Ok(())
                }
            }
            "off" => {
                self.state.debug_mode = false;
                _ = self.handle_output(&mut tokens("remove debug"));
                _ = self.handle_output(&mut tokens("remove info"));
                self.write_message(Debug, &format_args!("Debug mode disabled"));
                // don't remove the error output, as there is basically no reason to do so
                self.handle_log(&mut tokens("none"))
            }
            x => bail!("Invalid debug option '{x}'"),
        }
    }

    // This function doesn't depend on the generic parameter, and luckily the rust compiler is smart enough to
    // polymorphize the monomorphed functions again,i.e. it will only generate this function once. So no need to
    // manually move it into a context where it doesn't depend on `B`.
    fn handle_log_impl(&mut self, words: &mut Tokens) -> Res<()> {
        self.output().additional_outputs.retain(|o| !o.is_logger());
        let next = words.peek().copied().unwrap_or_default();
        if next != "off" && next != "none" {
            let logger = LoggerBuilder::from_words(words).for_engine(&self.state)?;
            self.output().additional_outputs.push(logger);
        }
        // write the debug message after setting the logger so that it also gets logged.
        let name = self.output().additional_outputs.last().unwrap().output_name();
        self.write_message(Debug, &format_args!("Set the debug logfile to '{name}'",));
        Ok(())
    }

    fn print_help_impl(&self) {
        let engine_name = format!(
            "{0} ({1})",
            self.state.display_name.clone().bold(),
            self.state.engine.get_engine_info().long_name().bold()
        );
        let motors = "motors".bold();
        let game_name = B::game_name().bold();
        let mut text = format!("{motors}: A work-in-progress collection of engines for various games, \
            currently playing {game_name}, using the engine {engine_name}.\
            \nSeveral commands are supported (see https://backscattering.de/chess/uci/ for a description of the UCI interface):\n\
            \n{}:\n", "UGI Commands".bold());
        for cmd in self.commands.ugi.iter().filter(|c| c.standard() != Custom) {
            writeln!(&mut text, " {}", *cmd).unwrap();
        }
        write!(&mut text, "\n{}:\n", "Custom Commands".bold()).unwrap();
        for cmd in self.commands.ugi.iter().filter(|c| c.standard() == Custom) {
            writeln!(&mut text, " {}", *cmd).unwrap();
        }
        println!("{text}");
    }

    fn handle_engine_impl(&mut self, words: &mut Tokens) -> Res<()> {
        let Some(engine) = words.next() else {
            let info = self.state.engine.get_engine_info();
            let short = info.short_name();
            let long = info.long_name();
            let description = info.description().unwrap_or_default();
            drop(info);
            self.write_ugi(&format_args!(
                "\n{alias}: {short}\n{engine}: {long}\n{descr}: {description}",
                alias = "Alias".bold(),
                engine = "Engine".bold(),
                descr = "Description".bold(),
            ));
            return Ok(());
        };
        if let Some(game) = words.next() {
            return self.handle_play(&mut tokens(&format!("{game} {engine}")));
        }
        // catch invalid names before committing to shutting down the current engine
        let engine = create_engine_from_str(
            engine,
            &self.searcher_factories,
            &self.eval_factories,
            self.output.clone(),
            TT::new_with_mib(self.state.engine.next_tt().size_in_mib()),
        )?;
        let hash = self.state.engine.next_tt().size_in_mib();
        let threads = self.state.engine.num_threads();
        self.state.engine.send_quit()?;
        // This resets some engine options, but that's probably for the better since the new engine might not support those.
        // However, we make an exception for threads and hash
        self.state.engine = engine;
        // We set those options after changing the engine, so if we get an error this doesn't prevent us from using the new engine.
        self.state.engine.set_option(Hash, hash.to_string())?;
        self.state.engine.set_option(Threads, threads.to_string())?;
        self.write_engine_ascii_art();
        Ok(())
    }

    fn handle_set_eval_impl(&mut self, words: &mut Tokens) -> Res<()> {
        let Some(name) = words.next() else {
            let name = self
                .state
                .engine
                .get_engine_info()
                .eval()
                .clone()
                .map_or_else(|| "<eval unused>".to_string(), |e| e.short_name());
            self.write_ugi(&format_args!("Current eval: {name}"));
            return Ok(());
        };
        let eval = create_eval_from_str(name, &self.eval_factories)?.build();
        self.state.engine.set_eval(eval)?;
        self.write_engine_ascii_art();
        Ok(())
    }

    fn handle_variant(&mut self, words: &mut Tokens) -> Res<()> {
        let first = words.next().unwrap_or_default();
        self.state.match_state.handle_variant(first, words)
    }

    fn handle_play_impl(&mut self, words: &mut Tokens) -> Res<()> {
        let default = self.state.game_name();
        let game_name = words.next().unwrap_or(default);
        let game = select_game(game_name)?;
        let mut opts = EngineOpts::for_game(game, self.state.debug_mode);
        if let Some(word) = words.next() {
            opts.engine = word.to_string();
        }
        if words.peek().is_some() {
            opts.pos_name = Some(words.join(" "));
        }
        let mut nested_match = create_match(opts)?;
        if nested_match.run() == QuitProgram {
            self.handle_quit(QuitProgram)?;
        } else {
            // print the current board again, now that the match is over
            self.print_board(OutputOpts::default());
        }
        Ok(())
    }

    fn write_ugi_options(&self) -> String {
        self.get_options().iter().map(|opt| format!("option {opt}")).collect::<Vec<String>>().join("\n")
    }

    fn get_options(&self) -> Vec<EngineOption> {
        let engine_info = self.state.engine.get_engine_info();
        let engine = engine_info.engine().clone();
        let eval_name = engine_info.eval().as_ref().map(|i| i.short_name()).unwrap_or("<none>".to_string());
        let eval_long_name = engine_info.eval().as_ref().map(|e| e.long_name()).unwrap_or("<none>".to_string());
        let max_threads = engine_info.max_threads();
        drop(engine_info);
        // use a match to ensure at compile time we're not missing any option
        let mut res = vec![];
        for opt in EngineOptionName::iter() {
            res.push(match opt {
                Hash => EngineOption {
                    name: Hash,
                    value: Spin(UgiSpin {
                        val: self.state.engine.next_tt().size_in_mib() as i64,
                        default: Some(DEFAULT_HASH_SIZE_MB as i64),
                        min: Some(0),
                        max: Some(10_000_000), // use at most 10 terabytes (should be enough for anybody™)
                    }),
                },
                Threads => EngineOption {
                    name: Threads,
                    value: Spin(UgiSpin {
                        val: self.state.engine.num_threads() as i64,
                        default: Some(1),
                        min: Some(1),
                        max: Some(max_threads as i64),
                    }),
                },
                EngineOptionName::Ponder => EngineOption {
                    name: EngineOptionName::Ponder,
                    value: Check(UgiCheck { val: self.allow_ponder, default: Some(false) }),
                },
                MultiPv => EngineOption {
                    name: MultiPv,
                    value: Spin(UgiSpin { val: 1, default: Some(1), min: Some(1), max: Some(256) }),
                },
                UciElo => continue, // currently not supported
                UCIOpponent => EngineOption {
                    name: UCIOpponent,
                    value: UString(UgiString {
                        default: None,
                        val: self.state.opponent_name.clone().unwrap_or_default(),
                    }),
                },
                UCIEngineAbout => EngineOption {
                    name: UCIEngineAbout,
                    value: UString(UgiString {
                        val: String::new(),
                        default: Some(format!(
                            "Motors by ToTheAnd. Game: {2}. Engine: {0}. Eval: {1}  ",
                            engine.long,
                            eval_long_name,
                            B::game_name()
                        )),
                    }),
                },
                UCIShowCurrLine => EngineOption {
                    name: UCIShowCurrLine,
                    value: Check(UgiCheck { val: self.output().show_currline, default: Some(false) }),
                },
                MoveOverhead => EngineOption {
                    name: MoveOverhead,
                    value: Spin(UgiSpin {
                        val: self.move_overhead.as_millis() as i64,
                        default: Some(DEFAULT_MOVE_OVERHEAD_MS as i64),
                        min: Some(0),
                        max: Some(10_000),
                    }),
                },
                Strictness => EngineOption {
                    name: Strictness,
                    value: Check(UgiCheck { val: self.strictness == Strict, default: Some(false) }),
                },
                RespondToMove => EngineOption {
                    name: RespondToMove,
                    value: Check(UgiCheck { val: self.respond_to_move, default: Some(true) }),
                },
                SetEngine =>
                // We would like to send long names, but unfortunately GUIs struggle with that
                {
                    EngineOption {
                        name: SetEngine,
                        value: Combo(UgiCombo {
                            val: engine.short_name(),
                            default: Some(engine.short_name()),
                            options: self.searcher_factories.iter().map(|s| s.short_name()).collect_vec(),
                        }),
                    }
                }
                SetEval => EngineOption {
                    name: SetEval,
                    value: Combo(UgiCombo {
                        val: eval_name.clone(),
                        default: Some(eval_name.clone()),
                        options: self.eval_factories.iter().map(|e| e.short_name()).collect_vec(),
                    }),
                },
                Variant => {
                    if let Some(variants) = B::list_variants() {
                        EngineOption {
                            name: Variant,
                            value: Combo(UgiCombo {
                                val: variants.first().cloned().unwrap_or("<default>".to_string()),
                                default: variants.first().cloned(),
                                options: variants,
                            }),
                        }
                    } else {
                        continue;
                    }
                }
                Other(_) => continue,
            });
        }
        res.extend(self.state.engine.get_engine_info().additional_options());
        res
    }

    fn write_engine_ascii_art(&mut self) {
        if self.is_interactive() {
            let text = self.state.engine.get_engine_info().short_name();
            let text = print_as_ascii_art(&text, 2).cyan();
            self.write_ugi(&format_args!("{text}"));
        }
    }
}

/// This trait exists to allow erasing the type of the board where possible in order to reduce code bloat.
trait AbstractEngineUgi: Debug {
    fn options_text(&self, words: &mut Tokens) -> Res<String>;

    fn write_ugi_msg(&mut self, msg: &str) {
        self.write_ugi(&format_args!("{msg}"))
    }

    fn write_ugi(&mut self, message: &fmt::Arguments);

    fn write_message(&mut self, message: Message, msg: &fmt::Arguments);

    fn write_response(&mut self, msg: &str) -> Res<()>;

    fn status(&self) -> &ProgramStatus;

    fn go_state_mut(&mut self) -> &mut dyn AbstractGoState;

    fn load_go_state_pos(&mut self, name: &str, words: &mut Tokens) -> Res<()>;

    fn handle_ugi(&mut self, proto: &str) -> Res<()>;

    fn handle_uginewgame(&mut self) -> Res<()>;

    fn handle_pos(&mut self, words: &mut Tokens) -> Res<()>;

    fn handle_go(&mut self, initial_search_type: SearchType, words: &mut Tokens) -> Res<()>;

    fn handle_stop(&mut self, suppress_best_move: bool) -> Res<()>;

    fn handle_ponderhit(&mut self) -> Res<()>;

    fn handle_setoption(&mut self, words: &mut Tokens) -> Res<()>;

    fn handle_interactive(&mut self) -> Res<()>;

    fn handle_debug(&mut self, words: &mut Tokens) -> Res<()>;

    fn handle_log(&mut self, words: &mut Tokens) -> Res<()>;

    fn handle_output(&mut self, words: &mut Tokens) -> Res<()>;

    fn handle_print(&mut self, words: &mut Tokens, opts: OutputOpts) -> Res<()>;

    fn handle_engine_print(&mut self) -> Res<()>;

    fn handle_eval_or_tt(&mut self, eval: bool, words: &mut Tokens) -> Res<()>;

    fn handle_engine(&mut self, words: &mut Tokens) -> Res<()>;

    fn handle_set_eval(&mut self, words: &mut Tokens) -> Res<()>;

    fn load_pgn(&mut self, words: &mut Tokens) -> Res<()>;

    fn handle_flip(&mut self) -> Res<()>;

    fn handle_query(&mut self, words: &mut Tokens) -> Res<()>;

    fn handle_play(&mut self, words: &mut Tokens) -> Res<()>;

    fn handle_assist(&mut self, words: &mut Tokens) -> Res<()>;

    fn handle_undo(&mut self, words: &mut Tokens) -> Res<()>;

    fn handle_gb(&mut self, words: &mut Tokens) -> Res<()>;

    fn handle_place_piece(&mut self, words: &mut Tokens) -> Res<()>;

    fn handle_remove_piece(&mut self, words: &mut Tokens) -> Res<()>;

    fn handle_move_piece(&mut self, words: &mut Tokens) -> Res<()>;

    fn print_help(&mut self) -> Res<()>;

    fn write_is_player(&mut self, is_first: bool) -> Res<()>;

    fn respond_game(&mut self) -> Res<()>;

    fn respond_engine(&mut self) -> Res<()>;

    fn handle_quit(&mut self, typ: Quitting) -> Res<()>;
}

impl<B: Board> AbstractEngineUgi for EngineUGI<B> {
    fn options_text(&self, words: &mut Tokens) -> Res<String> {
        write_options_impl(
            self.get_options(),
            &self.state.engine.get_engine_info().short_name(),
            &B::game_name(),
            words,
        )
    }

    fn write_ugi(&mut self, message: &fmt::Arguments) {
        self.output().write_ugi(message);
    }

    fn write_message(&mut self, message: Message, msg: &fmt::Arguments) {
        self.output().write_message(message, msg);
    }

    fn write_response(&mut self, msg: &str) -> Res<()> {
        // Part of the UGI specification, but not the UCI specification
        self.write_ugi(&format_args!("response {msg}"));
        Ok(())
    }

    fn status(&self) -> &ProgramStatus {
        &self.state.status
    }

    fn go_state_mut(&mut self) -> &mut dyn AbstractGoState {
        &mut self.state.go_state
    }

    fn load_go_state_pos(&mut self, name: &str, words: &mut Tokens) -> Res<()> {
        self.go_state_mut().load_pos(name, words, false)
    }

    fn handle_ugi(&mut self, proto: &str) -> Res<()> {
        let id_msg = self.id();
        self.write_ugi(&format_args!(
            "Starting {proto} mode. Type '{0}' or '{1}' for interactive mode.\n",
            "interactive".bold(),
            "i".bold()
        ));
        self.write_ugi_msg(&id_msg);
        self.write_ugi(&format_args!("{}", self.write_ugi_options().as_str()));
        self.write_ugi(&format_args!("{proto}ok"));
        self.state.protocol = Protocol::from_str(proto).unwrap();
        self.output().set_pretty(self.state.protocol == Interactive);
        self.output().show_currline = false; // set here so that interactive mode shows it by default
        Ok(())
    }

    fn handle_uginewgame(&mut self) -> Res<()> {
        self.state.engine.send_forget()?;
        self.state.set_status(Run(NotStarted));
        Ok(())
    }

    fn handle_pos(&mut self, words: &mut Tokens) -> Res<()> {
        let check_game_over = self.state.debug_mode || self.is_interactive();
        let keep_hist = check_game_over;
        self.state.handle_position(words, false, self.strictness, check_game_over, keep_hist)?;
        if self.is_interactive() {
            //additional
            self.print_board(OutputOpts::default());
        }
        Ok(())
    }

    fn handle_go(&mut self, initial_search_type: SearchType, words: &mut Tokens) -> Res<()> {
        self.handle_go_impl(initial_search_type, words)
    }

    fn handle_stop(&mut self, suppress_best_move: bool) -> Res<()> {
        self.state.engine.send_stop(suppress_best_move);
        Ok(())
    }

    fn handle_ponderhit(&mut self) -> Res<()> {
        self.state.go_state = GoState::new(self, Normal);
        self.state.go_state.generic.limit = self
            .state
            .ponder_limit
            .ok_or_else(|| anyhow!("The engine received a '{}' command but wasn't pondering", "ponderhit".bold()))?;
        self.start_search(self.state.board_hist.clone())
    }

    fn handle_setoption(&mut self, words: &mut Tokens) -> Res<()> {
        self.handle_setoption_impl(words)
    }

    fn handle_interactive(&mut self) -> Res<()> {
        self.state.protocol = Interactive;
        self.output().set_pretty(true);
        Ok(())
    }

    fn handle_debug(&mut self, words: &mut Tokens) -> Res<()> {
        self.handle_debug_impl(words)
    }

    fn handle_log(&mut self, words: &mut Tokens) -> Res<()> {
        self.handle_log_impl(words)
    }

    fn handle_output(&mut self, words: &mut Tokens) -> Res<()> {
        self.handle_output_impl(words)
    }

    fn handle_print(&mut self, words: &mut Tokens, opts: OutputOpts) -> Res<()> {
        self.handle_print_impl(words, opts)
    }

    fn handle_engine_print(&mut self) -> Res<()> {
        self.handle_engine_print_impl()
    }

    fn handle_eval_or_tt(&mut self, eval: bool, words: &mut Tokens) -> Res<()> {
        self.handle_eval_or_tt_impl(eval, words)
    }

    fn handle_engine(&mut self, words: &mut Tokens) -> Res<()> {
        self.handle_engine_impl(words)
    }

    fn handle_set_eval(&mut self, words: &mut Tokens) -> Res<()> {
        self.handle_set_eval_impl(words)
    }

    fn load_pgn(&mut self, words: &mut Tokens) -> Res<()> {
        let pgn_text = if words.peek().is_some() {
            fs::read_to_string(words.join(" "))?
        } else {
            inquire::Editor::new("Open the editor to enter a PGN, then press enter").prompt()?
        };
        let pgn_data = parse_pgn::<B>(&pgn_text, self.strictness, None)?;
        let keep_hist = self.is_interactive() || self.state.debug_mode;
        self.state.match_state.set_new_pos_state(pgn_data.game, keep_hist);
        self.print_board(OutputOpts::default());
        Ok(())
    }

    fn handle_flip(&mut self) -> Res<()> {
        let new_board = self
            .state
            .pos()
            .clone()
            .make_nullmove()
            .ok_or(anyhow!("Could not flip the side to move (board: '{}'", self.state.board.as_fen().bold()))?;
        let state = UgiPosState::new(new_board);
        self.state.set_new_pos_state(state, true);
        self.print_board(OutputOpts::default());
        Ok(())
    }

    fn handle_query(&mut self, words: &mut Tokens) -> Res<()> {
        self.handle_query_impl(words)
    }

    fn handle_play(&mut self, words: &mut Tokens) -> Res<()> {
        self.handle_play_impl(words)
    }

    fn handle_assist(&mut self, words: &mut Tokens) -> Res<()> {
        if let Some(next) = words.next() {
            self.set_option(RespondToMove, next.to_string())
        } else {
            self.play_engine_move()
        }
    }

    fn handle_undo(&mut self, words: &mut Tokens) -> Res<()> {
        let count = words.next().unwrap_or("1");
        let count = parse_int_from_str(count, "number of halfmoves to undo")?;
        let undone = self.state.undo_moves(count)?;
        self.print_board(OutputOpts::default());
        if undone < count {
            self.write_message(
                Warning,
                &format_args!("Reached initial position after undoing {undone} out of {count} halfmoves"),
            )
        }
        Ok(())
    }

    fn handle_gb(&mut self, words: &mut Tokens) -> Res<()> {
        let count = words.next().unwrap_or("1");
        let count = parse_int_from_str(count, "number of positions to go back")?;
        let undone = self.state.go_back(count)?;
        if undone < count {
            self.write_message(
                Warning,
                &format_args!("There were only {undone} previous position commands, went back to the initial position"),
            );
        }
        self.print_board(OutputOpts::default());
        Ok(())
    }

    fn handle_place_piece(&mut self, words: &mut Tokens) -> Res<()> {
        let pos = self.state.pos();
        let settings = pos.settings();
        let piece = ColPieceTypeOf::<B>::from_words(words, &settings)?;
        let Some(coords) = words.next() else { bail!("Missing square from which to remove a piece") };
        let coords = B::Coordinates::from_str(coords)?;
        let piece = B::Piece::new(piece, coords);
        let pos = self.state.pos().clone().place_piece(piece)?;
        let pos = pos.verify(self.strictness)?;
        self.state.set_new_pos_state(UgiPosState::new(pos), true);
        self.print_board(OutputOpts::default());
        Ok(())
    }

    fn handle_remove_piece(&mut self, words: &mut Tokens) -> Res<()> {
        let Some(coords) = words.next() else { bail!("Missing square from which to remove a piece") };
        let square = B::Coordinates::from_str(coords)?;
        let pos = self.state.pos().clone().remove_piece(square)?;
        let pos = pos.verify(self.strictness)?;
        self.state.set_new_pos_state(UgiPosState::new(pos), true);
        self.print_board(OutputOpts::default());
        Ok(())
    }

    fn handle_move_piece(&mut self, words: &mut Tokens) -> Res<()> {
        let Some(src) = words.next() else { bail!("Missing square from which to remove the piece") };
        let src = B::Coordinates::from_str(src)?;
        let Some(dest) = words.next() else { bail!("Missing square on which to place the piece") };
        let dest = B::Coordinates::from_str(dest)?;
        let pos = self.state.pos().clone();
        let mut new_pos = pos.clone().remove_piece(src)?;
        let piece = pos.colored_piece_on(src); // call after `remove_piece` because that ensures coordinates are valid
        let piece = B::Piece::new(piece.colored_piece_type(), dest);
        new_pos.try_place_piece(piece)?;
        let pos = new_pos.verify(self.strictness)?;
        self.state.set_new_pos_state(UgiPosState::new(pos), true);
        self.print_board(OutputOpts::default());
        Ok(())
    }

    fn print_help(&mut self) -> Res<()> {
        self.print_help_impl();
        Ok(())
    }

    fn write_is_player(&mut self, is_first: bool) -> Res<()> {
        self.write_response(&(self.state.board.active_player().is_first() == is_first).to_string())
    }

    fn respond_game(&mut self) -> Res<()> {
        let board = &self.state.board;
        self.write_ugi(&format_args!("{0}\n{1}", &board.long_name(), board.description().unwrap_or_default()));
        Ok(())
    }

    fn respond_engine(&mut self) -> Res<()> {
        let info = self.state.engine.get_engine_info();
        let name = info.long_name();
        let description = info.description().unwrap_or_default();
        drop(info);
        self.write_ugi(&format_args!("{name}\n{description}",));
        Ok(())
    }

    fn handle_quit(&mut self, typ: Quitting) -> Res<()> {
        // Do this before sending `quit`: If that fails, we can still recognize that we wanted to quit,
        // so that continuing on errors won't prevent us from quitting the program.
        self.state.set_status(Quit(typ));
        self.state.engine.send_quit()?;
        Ok(())
    }
}

fn write_single_option(option: &EngineOption, res: &mut String) {
    writeln!(res, "{name}: {value}", name = option.name.to_string().bold(), value = option.value.value_to_str().bold())
        .unwrap();
}

fn write_options_impl(
    options: Vec<EngineOption>,
    engine_name: &str,
    game_name: &str,
    words: &mut Tokens,
) -> Res<String> {
    if words.peek().is_some_and(|next| next.eq_ignore_ascii_case("name")) {
        _ = words.next();
    }
    Ok(match words.join(" ").to_ascii_lowercase().as_str() {
        "" => {
            let mut res = format!("{engine_name} playing {game_name}\n");
            for o in options {
                write_single_option(&o, &mut res);
            }
            res
        }
        x => match options.iter().find(|o| o.name.to_string().eq_ignore_ascii_case(x)) {
            Some(opt) => {
                let mut res = String::new();
                write_single_option(opt, &mut res);
                res
            }
            None => {
                bail!("No option named '{0}' exists. Type '{1}' for a list of options.", x.red(), "ugi".bold())
            }
        },
    })
}

fn invalid_command_msg(interactive: bool, first_word: &str, rest: &mut Tokens) -> String {
    // The original UCI spec demands that unrecognized tokens should be ignored, whereas the
    // expositor UCI spec demands that an invalid token should cause the entire message to be ignored.
    let suggest_help = if interactive {
        format!("Type '{}' for a list of recognized commands", "help".bold())
    } else {
        format!(
            "If you are a human, consider typing '{0}' to see a list of recognized commands.\n\
            In that case, also consider typing '{1}' to enable the interactive interface.",
            "help".bold(),
            "interactive".bold()
        )
    };
    let input = format!("{first_word} {}", rest.clone().join(" "));
    let first_len = first_word.chars().count();
    let error_msg = if input.len() > 200 || first_len > 50 {
        let first_word = if first_len > 75 {
            format!(
                "{0}{1}",
                first_word.chars().take(50).collect::<String>().red(),
                "...(rest omitted for brevity)".dimmed()
            )
        } else {
            first_word.red().to_string()
        };
        format!("Invalid first word '{first_word}' of a long UGI command")
    } else if rest.peek().is_none() {
        format!("Invalid single-word UGI command '{}'", first_word.red())
    } else {
        format!("Invalid first word '{0}' of UGI command '{1}'", first_word.red(), input.trim().bold())
    };
    format!("{error_msg}, ignoring the entire command.\n{suggest_help}")
}

// take a BoardGameState instead of a board to correctly handle displaying the last move
fn format_tt_entry<B: Board>(state: MatchState<B>, entry: TTEntry<B>) -> String {
    let pos = state.board.clone();
    let pos2 = pos.clone();
    let formatter = pos.pretty_formatter(None, state.last_move(), OutputOpts::default());
    let mov = entry.mov.check_legal(&pos);
    let mut formatter = AdaptFormatter {
        underlying: formatter,
        color_frame: Box::new(move |coords, color| {
            if let Some(mov) = mov {
                if Some(coords) == mov.src_square_in(&pos) || coords == mov.dest_square_in(&pos) {
                    return Some(Red);
                }
            };
            color
        }),
        display_piece: Box::new(move |coords, _, default| {
            if let Some(mov) = mov {
                if mov.src_square_in(&pos2) == Some(coords) {
                    return default.dimmed().to_string();
                } else if mov.dest_square_in(&pos2) == coords {
                    return default.bold().to_string();
                }
            }
            default
        }),
        horizontal_spacer_interval: None,
        vertical_spacer_interval: None,
        square_width: None,
    };
    let pos = &state.board;
    let mut res = pos.display_pretty(&mut formatter);
    let move_string =
        if let Some(mov) = mov { mov.to_extended_text(pos, Standard).bold().to_string() } else { "<none>".to_string() };
    let bound_str = entry.bound().comparison_str(false).bold().to_string();
    let score = Score::from_compact(entry.score);
    write!(
        &mut res,
        "\nScore: {bound_str}{0} ({1}), Raw Eval: {2}, Depth: {3}, Best Move: {4}",
        pretty_score(score, None, None, &score_gradient(), true, false),
        entry.bound(),
        pretty_score(entry.raw_eval(), None, None, &score_gradient(), true, false),
        entry.depth.to_string().bold(),
        move_string,
    )
    .unwrap();
    res
}

fn show_eval_pos<B: Board>(pos: &B, last: Option<B::Move>, eval: Box<dyn Eval<B>>) -> String {
    let eval = RefCell::new(eval);
    let formatter = pos.pretty_formatter(None, last, OutputOpts::default());
    let eval_pos = eval.borrow_mut().eval(pos, 0);
    let p = pos.clone();
    let mut formatter = AdaptFormatter {
        underlying: formatter,
        color_frame: Box::new(|_, col| col),
        display_piece: Box::new(move |coords, _, default| {
            let piece = p.colored_piece_on(coords);
            let Some(color) = piece.color() else {
                return default;
            };
            let piece =
                format!("{}:", piece.to_char(CharType::Ascii, &p.settings()).to_string().color(display_color(color)));
            let score = match p.clone().remove_piece(coords).unwrap().verify(Relaxed) {
                Ok(pos) => {
                    let diff = eval_pos - eval.borrow_mut().eval(&pos, 0);
                    let (val, suffix) = suffix_for(diff.0 as isize, Some(10_000));
                    // reduce the scale by some scale because we expect pieces values to be much larger
                    // than eval values. The ideal scale depends on the game and eval,
                    let score_color = color_for_score(diff / eval.borrow().piece_scale(), &score_gradient());
                    format!("{:>5}", format!("{val:>3}{suffix}")).color(score_color).to_string()
                }
                Err(_) => " None".dimmed().to_string(),
            };
            format!("{0}{1}", piece, score)
        }),
        horizontal_spacer_interval: None,
        vertical_spacer_interval: None,
        square_width: Some(7),
    };
    pos.display_pretty(&mut formatter)
}<|MERGE_RESOLUTION|>--- conflicted
+++ resolved
@@ -36,21 +36,11 @@
 use crate::search::multithreading::EngineWrapper;
 use crate::search::tt::{TTEntry, DEFAULT_HASH_SIZE_MB, TT};
 use crate::search::{run_bench_with, EvalList, SearchParams, SearcherList};
-<<<<<<< HEAD
 use crate::{create_engine_box_from_str, create_engine_from_str, create_eval_from_str, create_match};
-use colored::Color::Red;
-use colored::Colorize;
-use gears::cli::select_game;
-use gears::games::{CharType, Color, ColoredPiece, ColoredPieceType, OutputList, ZobristHistory};
-=======
-use crate::{
-    create_engine_box_from_str, create_engine_from_str, create_eval_from_str, create_match,
-};
 use gears::cli::select_game;
 use gears::colored::Color::Red;
 use gears::colored::Colorize;
-use gears::games::{ColoredPiece, OutputList, ZobristHistory};
->>>>>>> 1fe66f35
+use gears::games::{CharType, Color, ColoredPiece, ColoredPieceType, OutputList, ZobristHistory};
 use gears::general::board::Strictness::{Relaxed, Strict};
 use gears::general::board::{Board, BoardHelpers, ColPieceTypeOf, Strictness, UnverifiedBoard};
 use gears::general::common::anyhow::{anyhow, bail};
@@ -62,12 +52,8 @@
 use gears::general::common::{Res, Tokens};
 use gears::general::moves::ExtendedFormat::{Alternative, Standard};
 use gears::general::moves::Move;
-<<<<<<< HEAD
 use gears::general::perft::{parallel_perft_for, split_perft};
-=======
-use gears::general::perft::{perft_for, split_perft};
 use gears::itertools::Itertools;
->>>>>>> 1fe66f35
 use gears::output::logger::LoggerBuilder;
 use gears::output::pgn::parse_pgn;
 use gears::output::text_output::{display_color, AdaptFormatter};
@@ -541,27 +527,6 @@
         ));
         self.state.make_move(res.chosen_move, true)?;
         _ = self.print_game_over(false);
-<<<<<<< HEAD
-=======
-        Ok(true)
-    }
-
-    pub fn handle_quit(&mut self, typ: Quitting) -> Res<()> {
-        // Do this before sending `quit`: If that fails, we can still recognize that we wanted to quit,
-        // so that continuing on errors won't prevent us from quitting the program.
-        self.state.status = Quit(typ);
-        self.state.engine.send_quit()?;
-        Ok(())
-    }
-
-    fn handle_ugi(&mut self, proto: &str) -> Res<()> {
-        let id_msg = self.id();
-        self.write_ugi(id_msg.as_str());
-        self.write_ugi(self.write_ugi_options().as_str());
-        self.write_ugi(&format!("{proto}ok"));
-        self.state.protocol = Protocol::from_str(proto).unwrap();
-        self.output().pretty = self.state.protocol == Interactive;
->>>>>>> 1fe66f35
         Ok(())
     }
 
@@ -1354,7 +1319,6 @@
         self.write_ugi(&format_args!("{proto}ok"));
         self.state.protocol = Protocol::from_str(proto).unwrap();
         self.output().set_pretty(self.state.protocol == Interactive);
-        self.output().show_currline = false; // set here so that interactive mode shows it by default
         Ok(())
     }
 
