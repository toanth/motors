/*
 *  Motors, a collection of board game engines.
 *  Copyright (C) 2024 ToTheAnd
 *
 *  Motors is free software: you can redistribute it and/or modify
 *  it under the terms of the GNU General Public License as published by
 *  the Free Software Foundation, either version 3 of the License, or
 *  (at your option) any later version.
 *
 *  Motors is distributed in the hope that it will be useful,
 *  but WITHOUT ANY WARRANTY; without even the implied warranty of
 *  MERCHANTABILITY or FITNESS FOR A PARTICULAR PURPOSE. See the
 *  GNU General Public License for more details.
 *
 *  You should have received a copy of the GNU General Public License
 *  along with Motors. If not, see <https://www.gnu.org/licenses/>.
 */

// TODO: Keep this is a global object instead? Would make it easier to print warnings from anywhere, simplify search sender design

use gears::colored::Color::TrueColor;
use gears::colored::Colorize;
use gears::colorgrad::{BasisGradient, Gradient, LinearGradient};
use gears::games::CharType::Unicode;
use gears::games::Color;
use gears::general::board::{Board, BoardHelpers};
use gears::general::common::{sigmoid, Tokens};
use gears::general::moves::ExtendedFormat::Standard;
use gears::general::moves::Move;
use gears::output::{Message, OutputBox, OutputOpts};
use gears::score::{Score, SCORE_LOST, SCORE_WON};
use gears::search::MpvType::{MainOfMultiple, OnlyLine, SecondaryLine};
use gears::search::NodeType::*;
<<<<<<< HEAD
use gears::search::{Depth, MpvType, NodeType, NodesLimit, SearchInfo, SearchResult};
use gears::{colorgrad, GameState};
=======
use gears::search::{MpvType, NodeType, SearchInfo, SearchResult};
use gears::{colored, colorgrad, GameState};
>>>>>>> 1fe66f35
use indicatif::{ProgressBar, ProgressStyle};
use itertools::Itertools;
use std::io::stdout;
use std::time::Duration;
use std::{fmt, mem};

#[derive(Debug)]
struct TypeErasedSearchInfo {
    depth: Depth,
    seldepth: Depth,
    time: Duration,
    nodes: NodesLimit,
    pv_num: usize,
    score: Score,
    hashfull: usize,
    bound: Option<NodeType>,
}

impl TypeErasedSearchInfo {
    fn new<B: Board>(info: SearchInfo<B>) -> Self {
        Self {
            depth: info.depth,
            seldepth: info.seldepth,
            time: info.time,
            nodes: info.nodes,
            pv_num: info.pv_num,
            score: info.score,
            hashfull: info.hashfull,
            bound: info.bound,
        }
    }

    fn effective_branching_factor(&self) -> f64 {
        // this method of computing the effective branching factor is somewhat flawed, but it's what most engines do,
        // so for the sake of comparability we do this as well
        let depth = self.depth.get() as u64;
        if depth == 0 {
            return 0.0; // I hate NaNs.
        }
        // subtract the depth to not count the root node, which means the branching factor for depth 1 is the number of legal moves
        ((self.nodes.get() - depth) as f64).powf(1.0 / depth as f64)
    }
}

#[derive(Debug)]
struct TypeErasedUgiOutput {
    pretty: bool,
    gradient: LinearGradient,
    alt_grad: BasisGradient,
    progress_bar: Option<ProgressBar>,
    previous_exact_info: Option<TypeErasedSearchInfo>,
    previous_exact_pv_end_pos: Option<(String, String)>,
}

impl Default for TypeErasedUgiOutput {
    fn default() -> Self {
        Self {
            pretty: false,
            previous_exact_info: None,
            gradient: score_gradient(),
            alt_grad: colorgrad::GradientBuilder::new()
                .html_colors(&["orange", "gold", "seagreen"])
                // .html_colors(&["red", "white", "green"]) // looks too much like the flag of italy
                .domain(&[0.0, 1.0])
                .build::<BasisGradient>()
                .unwrap(),
            progress_bar: None,
<<<<<<< HEAD
            previous_exact_pv_end_pos: None,
=======
            show_currline: false,
        }
    }
}

impl<B: Board> UgiOutput<B> {
    pub fn new(pretty: bool) -> Self {
        Self {
            pretty,
            ..Default::default()
>>>>>>> 1fe66f35
        }
    }
}

impl TypeErasedUgiOutput {
    fn show_bar(
        &mut self,
        num_moves: usize,
        pretty_variation: &str,
        eval: Score,
        alpha: Score,
        beta: Score,
        curr_pos: Option<&str>,
    ) -> &ProgressBar {
        use fmt::Write;
        let bar = self.progress_bar.get_or_insert_with(|| {
            let template = "{prefix}\n{bar:68.cyan/blue} {pos:>3}/{len:3}";
            ProgressBar::new(num_moves as u64).with_style(ProgressStyle::with_template(template).unwrap())
        });
        let elapsed = bar.elapsed().as_millis();
        let eval = pretty_score(eval, None, None, &self.gradient, true, false);
        let alpha = pretty_score(alpha, None, None, &self.gradient, true, false);
        let beta = pretty_score(beta, None, None, &self.gradient, true, false);
        let score_string = format!("{eval} with bounds ({alpha}, {beta})");
        let mut message = String::new();
        write!(
            message,
            "{0}{elapsed:>5}{1} {pretty_variation} [{score_string}]",
            "[".dimmed(),
<<<<<<< HEAD
            "ms in this AW] Searching".dimmed(),
        )
        .unwrap();
        let mut board_string = String::new();
        if let Some((diagram, fen)) = &self.previous_exact_pv_end_pos {
            let pv_prefix = format!("Position at the end of the PV: '{}'", fen.dimmed());
            writeln!(board_string, "\n{pv_prefix}\n{diagram}").unwrap();
        };
        if let Some(curr_pos) =
            curr_pos.map(|s| s.to_string()).or(self.previous_exact_pv_end_pos.as_ref().map(|s| format!("\n\n{}", s.0)))
        {
            let mut res = String::new();
            for (first, second) in board_string.lines().zip(curr_pos.lines()) {
                writeln!(res, "{first}{}{second}", " ".repeat(15)).unwrap();
=======
            "ms in this AW] Searching".dimmed()
        );
        bar.set_prefix(msg);
        bar
    }

    pub fn write_currmove(
        &mut self,
        pos: &B,
        mov: B::Move,
        move_nr: usize,
        score: Score,
        alpha: Score,
        beta: Score,
    ) {
        if (!self.show_currline || !pos.is_move_legal(mov)) && !self.pretty {
            return;
        }
        // UGI wants 1-indexed output, but we've already counted the move, so move_nr is 1-indexed
        let num_moves = pos.legal_moves_slow().num_moves();
        if !self.pretty {
            self.write_ugi(&format!("info currmove {mov} currmovenumber {move_nr}"));
            return;
        }
        // TODO: Faster implementation for number of legal moves in Board trait?
        let bar = self.show_bar(num_moves, &[mov], *pos, score, alpha, beta);
        bar.set_position(move_nr as u64);
    }

    pub fn write_currline(
        &mut self,
        pos: B,
        variation: &[B::Move],
        eval: Score,
        alpha: Score,
        beta: Score,
    ) {
        use std::fmt::Write;
        if !self.show_currline && !self.pretty {
            return;
        }
        if !self.pretty {
            let mut line = String::new();
            for mov in variation {
                write!(line, " {mov}").unwrap();
>>>>>>> 1fe66f35
            }
            board_string = res;
        }
        write!(message, "{board_string}").unwrap();
        bar.set_prefix(message);
        bar
    }

    // this is a pretty large function, and instantiating it for each game would make it the 5th largest function in terms of generated llvm lines.
    fn format_pretty_search_info_non_generic(
        &mut self,
        info: &TypeErasedSearchInfo,
        pv: &str,
        mpv_type: MpvType,
    ) -> String {
        assert!(self.pretty);
        let exact = info.bound == Some(Exact);

        if mpv_type != SecondaryLine && self.previous_exact_info.as_ref().is_some_and(|i| i.depth != info.depth - 1) {
            self.previous_exact_info = None;
        }

        let score = pretty_score(
            info.score,
            info.bound,
            self.previous_exact_info.as_ref().map(|i| i.score),
            &self.gradient,
            info.pv_num == 0,
            true,
        );

        let mut time = info.time.as_secs_f64();
        let nodes = info.nodes.get() as f64 / 1_000_000.0;
        let diff_string = if let Some(prev) = &self.previous_exact_info {
            write_with_suffix(info.nodes.get() - prev.nodes.get(), mpv_type == SecondaryLine)
        } else {
            " ".repeat(8)
        };
        let nps = nodes / time;
        let nps_color = self.alt_grad.at(nps as f32 / 4.0);
        let [r, g, b, _] = nps_color.to_rgba8();
        let nps = format!("{nps:5.2}").color(TrueColor { r, g, b }).dimmed();
        let time_badness = 1.0 - (time + 1.0).log2() / 10.0;
        let [r, g, b, _] = self.alt_grad.at(time_badness as f32).to_rgba8();
        let mut in_seconds = true;
        if time >= 1000.0 {
            time /= 60.0;
            in_seconds = false;
        }
        let time = format!("{time:5.1}").color(TrueColor { r, g, b });
        let nodes = format!("{nodes:6.1}");

        let mut multipv =
            if mpv_type == OnlyLine { "    ".to_string() } else { format!("{:>4}", format!("({})", info.pv_num + 1)) };
        if mpv_type == SecondaryLine {
            multipv = multipv.dimmed().to_string();
        }

        let mut iter = format!("{:>3}", info.depth);
        if !exact {
            iter = iter.dimmed().to_string();
            // use color_for_score instead of `.green()` etc because some terminals struggle with non-true colors and dimmed/bold text.
            if let Some(FailLow) = info.bound {
                iter = iter.color(color_for_score(SCORE_LOST, &self.gradient)).to_string();
            } else if let Some(FailHigh) = info.bound {
                iter = iter.color(color_for_score(SCORE_WON, &self.gradient)).to_string();
            }
        } else if mpv_type != SecondaryLine {
            iter = iter.bold().to_string();
        }
        let complete = if info.bound.is_some() { "   ".to_string() } else { "(*)".dimmed().to_string() };
        let seldepth = info.seldepth;

        let [r, g, b, _] = self.alt_grad.at(0.5 - info.hashfull as f32 / 1000.0).to_rgba8();
        let tt = format!("{:5.1}", info.hashfull as f64 / 10.0).to_string().color(TrueColor { r, g, b }).dimmed();
        let branching = format!("{:>6.2}", info.effective_branching_factor()).dimmed();
        format!(
            " {iter}{complete} {seldepth:>3} {multipv} {score:>8}  {time}{s}  {nodes}{M}{diff_string}  {nps}{M}  {branching} {tt}{p}  {pv}",
            s = if in_seconds { "s" } else { "m" }.dimmed(),
            M = "M".dimmed(),
            p = "%".dimmed(),
        )
    }

    fn clear_progress_bar(&mut self) {
        if let Some(bar) = &self.progress_bar {
            bar.finish_and_clear();
        }
        self.progress_bar = None;
    }
}

pub trait AbstractUgiOutput {
    fn write_ugi(&mut self, msg: &fmt::Arguments);
}

impl<B: Board> AbstractUgiOutput for UgiOutput<B> {
    fn write_ugi(&mut self, message: &fmt::Arguments) {
        use std::io::Stdout;
        use std::io::Write;
        // UGI is always done through stdin and stdout, no matter what the UI is.
        // TODO: Keep stdout mutex? Might make printing slightly faster and prevents everyone else from
        // accessing stdout, which is probably a good thing because it prevents sending invalid UCI commands
        println!("{message}");
        // Currently, `println` always flushes, but this behaviour should not be relied upon.
        _ = Stdout::flush(&mut stdout());
        for output in &mut self.additional_outputs {
            output.write_ugi_output(message, None);
        }
    }
}

#[derive(Debug)]
/// All UGI communication is done through stdout, but there can be additional outputs,
/// such as a logger, or human-readable printing to stderr
pub struct UgiOutput<B: Board> {
    type_erased: TypeErasedUgiOutput,
    pub(super) additional_outputs: Vec<OutputBox<B>>,
    previous_exact_pv: Option<Vec<B::Move>>,
    pub show_currline: bool,
}

impl<B: Board> Default for UgiOutput<B> {
    fn default() -> Self {
        Self {
            additional_outputs: vec![],
            previous_exact_pv: None,
            type_erased: TypeErasedUgiOutput::default(),
            show_currline: true,
        }
    }
}

impl<B: Board> UgiOutput<B> {
    pub fn new(pretty: bool) -> Self {
        let mut res = Self::default();
        res.type_erased.pretty = pretty;
        res
    }

    pub fn set_pretty(&mut self, pretty: bool) {
        self.type_erased.pretty = pretty;
    }

    pub fn write_search_res(&mut self, res: &SearchResult<B>) {
        self.type_erased.clear_progress_bar();
        if !self.type_erased.pretty {
            self.write_ugi(&format_args!("{res}"));
            return;
        }
        let mut move_text = res.chosen_move.to_extended_text(&res.pos, Standard).bold();
        move_text = move_text.color(color_for_score(res.score, &self.type_erased.gradient));
        let mut msg = format!("Chosen move: {move_text}",);
        if let Some(ponder) = res.ponder_move() {
            let new_pos = res.pos.clone().make_move(res.chosen_move).expect("Search returned illegal move");
            msg +=
                &format!(" (expected response: {})", ponder.to_extended_text(&new_pos, Standard)).dimmed().to_string();
        }
        self.write_ugi(&format_args!("{msg}"))
    }

    pub fn write_currmove(&mut self, pos: &B, mov: B::Move, move_nr: usize, score: Score, alpha: Score, beta: Score) {
        if !self.show_currline || !pos.is_move_legal(mov) {
            return;
        }
        // UGI wants 1-indexed output, but we've already counted the move, so move_nr is 1-indexed
        let num_moves = pos.num_legal_moves();
        if !self.type_erased.pretty {
            self.write_ugi(&format_args!("info currmove {0} currmovenumber {move_nr}", mov.compact_formatter(pos)));
            return;
        }
        let (variation, _) = pretty_variation(&[mov], pos.clone(), None, None, Exact);
        let bar = self.type_erased.show_bar(num_moves, &variation, score, alpha, beta, None);
        bar.set_position(move_nr as u64);
    }

    pub fn write_currline(
        &mut self,
        pos: &B,
        variation: impl Iterator<Item = B::Move>,
        eval: Score,
        alpha: Score,
        beta: Score,
    ) {
        use std::fmt::Write;
        if !self.show_currline {
            return;
        }
        if !self.type_erased.pretty {
            let mut pos = pos.clone();
            let mut line = String::new();
            for mov in variation {
                write!(line, " {}", mov.compact_formatter(&pos)).unwrap();
                pos = pos.make_move(mov).unwrap();
            }
            // We only send search results from the main thread, no matter how many threads are searching.
            // And we're also not inspecting other threads' PVs from the main thread.
            self.write_ugi(&format_args!("info cpu 1 currline {line}"));
            return;
        }
        let num_legal = pos.num_legal_moves();
        let variation = variation.collect_vec();
        let (variation, pos) = pretty_variation(&variation, pos.clone(), None, None, Exact);
        let pos = "\n\n".to_string() + &pos.as_diagram(Unicode, false);
        _ = self.type_erased.show_bar(num_legal, &variation, eval, alpha, beta, Some(&pos));
    }

    pub fn write_search_info(&mut self, mut info: SearchInfo<B>) {
        if !self.type_erased.pretty {
            self.write_ugi(&format_args!("{info}"));
            return;
        }
        self.type_erased.clear_progress_bar();
        let mpv_type = info.mpv_type();
        let pv = mem::take(&mut info.pv);
        let (pv_string, end_pos) = pretty_variation(
            pv,
            info.pos.clone(),
            self.previous_exact_pv.as_ref().map(|i| i.as_ref()),
            Some(mpv_type),
            info.bound.unwrap_or(Exact),
        );
        let info = TypeErasedSearchInfo::new(info);
        let text = self.type_erased.format_pretty_search_info_non_generic(&info, &pv_string, mpv_type);
        self.write_ugi(&format_args!("{text}"));
        if info.bound.is_none() {
            self.write_ugi(&format_args!("{}", "[(*) Iteration did not complete]".dimmed()));
        }

        if mpv_type != SecondaryLine && info.bound == Some(Exact) {
            self.type_erased.previous_exact_info = Some(info);
            self.previous_exact_pv = Some(pv.into());
            self.type_erased.previous_exact_pv_end_pos = Some((end_pos.as_diagram(Unicode, false), end_pos.as_fen()));
        }
    }

    pub(super) fn write_ugi_input(&mut self, msg: Tokens) {
        for output in &mut self.additional_outputs {
            output.write_ugi_input(msg.clone(), None);
        }
    }

    pub fn write_message(&mut self, typ: Message, msg: &fmt::Arguments) {
        for output in &mut self.additional_outputs {
            output.display_message(typ, msg);
        }
    }

    pub fn show(&mut self, m: &dyn GameState<B>, opts: OutputOpts) {
        for output in &mut self.additional_outputs {
            output.show(m, opts);
        }
    }
}

pub fn suffix_for(val: isize, start: Option<usize>) -> (isize, &'static str) {
    if start.is_some() && val.unsigned_abs() < start.unwrap() {
        return (val, "");
    }
    let mut div = 1;
    for suffix in ["", "K", "M", "B"] {
        // just doing val = (val + 500) / 1000 each iteration would accumulate errors and round 499_500 to 1_000_000
        let new_val = (val + val.signum() * (div / 2)) / div;
        if new_val.abs() >= 1000 {
            div *= 1000;
        } else {
            return (new_val, suffix);
        }
    }
    (val, "???")
}

fn write_with_suffix(val: u64, dimmed: bool) -> String {
    let (new_val, suffix) = suffix_for(val as isize, None);
    let res = format!(" {:>7}", format!("(+{new_val:>3}{suffix})"));
    if dimmed {
        res.dimmed().to_string()
    } else {
        res
    }
}

pub fn score_gradient() -> LinearGradient {
    colorgrad::GradientBuilder::new()
        .html_colors(&["red", "gold", "green"])
        .domain(&[0.0, 1.0])
        .build::<LinearGradient>()
        .unwrap()
}

pub fn color_for_score(score: Score, gradient: &LinearGradient) -> colored::Color {
    let sigmoid_score = sigmoid(score, 100.0) as f32;
    let color = gradient.at(sigmoid_score);
    let [r, g, b, _] = color.to_rgba8();
    TrueColor { r, g, b }
}

pub fn pretty_score(
    score: Score,
    bound: Option<NodeType>,
    previous: Option<Score>,
    gradient: &LinearGradient,
    main_line: bool,
    min_width: bool,
) -> String {
    use std::fmt::Write;
    let res = if let Some(mate) = score.moves_until_game_won() {
        if min_width {
            // 2 spaces because we don't print `cp`
            format!("  {:>5}", format!("#{mate}"))
        } else {
            format!("#{mate}")
        }
    } else if min_width {
        format!("{:>5}", score.0)
    } else {
        score.0.to_string()
    };
    let mut res = res.color(color_for_score(score, gradient));
    if !main_line {
        res = res.dimmed();
    }
    // some (but not all) terminals have trouble with colored bold symbols, and using `bold` would remove the color in some cases.
    // For some reason, only using the ansi colore codes (.green(), .red(), etc) creates these problems, but true colors work fine
    let bound_string = match bound.unwrap_or(Exact) {
        FailHigh => "≥".color(color_for_score(SCORE_WON, gradient)).bold(),
        Exact => (if min_width { " " } else { "" }).into(),
        FailLow => "≤".color(color_for_score(SCORE_LOST, gradient)).bold(),
    };
    let mut res = if score.is_won_or_lost() {
        format!("{bound_string}{}", res.bold())
    } else {
        format!("{bound_string}{res}{}", "cp".dimmed())
    };
    if let Some(previous) = previous {
        if !main_line || bound != Some(Exact) {
            return res + "  ";
        }
        // use both `sigmoid - sigmoid` and `sigmoid(diff)` to weight changes close to 0 stronger
        let x = ((0.5 + 2.0 * (sigmoid(score, 100.0) as f32 - sigmoid(previous, 100.0) as f32))
            + sigmoid(score - previous, 50.0) as f32)
            / 2.0;
        let color = gradient.at(x);
        let [r, g, b, _] = color.to_rgba8();
        let diff = score - previous;
        let c = if diff >= Score(10) {
            '🡩'
        } else if diff <= Score(-10) {
            '🡫'
        } else if diff > Score(0) {
            '🡭'
        } else if diff < Score(0) {
            '🡮'
        } else {
            '🡪'
        };
        write!(&mut res, " {}", c.to_string().bold().color(TrueColor { r, g, b })).unwrap();
        res
    } else if min_width {
        res + "  "
    } else {
        res
    }
}

fn write_move_nr(res: &mut String, move_nr: usize, first_move: bool, first_player: bool, mpv_type: Option<MpvType>) {
    use fmt::Write;
    let mut write = |move_nr: String| {
        if mpv_type == Some(MainOfMultiple) {
            write!(res, "{}", move_nr.bold()).unwrap();
        } else {
            write!(res, "{}", move_nr.dimmed()).unwrap();
        }
    };
    if first_player {
        write(format!(" {}.", move_nr));
    } else if first_move {
        write(format!(" {}. ...", move_nr));
    } else {
        res.push(' ');
    }
}

fn pretty_variation<B: Board>(
    pv: &[B::Move],
    mut pos: B,
    previous: Option<&[B::Move]>,
    mpv_type: Option<MpvType>,
    node_type: NodeType,
) -> (String, B) {
    use fmt::Write;
    let mut same_so_far = true;
    let mut res = String::new();
    let pv = pv.iter();
    for (idx, mov) in pv.enumerate() {
        if !pos.is_move_legal(*mov) && !mov.is_null() {
            debug_assert!(false);
            let name = if mpv_type.is_some() { "PV " } else { "" };
            return (format!("{res} [Invalid {name}move '{}']", mov.compact_formatter(&pos).to_string().red()), pos);
        }
        // 'Alternative' would be cooler, but unfortunately most fonts struggle with unicode chess pieces,
        // especially in combination with bold / dim etc
        let mut new_move = mov.to_extended_text(&pos, Standard);
        let previous = previous.and_then(|p| p.get(idx)).copied().unwrap_or_default();
        if previous == *mov || mpv_type == Some(SecondaryLine) {
            new_move = new_move.dimmed().to_string();
        } else if same_so_far && mpv_type != Some(SecondaryLine) {
            new_move = new_move.bold().to_string();
            same_so_far = false;
        }
        if node_type == FailLow {
            new_move = new_move.red().to_string();
        } else if node_type == FailHigh {
            new_move = new_move.green().to_string();
        }
        write_move_nr(&mut res, pos.fullmove_ctr_1_based(), idx == 0, pos.active_player().is_first(), mpv_type);
        write!(&mut res, "{new_move}").unwrap();
        if mov.is_null() {
            pos = pos.make_nullmove().unwrap();
        } else {
            pos = pos.make_move(*mov).unwrap();
        }
    }
    (res, pos)
}<|MERGE_RESOLUTION|>--- conflicted
+++ resolved
@@ -27,19 +27,14 @@
 use gears::general::common::{sigmoid, Tokens};
 use gears::general::moves::ExtendedFormat::Standard;
 use gears::general::moves::Move;
+use gears::itertools::Itertools;
 use gears::output::{Message, OutputBox, OutputOpts};
 use gears::score::{Score, SCORE_LOST, SCORE_WON};
 use gears::search::MpvType::{MainOfMultiple, OnlyLine, SecondaryLine};
 use gears::search::NodeType::*;
-<<<<<<< HEAD
 use gears::search::{Depth, MpvType, NodeType, NodesLimit, SearchInfo, SearchResult};
-use gears::{colorgrad, GameState};
-=======
-use gears::search::{MpvType, NodeType, SearchInfo, SearchResult};
 use gears::{colored, colorgrad, GameState};
->>>>>>> 1fe66f35
 use indicatif::{ProgressBar, ProgressStyle};
-use itertools::Itertools;
 use std::io::stdout;
 use std::time::Duration;
 use std::{fmt, mem};
@@ -105,20 +100,7 @@
                 .build::<BasisGradient>()
                 .unwrap(),
             progress_bar: None,
-<<<<<<< HEAD
             previous_exact_pv_end_pos: None,
-=======
-            show_currline: false,
-        }
-    }
-}
-
-impl<B: Board> UgiOutput<B> {
-    pub fn new(pretty: bool) -> Self {
-        Self {
-            pretty,
-            ..Default::default()
->>>>>>> 1fe66f35
         }
     }
 }
@@ -148,7 +130,6 @@
             message,
             "{0}{elapsed:>5}{1} {pretty_variation} [{score_string}]",
             "[".dimmed(),
-<<<<<<< HEAD
             "ms in this AW] Searching".dimmed(),
         )
         .unwrap();
@@ -163,53 +144,6 @@
             let mut res = String::new();
             for (first, second) in board_string.lines().zip(curr_pos.lines()) {
                 writeln!(res, "{first}{}{second}", " ".repeat(15)).unwrap();
-=======
-            "ms in this AW] Searching".dimmed()
-        );
-        bar.set_prefix(msg);
-        bar
-    }
-
-    pub fn write_currmove(
-        &mut self,
-        pos: &B,
-        mov: B::Move,
-        move_nr: usize,
-        score: Score,
-        alpha: Score,
-        beta: Score,
-    ) {
-        if (!self.show_currline || !pos.is_move_legal(mov)) && !self.pretty {
-            return;
-        }
-        // UGI wants 1-indexed output, but we've already counted the move, so move_nr is 1-indexed
-        let num_moves = pos.legal_moves_slow().num_moves();
-        if !self.pretty {
-            self.write_ugi(&format!("info currmove {mov} currmovenumber {move_nr}"));
-            return;
-        }
-        // TODO: Faster implementation for number of legal moves in Board trait?
-        let bar = self.show_bar(num_moves, &[mov], *pos, score, alpha, beta);
-        bar.set_position(move_nr as u64);
-    }
-
-    pub fn write_currline(
-        &mut self,
-        pos: B,
-        variation: &[B::Move],
-        eval: Score,
-        alpha: Score,
-        beta: Score,
-    ) {
-        use std::fmt::Write;
-        if !self.show_currline && !self.pretty {
-            return;
-        }
-        if !self.pretty {
-            let mut line = String::new();
-            for mov in variation {
-                write!(line, " {mov}").unwrap();
->>>>>>> 1fe66f35
             }
             board_string = res;
         }
