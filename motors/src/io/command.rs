/*
 *  Motors, a collection of board game engines.
 *  Copyright (C) 2024 ToTheAnd
 *
 *  Motors is free software: you can redistribute it and/or modify
 *  it under the terms of the GNU General Public License as published by
 *  the Free Software Foundation, either version 3 of the License, or
 *  (at your option) any later version.
 *
 *  Motors is distributed in the hope that it will be useful,
 *  but WITHOUT ANY WARRANTY; without even the implied warranty of
 *  MERCHANTABILITY or FITNESS FOR A PARTICULAR PURPOSE. See the
 *  GNU General Public License for more details.
 *
 *  You should have received a copy of the GNU General Public License
 *  along with Motors. If not, see <https://www.gnu.org/licenses/>.
 */
use crate::io::command::Standard::*;
use crate::io::Protocol::Interactive;
use crate::io::SearchType::{Bench, Normal, Perft, Ponder, SplitPerft};
use crate::io::{EngineUGI, SearchType};
use crate::search::{
    AbstractEvalBuilder, AbstractSearcherBuilder, EngineInfo, EvalList, SearcherList,
};
use colored::Colorize;
use edit_distance::edit_distance;
use gears::arrayvec::ArrayVec;
use gears::cli::Game;
use gears::games::{Color, OutputList, ZobristHistory};
use gears::general::board::Strictness::Relaxed;
use gears::general::board::{Board, Strictness};
use gears::general::common::anyhow::{anyhow, bail};
use gears::general::common::{
    parse_duration_ms, parse_int, parse_int_from_str, tokens, Name, NamedEntity, Res, Tokens,
};
use gears::general::move_list::MoveList;
use gears::general::moves::{ExtendedFormat, Move};
use gears::output::Message::Warning;
use gears::output::{OutputBuilder, OutputOpts};
use gears::search::{Depth, NodesLimit, SearchLimit};
use gears::ugi::{load_ugi_position, parse_ugi_position_part, EngineOptionName};
use gears::GameResult;
use gears::MatchStatus::{NotStarted, Ongoing, Over};
use gears::ProgramStatus::Run;
use gears::Quitting::{QuitMatch, QuitProgram};
use inquire::autocompletion::Replacement;
use inquire::{Autocomplete, CustomUserError};
use itertools::Itertools;
use rand::prelude::IndexedRandom;
use rand::{thread_rng, Rng};
use std::fmt;
use std::fmt::{Debug, Display, Formatter};
use std::iter::once;
use std::rc::Rc;
use std::str::from_utf8;
use std::sync::{Arc, Mutex};
use std::time::Duration;
use strum::IntoEnumIterator;

fn add<T>(mut a: Vec<T>, mut b: Vec<T>) -> Vec<T> {
    a.append(&mut b);
    a
}

#[derive(Debug, Eq, PartialEq, Copy, Clone)]
pub enum Standard {
    All,
    UgiNotUci,
    Custom,
}

pub trait CommandState: Debug {
    type B: Board;
}

impl<B: Board> CommandState for EngineUGI<B> {
    type B = B;
}

impl<B: Board> CommandState for B {
    type B = B;
}

#[allow(type_alias_bounds)]
pub type SubCommandList<B: Board> = Vec<Box<dyn AbstractCommand<B>>>;

/// This is used for command autocompletion, where there is no need to actually execute the command.
/// This means that the State doesn't need to be known.
pub trait AbstractCommand<B: Board>: NamedEntity + Display {
    fn standard(&self) -> Standard;

    fn sub_commands(&self, state: ACState<B>) -> SubCommandList<B>;

    fn change_autocomplete_state(&self, state: ACState<B>) -> ACState<B>;

    fn autocomplete_recurse(&self) -> bool;

    fn set_autocompletions(&mut self, func: SubCommandsFn<B>);

    fn secondary_names(&self) -> Vec<String>;
}

pub trait CommandTrait<State: CommandState>: AbstractCommand<State::B> {
    fn func(&self) -> fn(&mut State, remaining_input: &mut Tokens, _cmd: &str) -> Res<()>;

    // TODO: The upcast methods should be unnecessary now
    fn upcast_box(self: Box<Self>) -> Box<dyn AbstractCommand<State::B>>;

    fn upcast_ref(&self) -> &dyn AbstractCommand<State::B>;
}

fn upcast_vec<S: CommandState>(
    vec: Vec<Box<dyn CommandTrait<S>>>,
) -> Vec<Box<dyn AbstractCommand<S::B>>> {
    vec.into_iter().map(|cmd| cmd.upcast_box()).collect_vec()
}

// TODO: Needed?
fn display_cmd<S: CommandState>(
    f: &mut Formatter<'_>,
    cmd: &dyn CommandTrait<S>,
) -> std::fmt::Result {
    if let Some(desc) = cmd.description() {
        write!(f, "{}: {desc}.", cmd.short_name().bold())
    } else {
        write!(f, "{}", cmd.short_name().bold())
    }
}

struct AutoCompleteFunc<B: Board>(pub Box<dyn Fn(ACState<B>) -> ACState<B>>);

impl<B: Board> Debug for AutoCompleteFunc<B> {
    fn fmt(&self, f: &mut Formatter<'_>) -> std::fmt::Result {
        write!(f, "<autocomplete>")
    }
}

impl<B: Board> Default for AutoCompleteFunc<B> {
    fn default() -> Self {
        Self(Box::new(|x| x))
    }
}

pub struct SubCommandsFn<B: Board>(Option<Box<dyn Fn(ACState<B>) -> SubCommandList<B>>>);

impl<B: Board> Debug for SubCommandsFn<B> {
    fn fmt(&self, f: &mut Formatter<'_>) -> std::fmt::Result {
        write!(f, "<subcommands>")
    }
}

impl<B: Board> Default for SubCommandsFn<B> {
    fn default() -> Self {
        Self(None)
    }
}

impl<B: Board> SubCommandsFn<B> {
    pub fn new<
        S: CommandState<B = B>,
        C: CommandTrait<S> + ?Sized,
        F: Fn(ACState<B>) -> Vec<Box<C>> + 'static,
    >(
        cmd: F,
    ) -> Self {
        Self(Some(Box::new(move |state: ACState<B>| {
            cmd(state)
                .into_iter()
                .map(|state| state.upcast_box())
                .collect_vec()
        })))
    }

    fn call(&self, state: ACState<B>) -> SubCommandList<B> {
        match &self.0 {
            None => vec![],
            Some(f) => f(state),
        }
    }
}

#[derive(Debug)]
pub struct Command<State: CommandState> {
    pub primary_name: String,
    pub other_names: ArrayVec<String, 4>,
    pub help_text: String,
    pub standard: Standard,
    pub autocomplete_recurse: bool,
    pub func: fn(&mut State, remaining_input: &mut Tokens, _cmd: &str) -> Res<()>,
    sub_commands: SubCommandsFn<State::B>,
    change_ac_state: AutoCompleteFunc<State::B>,
}

impl<State: CommandState> NamedEntity for Command<State> {
    fn short_name(&self) -> String {
        self.primary_name.clone()
    }

    fn long_name(&self) -> String {
        self.short_name()
    }

    fn description(&self) -> Option<String> {
        Some(self.help_text.clone())
    }

    fn matches(&self, name: &str) -> bool {
        name.eq_ignore_ascii_case(&self.primary_name)
            || self
                .other_names
                .iter()
                .any(|n| n.eq_ignore_ascii_case(name))
    }

    fn autocomplete_badness(&self, input: &str, matcher: fn(&str, &str) -> isize) -> isize {
        matcher(input, &self.primary_name).min(
            self.other_names
                .iter()
                // prefer primary matches
                .map(|name| 1 + matcher(input, name))
                .min()
                .unwrap_or(isize::MAX),
        )
    }
}

impl<State: CommandState + 'static> Display for Command<State> {
    fn fmt(&self, f: &mut Formatter<'_>) -> std::fmt::Result {
        display_cmd(f, self)
    }
}

impl<State: CommandState + 'static> AbstractCommand<State::B> for Command<State> {
    fn standard(&self) -> Standard {
        self.standard
    }

    fn sub_commands(&self, state: ACState<State::B>) -> SubCommandList<State::B> {
        self.sub_commands.call(state)
    }

    fn change_autocomplete_state(&self, state: ACState<State::B>) -> ACState<State::B> {
        self.change_ac_state.0(state)
    }

    fn autocomplete_recurse(&self) -> bool {
        self.autocomplete_recurse
    }

    fn set_autocompletions(&mut self, func: SubCommandsFn<State::B>) {
        self.sub_commands = func;
    }

    fn secondary_names(&self) -> Vec<String> {
        self.other_names.iter().cloned().collect_vec()
    }
}

impl<State: CommandState + 'static> CommandTrait<State> for Command<State> {
    fn func(&self) -> fn(&mut State, &mut Tokens, &str) -> Res<()> {
        self.func
    }

    fn upcast_box(self: Box<Self>) -> Box<dyn AbstractCommand<State::B>> {
        self
    }

    fn upcast_ref(&self) -> &dyn AbstractCommand<State::B> {
        self
    }
}

pub type CommandList<State> = Vec<Box<dyn CommandTrait<State>>>;

macro_rules! command {
    ($State:ty, $primary:ident $(| $other:ident)*, $std:expr, $help:expr , $fun:expr
    $(, ->$subcmd:expr)? $(, -->$abstract_subcmd:expr)? $(, [] $autocomplete_fn:expr)? $(, recurse=$recurse:expr)?) => {
        {
            #[allow(unused_mut, unused_assignments)]
            let mut sub_commands = SubCommandsFn::default();
            $(
                sub_commands.0 = Some(Box::new(|this| ($subcmd)(this)
                    .into_iter()
                    .map(|x| x.upcast_box())
                    .collect()));
            )?
            $(
                sub_commands.0 = Some(Box::new(|this| ($abstract_subcmd)(this)));
            )?

            #[allow(unused_mut, unused_assignments)]
            let mut autocomplete_func = AutoCompleteFunc::default();
            $(
                autocomplete_func.0 = Box::new($autocomplete_fn);
            )?

            #[allow(unused_mut, unused_assignments)]
            let mut autocomplete_recurse = false;
            $(
                autocomplete_recurse = $recurse;
            )?

            let cmd = Command::<$State> {
                primary_name: stringify!($primary).to_string(),
                other_names: ArrayVec::from_iter([$(stringify!($other).to_string(),)*]),
                standard: $std,
                func: $fun,
                help_text: $help.to_string(),
                sub_commands,
                change_ac_state:autocomplete_func,
                autocomplete_recurse,
            };
            Box::new(cmd)
        }
    };
}

macro_rules! ugi_command {
    ($primary:ident $(| $other:ident)*, $std:expr, $help:expr, $fun:expr $(, -> $subcmd:expr)? $(, -->$abstract_subcmd:expr)?
    $(, [] $autocomplete_fn:expr)? $(, recurse=$recurse:expr)?) => {
        command!(EngineUGI<B>, $primary $(| $other)*, $std, $help, $fun $(, ->$subcmd)? $(, -->$abstract_subcmd)? $(, [] $autocomplete_fn)? $(, recurse=$recurse)?)
    }
}

#[expect(clippy::too_many_lines)]
pub fn ugi_commands<B: Board>() -> CommandList<EngineUGI<B>> {
    vec![
        // put time-critical commands at the top
        ugi_command!(
            go | g | search,
            All,
            "Start the search. Optionally takes a position and a mode such as `perft`",
            |ugi, words, _| { ugi.handle_go(Normal, words) },
            -> |_| go_options::<B>(Some(Normal)),
            recurse = true
        ),
        ugi_command!(
            stop,
            All,
            "Stop the current search. No effect if not searching",
            |ugi, _, _| {
                ugi.state.engine.send_stop(false);
                Ok(())
            }
        ),
        ugi_command!(
            position | pos | p,
            All,
            "Set the current position",
            |ugi, words, _| ugi.handle_position(words),
            -> |state: ACState<B>| position_options::<B>(false, Some(state.pos))
        ),
        ugi_command!(
            ugi | uci | uai,
            All,
            "Starts UGI mode, ends interactive mode (can be re-enabled with `interactive`)",
            |ugi, _, proto| ugi.handle_ugi(proto)
        ),
        ugi_command!(
            ponderhit,
            All,
            "Stop pondering and start a normal search",
            |ugi, _, cmd| {
                let mut go_state = GoState::new(ugi, Normal, ugi.move_overhead);
                go_state.limit = ugi.state.ponder_limit.ok_or_else(|| {
                    anyhow!(
                        "The engine received a '{}' command but wasn't pondering",
                        cmd.bold()
                    )
                })?;
                ugi.start_search(go_state)
            }
        ),
        ugi_command!(
            isready,
            All,
            "Queries if the engine is ready. The engine responds with 'readyok'",
            |ugi, _, _| {
                ugi.write_ugi("readyok");
                Ok(())
            }
        ),
        ugi_command!(
            setoption | so,
            All,
            "Sets an engine option",
            |ugi, words, _| ugi.handle_setoption(words),
            -> |state: ACState<B>| options_options::<B, true>(state.info.clone(), true)
        ),
        ugi_command!(
            uginewgame | ucinewgame | uainewgame | clear,
            All,
            "Resets the internal engine state (doesn't reset engine options)",
            |ugi, _, _| {
                ugi.state.engine.send_forget()?;
                ugi.state.status = Run(NotStarted);
                Ok(())
            }
        ),
        ugi_command!(
            register,
            All,
            "UCI command for copy-protected engines, doesn't apply here",
            |ugi, _, _| {
                ugi.write_message(
                    Warning,
                    &format!("{} isn't supported and will be ignored", "register".red()),
                );
                Ok(())
            }
        ),
        ugi_command!(
            flip,
            Custom,
            "Flips the side to move, unless this results in an illegal position",
            |ugi, _, _| {
                // TODO: Update move history by calling a proper method of ugi
                ugi.state.board = ugi.state.board.make_nullmove().ok_or(anyhow!(
                    "Could not flip the side to move (board: '{}'",
                    ugi.state.board.as_fen().bold()
                ))?;
                ugi.print_board(OutputOpts::default());
                Ok(())
            }
        ),
        ugi_command!(quit, All, "Exits the program immediately", |ugi, _, _| {
            if cfg!(feature = "fuzzing") {
                eprintln!("Fuzzing is enabled, ignoring 'quit' command");
                return Ok(());
            }
            ugi.handle_quit(QuitProgram)
        }),
        ugi_command!(
            quit_match | end_game | qm,
            Custom,
            "Quits the current match and, if `play` has been used, returns to the previous match",
            |ugi, _, _| {
                if cfg!(feature = "fuzzing") {
                    eprintln!("Fuzzing is enabled, ignoring 'quitmatch' command");
                    return Ok(());
                }
                ugi.handle_quit(QuitMatch)
            }
        ),
        ugi_command!(
            query | q,
            UgiNotUci,
            "Answer a query about the current match state",
            |ugi, words, _| ugi.handle_query(words),
            -> |_| query_options::<B>()
        ),
        ugi_command!(
            option | info,
            Custom,
            "Prints information about the current options. Optionally takes an option name",
            |ugi, words, _| {
                ugi.write_ugi(&ugi.write_option(words)?);
                Ok(())
            },
            -> |state: ACState<B>| options_options::<B, false>(state.info.clone(), true)
        ),
        ugi_command!(
            engine_state,
            Custom,
            "Prints information about the internal engine state, if supported",
            |ugi, _, _| ugi.handle_engine_print()
        ),
        ugi_command!(
            output | o,
            Custom,
            "Sets outputs, which are used to print the game state. Permanent version of 'show'",
            |ugi, words, _| ugi.handle_output(words),
            --> |state: ACState<B>| add(
                upcast_vec(select_command::<B, dyn OutputBuilder<B>>(state.outputs.as_slice())),
                vec![named_entity_to_command::<B, Name>(
                    &Name {
                        short: "remove".to_string(),
                        long: "remove".to_string(),
                        description: Some("Remove the specified output, or all if not given".to_string()),
                    }
                ).upcast_box(),
                named_entity_to_command::<B, Name>(&Name {
                        short: "add".to_string(),
                        long: "add".to_string(),
                        description: Some("Add an output without changing existing outputs".to_string()),
                    }
                    ).upcast_box()]),
            recurse = true
        ),
        ugi_command!(
            print | show | s | display,
            Custom,
            "Display the specified / current position with specified / enabled outputs or 'prettyascii' if no output is set",
            |ugi, words, _| ugi.handle_print(words, OutputOpts::default()),
            -> |state: ACState<B>| add(select_command::<B, dyn OutputBuilder<B>>(state.outputs.as_slice()), position_options::<B>(true, Some(state.pos))),
            recurse = true
        ),
        ugi_command!(
            log,
            Custom,
            "Enables logging. Can optionally specify a file name, `stdout` / `stderr` or `off`",
            |ugi, words, _| ugi.handle_log(words)
        ),
        ugi_command!(
            debug | d,
            Custom,
            "Turns on logging, continue-on-error mode, and additional output. Use `off` to disable",
            |ugi, words, _| ugi.handle_debug(words)
        ),
        ugi_command!(
            interactive | i | human,
            Custom,
            "Starts interactive mode, undoes `ugi`. In this mode, errors aren't fatal",
            |ugi, _, _| {
                ugi.state.protocol = Interactive;
                ugi.output().pretty = true;
                Ok(())
            }
        ),
        ugi_command!(
            engine,
            Custom,
            "Sets the current engine, e.g. `caps-piston`, `gaps`, and optionally the game",
            |ugi, words, _| ugi.handle_engine(words),
            -> |state: ACState<B>| select_command::<B, dyn AbstractSearcherBuilder<B>>(state.searchers.as_slice())
        ),
        ugi_command!(
            set_eval | se,
            Custom,
            "Sets the eval for the current engine. Doesn't reset the internal engine state",
            |ugi, words, _| ugi.handle_set_eval(words),
            -> |state: ACState<B>| select_command::<B, dyn AbstractEvalBuilder<B>>(state.evals.as_slice())
        ),
        ugi_command!(
            load_pgn | pgn,
            Custom,
            "Loads the given file, which must contain a PGN",
            |ugi, words, _| { ugi.load_pgn(words) }
        ),
        ugi_command!(
            play | game,
            Custom,
            "Starts a new match, possibly of a new game, optionally setting a new engine and position",
            |ugi, words, _| {
                if cfg!(feature = "fuzzing") {
                    eprintln!("Fuzzing is enabled, ignoring 'play'");
                    return Ok(())
                }
                ugi.handle_play(words)
            },
            -> |_| select_command::<B, Game>(&Game::iter().map(Box::new).collect_vec())
        ),
        ugi_command!(
            perft,
            Custom,
            "Internal movegen test on current / bench positions",
            |ugi, words, _| ugi.handle_go(Perft, words),
            -> |_state: ACState<B>| go_options(Some(Perft)),
            recurse = true
        ),
        ugi_command!(
            splitperft | sp,
            Custom,
            "Internal movegen test on current / bench positions",
            |ugi, words, _| ugi.handle_go(SplitPerft, words),
            -> |_| go_options(Some(SplitPerft)),
            recurse = true
        ),
        ugi_command!(
            bench,
            Custom,
            "Internal search test on current / bench positions. Same arguments as `go`",
            |ugi, words, _| ugi.handle_go(Bench, words),
            -> |_| go_options::<B>(Some(Bench)),
            recurse = true
        ),
        ugi_command!(
            eval | e | static_eval,
            Custom,
            "Print the static eval (i.e., no search) of a position",
            |ugi, words, _| ugi.handle_eval_or_tt(true, words),
            -> |state: ACState<B>| position_options::<B>(true, Some(state.pos)),
            recurse = true
        ),
        ugi_command!(
            tt | tt_entry,
            Custom,
            "Print the TT entry for a position",
            |ugi, words, _| ugi.handle_eval_or_tt(false, words),
            -> |state: ACState<B>| position_options::<B>(true, Some(state.pos)),
            recurse = true
        ),
        ugi_command!(help | h, Custom, "Prints a help message", |ugi, _, _| {
            ugi.print_help(); // TODO: allow help <command> to print a help message for a command
            Ok(())
        }),
    ]
}

#[derive(Debug)]
pub struct GoState<B: Board> {
    pub limit: SearchLimit,
    pub is_first: bool,
    pub multi_pv: usize,
    pub threads: Option<usize>,
    pub search_moves: Option<Vec<B::Move>>,
    pub search_type: SearchType,
    pub complete: bool,
    pub strictness: Strictness,
    pub board: B,
    pub board_hist: ZobristHistory<B>,
    pub move_overhead: Duration,
}

impl<B: Board> CommandState for GoState<B> {
    type B = B;
}

impl<B: Board> GoState<B> {
    pub fn new(ugi: &EngineUGI<B>, search_type: SearchType, move_overhead: Duration) -> Self {
        let limit = match search_type {
            Bench => SearchLimit::depth(ugi.state.engine.get_engine_info().default_bench_depth()),
            Perft | SplitPerft => SearchLimit::depth(ugi.state.board.default_perft_depth()),
            _ => SearchLimit::infinite(),
        };
        Self {
            // "infinite" is the identity element of the bounded semilattice of `go` options
            limit,
            is_first: ugi.state.board.active_player().is_first(),
            multi_pv: ugi.multi_pv,
            threads: None,
            search_moves: None,
            search_type,
            complete: false,
            strictness: ugi.strictness,
            board: ugi.state.board,
            board_hist: ugi.state.board_hist.clone(),
            move_overhead,
        }
    }
}

pub fn accept_depth(limit: &mut SearchLimit, words: &mut Tokens) -> Res<()> {
    if let Some(word) = words.peek() {
        if let Ok(number) = parse_int_from_str(word, "depth") {
            limit.depth = Depth::try_new(number)?;
            _ = words.next();
        }
    }
    Ok(())
}

pub fn depth_cmd<B: Board>() -> Box<dyn CommandTrait<GoState<B>>> {
    command!(GoState<B>,
        depth | d,
        All,
        "Maximum search depth in plies (a.k.a. half-moves)",
        |opts, words, _| {
            opts.limit.depth = Depth::try_new(parse_int(words, "depth number")?)?;
            Ok(())
        },
        -> |_| int_option::<B>("depth", All)
    )
}

fn complete_option<B: Board>() -> Box<dyn CommandTrait<GoState<B>>> {
    command!(
        GoState<B>,
        complete | all,
        Custom,
        "Run bench / perft on all bench positions",
        |opts, _, _| {
            opts.complete = true;
            Ok(())
        }
    )
}

#[expect(clippy::too_many_lines)]
pub fn go_options<B: Board>(mode: Option<SearchType>) -> CommandList<GoState<B>> {
    let mut res = vec![depth_cmd()];
    if !matches!(mode.unwrap_or(Normal), Perft | SplitPerft) {
        let mut additional: CommandList<GoState<B>> = vec![
            Box::new(Command::<GoState<B>> {
                primary_name: format!("{}time", B::Color::first().ascii_color_char()),
                other_names: ArrayVec::from_iter([
                    format!("{}t", B::Color::first().ascii_color_char()),
                    "p1time".to_string(),
                    "p1t".to_string(),
                ]),
                help_text: format!("Remaining time in ms for {}", B::Color::first()),
                standard: All,
                autocomplete_recurse: false,
                func: |go, words, _| {
                    let time = parse_duration_ms(words, "p1time")?;
                    // always parse the duration, even if it isn't relevant
                    if go.is_first {
                        go.limit.tc.remaining = time;
                    }
                    Ok(())
                },
                change_ac_state: AutoCompleteFunc::default(),
                sub_commands: SubCommandsFn::new(|_| int_option::<B>("time in ms", All)),
            }),
            Box::new(Command::<GoState<B>> {
                primary_name: format!("{}time", B::Color::second().ascii_color_char()),
                other_names: ArrayVec::from_iter([
                    format!("{}t", B::Color::second().ascii_color_char()),
                    "p2time".to_string(),
                    "p2t".to_string(),
                ]),
                help_text: format!("Remaining time in ms for {}", B::Color::second()),
                standard: All,
                autocomplete_recurse: false,
                func: |go, words, _| {
                    let time = parse_duration_ms(words, "p2time")?;
                    // always parse the duration, even if it isn't relevant
                    if !go.is_first {
                        go.limit.tc.remaining = time;
                    }
                    Ok(())
                },

                change_ac_state: AutoCompleteFunc::default(),
                sub_commands: SubCommandsFn::new(|_| int_option::<B>("time in ms", All)),
            }),
            Box::new(Command::<GoState<B>> {
                primary_name: format!("{}inc", B::Color::first().ascii_color_char()),
                other_names: ArrayVec::from_iter([
                    format!("{}i", B::Color::first().ascii_color_char()),
                    "p1inc".to_string(),
                ]),
                help_text: format!("Increment in ms for {}", B::Color::first()),
                standard: All,
                autocomplete_recurse: false,
                func: |go, words, _| {
                    let increment = parse_duration_ms(words, "p1inc")?;
                    // always parse the duration, even if it isn't relevant
                    if go.is_first {
                        go.limit.tc.increment = increment;
                    }
                    Ok(())
                },

                change_ac_state: AutoCompleteFunc::default(),
                sub_commands: SubCommandsFn::new(|_| int_option::<B>("increment in ms", All)),
            }),
            Box::new(Command::<GoState<B>> {
                primary_name: format!("{}inc", B::Color::second().ascii_color_char()),
                other_names: ArrayVec::from_iter([
                    format!("{}i", B::Color::second().ascii_color_char()),
                    "p2inc".to_string(),
                ]),
                help_text: format!("Increment in ms for {}", B::Color::second()),
                standard: All,
                autocomplete_recurse: false,
                func: |go, words, _| {
                    let increment = parse_duration_ms(words, "p2inc")?;
                    // always parse the duration, even if it isn't relevant
                    if !go.is_first {
                        go.limit.tc.increment = increment;
                    }
                    Ok(())
                },
                change_ac_state: AutoCompleteFunc::default(),
                sub_commands: SubCommandsFn::new(|_| int_option::<B>("increment in ms", All)),
            }),
            command!(GoState<B>,
                movestogo | mtg,
                All,
                "Moves until the time control is reset",
                |opts, words, _| {
                    opts.limit.tc.moves_to_go = Some(parse_int(words, "'movestogo' number")?);
                    Ok(())
                },
                -> |_| int_option::<B>("number of moves until TC reset", All)
            ),
            command!(GoState<B>,
                nodes | n,
                All,
                "Maximum number of nodes to search",
                |opts, words, _| {
                    opts.limit.nodes = NodesLimit::new(parse_int(words, "node count")?)
                        .ok_or_else(|| anyhow!("node count can't be zero"))?;
                    Ok(())
                },
                -> |_| int_option::<B>("number of nodes", All)
            ),
            command!(GoState<B>,
                mate | m,
                All,
                "Maximum depth in moves until a mate has to be found",
                |opts, words, _| {
                    let depth: isize = parse_int(words, "mate move count")?;
                    opts.limit.mate = Depth::try_new(depth * 2)?; // 'mate' is given in moves instead of plies
                    Ok(())
                },
                -> |_| int_option::<B>("depth in moves until mate", All)
            ),
            command!(GoState<B>,
                movetime | mt | time,
                All,
                "Maximum time in ms",
                |opts, words, _| {
                    opts.limit.fixed_time = parse_duration_ms(words, "time per move in milliseconds")?;
                    opts.limit.fixed_time = opts
                        .limit
                        .fixed_time
                        .saturating_sub(opts.move_overhead)
                        .max(Duration::from_millis(1));
                    Ok(())
                },
                -> |_| int_option::<B>("time in milliseconds", All)
            ),
            command!(
                GoState<B>,
                infinite | inf,
                All,
                "Search until receiving `stop`, the default mode",
                |opts, _, _| {
                    opts.limit = SearchLimit::infinite();
                    Ok(())
                }
            ),
            command!(GoState<B>,
                searchmoves | sm,
                All,
                "Only consider the specified moves",
                |opts, words, _| {
                    let mut search_moves = vec![];
                    while let Some(mov) = words.peek().and_then(|m| B::Move::from_text(m, &opts.board).ok()) {
                        words.next().unwrap();
                        search_moves.push(mov);
                    }
                    if search_moves.is_empty() {
                        bail!("No valid moves after 'searchmoves' command");
                    }
                    opts.search_moves = Some(search_moves);
                    Ok(())
                },
                -> |state: ACState<B>| moves_options(state.pos, false, false),
                recurse = true
            ),
            command!(GoState<B>,
                multipv | mpv,
                Custom,
                "Find the n best moves, temporarily overwriting the 'multipv' engine option",
                |opts, words, _| {
                    opts.multi_pv = parse_int(words, "multipv")?;
                    Ok(())
                },
                -> |_| int_option::<B>("number of lines", Custom)
            ),
            command!(GoState<B>,
                threads | t,
                Custom,
                "Search with n threads in parallel, temporarily overwriting the 'threads' engine option",
                |opts, words, _| {
                    opts.threads = Some(parse_int(words, "threads")?);
                    Ok(())
                },
                -> |_| int_option::<B>("number of threads", Custom)
            ),
            command!(
                GoState<B>,
                ponder,
                All,
                "Search on the opponent's time",
                |opts, _, _| {
                    opts.search_type = Ponder;
                    Ok(())
                }
            ),
            command!(GoState<B>,
                perft | pt,
                Custom,
                "Movegen test: Make all legal moves up to a depth",
                |opts, words, _| {
                    opts.search_type = Perft;
                    accept_depth(&mut opts.limit, words)?;
                    Ok(())
                },
                [] |mut state: ACState<B>| {
                    state.search_type = Perft;
                    state
                }
            ),
            command!(GoState<B>,
                splitperft | sp,
                Custom,
                "Movegen test: Print perft number for each legal move",
                |opts, words, _| {
                    opts.search_type = SplitPerft;
                    accept_depth(&mut opts.limit, words)?;
                    Ok(())
                },
                [] |mut state: ACState<B>| {
                    state.search_type = SplitPerft;
                    state
                }
            ),
            command!(GoState<B>,
                bench | b,
                Custom,
                "Search test: Print info about nodes, nps, and hash of search",
                |opts, words, _| {
                    opts.search_type = Bench;
                    accept_depth(&mut opts.limit, words)?;
                    Ok(())
                },
                [] |mut state: ACState<B>| {
                    state.search_type = Bench;
                    state
                }
            ),
        ];
        res.append(&mut additional);
    }
    if matches!(mode.unwrap_or(Bench), Bench | Perft) {
        res.push(complete_option());
    }
    // We don't want to allow `go e4` or `go moves e4` because that's a bit confusing, instead it needs to be spelled as
    // `g c e4`, `go position current moves e4`, etc
    for (cmd, cmd_cpy) in position_options::<B>(true, None)
        .into_iter()
        .zip(position_options::<B>(true, None))
    {
        let cmd = Command::<GoState<B>> {
            primary_name: cmd.short_name(),
            other_names: cmd.secondary_names().into_iter().collect(),
            help_text: cmd.description().unwrap(),
            standard: Custom,
            autocomplete_recurse: false,
            func: |opts, words, first_word| {
                opts.board =
                    load_ugi_position(first_word, words, true, opts.strictness, &opts.board)?;
                Ok(())
            },
            change_ac_state: AutoCompleteFunc(Box::new(move |state: ACState<B>| {
                cmd.change_autocomplete_state(state)
            })),
            sub_commands: SubCommandsFn(Some(Box::new(move |state: ACState<B>| {
                cmd_cpy.sub_commands(state)
            }))),
        };
        res.push(Box::new(cmd));
    }
    res
}

pub fn query_options<B: Board>() -> CommandList<EngineUGI<B>> {
    vec![
        ugi_command!(gameover, UgiNotUci, "Is the game over?", |ugi, _, _| {
            ugi.output()
                .write_response(&matches!(ugi.state.status, Run(Ongoing)).to_string());
            Ok(())
        }),
        Box::new(Command::<EngineUGI<B>> {
            primary_name: "p1turn".to_string(),
            other_names: ArrayVec::from_iter([format!(
                "{}turn",
                B::Color::first().ascii_color_char()
            )]),
            help_text: "Is it the first player's turn?".to_string(),
            standard: UgiNotUci,
            autocomplete_recurse: false,
            func: |ugi, _, _| {
                ugi.output()
                    .write_response(&(ugi.state.board.active_player().is_first()).to_string());
                Ok(())
            },

            change_ac_state: AutoCompleteFunc::default(),
            sub_commands: SubCommandsFn::default(),
        }),
        Box::new(Command::<EngineUGI<B>> {
            primary_name: "p2turn".to_string(),
            other_names: ArrayVec::from_iter([format!(
                "{}turn",
                B::Color::second().ascii_color_char()
            )]),
            help_text: "Is it the second player's turn?".to_string(),
            standard: UgiNotUci,
            autocomplete_recurse: false,
            func: |ugi, _, _| {
                ugi.output()
                    .write_response(&(!ugi.state.board.active_player().is_first()).to_string());
                Ok(())
            },

            change_ac_state: AutoCompleteFunc::default(),
            sub_commands: SubCommandsFn::default(),
        }),
        ugi_command!(
            result | res,
            UgiNotUci,
            "The result of the current match",
            |ugi, _, _| {
                let response = match &ugi.state.status {
                    Run(Over(res)) => match res.result {
                        GameResult::P1Win => "p1win",
                        GameResult::P2Win => "p2win",
                        GameResult::Draw => "draw",
                        GameResult::Aborted => "aborted",
                    },
                    _ => "none",
                };
                ugi.output().write_response(response);
                Ok(())
            }
        ),
        ugi_command!(game | g, Custom, "The current game", |ugi, _, _| {
            let board = ugi.state.board;
            ugi.write_ugi(&format!(
                "{0}\n{1}",
                &board.long_name(),
                board.description().unwrap_or_default()
            ));
            Ok(())
        }),
        ugi_command!(
            engine | e | name,
            Custom,
            "The name of the engine",
            |ugi, _, _| {
                let info = ugi.state.engine.get_engine_info();
                let name = info.long_name();
                let description = info.description().unwrap_or_default();
                drop(info);
                ugi.write_ugi(&format!("{name}\n{description}",));
                Ok(())
            }
        ),
    ]
}

macro_rules! misc_command {
    ($primary:ident $( | $other:ident)*, $std:expr, $help:expr $(, = $pos:expr)?, $func:expr $(, ->$subcmd:expr)? $(, [] $autocomplete_fn:expr)?) => {
        command!(B, $primary $(| $other)*, $std, $help $(, = $pos)?, $func $(, ->$subcmd)? $(, [] $autocomplete_fn)?)
    }
}

macro_rules! pos_command {
    ($primary:ident $( | $other:ident)*, $std:expr, $help:expr $(, = $pos:expr)?, $func:expr $(, ->$subcmd:expr)? $(, [] $autocomplete_fn:expr)? $(, recurse=$recurse:expr)?) => {
        command!(B, $primary $(| $other)*, $std, $help $(, = $pos)?, $func $(, ->$subcmd)? $(, [] $autocomplete_fn)? $(, recurse=$recurse)?)
    }
}

pub fn position_options<B: Board>(accept_pos_word: bool, pos: Option<B>) -> CommandList<B> {
    let mut res: CommandList<B> = vec![
        pos_command!(
            fen | f,
            All,
            "Load a positions from a FEN",
            |pos, words, _| {
                *pos = parse_ugi_position_part("fen", words, false, pos, Relaxed)?;
                Ok(())
            },
            -> |state: ACState<B>| moves_options(state.pos, true, true),
            recurse = true
        ),
        pos_command!(
            startpos | s,
            All,
            "Load the starting position",
            |pos, _, _| {
                *pos = B::startpos();
                Ok(())
            },
            -> |state: ACState<B>| moves_options(state.pos, true, true),
            [] |mut state: ACState<B>| {
                state.pos = B::default();
                state
            }
        ),
        pos_command!(
            current | c,
            Custom,
            "Current position, useful in combination with 'moves'",
            |_, _, _| Ok(()),
            -> |state: ACState<B>| moves_options(state.pos, true, true)
        ),
    ];
    if accept_pos_word {
        res.push(pos_command!(
            position | pos | p,
            Custom,
            "Followed by `fen <fen>`, a position name or a move",
            |_, _, _| Ok(()),
            -> |_| position_options::<B>(false, None)
        ))
    }
    for p in B::name_to_pos_map() {
        let func = p.val;
        let c = Box::new(Command {
            primary_name: p.short_name(),
            other_names: Default::default(),
            help_text: p.description().unwrap_or(format!(
                "Load a custom position called '{}'",
                p.short_name()
            )),
            standard: Custom,
            autocomplete_recurse: false,
            func: |pos, _, name| {
                *pos = B::from_name(name)?;
                Ok(())
            },
            change_ac_state: AutoCompleteFunc(Box::new(move |mut state| {
                state.pos = func();
                state
            })),
            sub_commands: SubCommandsFn::new(|state: ACState<B>| {
                moves_options(state.pos, true, true)
            }),
        });
        res.push(c);
    }
    if let Some(pos) = pos {
        res.append(&mut moves_options(pos, true, true))
    }
    res
}

pub fn moves_options<B: Board>(pos: B, allow_moves_word: bool, recurse: bool) -> CommandList<B> {
    let mut res: CommandList<B> = vec![];
    if allow_moves_word {
        res.push(pos_command!(
            moves | m,
            All,
            "Apply moves to the specified position",
            |_, _, _| Ok(()),
            -> |state: ACState<B>| moves_options(state.pos, false, true)
        ));
    }
    for mov in pos.legal_moves_slow().iter_moves() {
        let primary_name = mov.to_string();
        let mut other_names = ArrayVec::default();
        let extended = mov.to_extended_text(&pos, ExtendedFormat::Standard);
        if extended != primary_name {
            other_names.push(extended);
        }
        let the_move = *mov;
        let cmd = Command {
            primary_name,
            other_names,
            help_text: format!("Play move '{}'", mov.to_string().bold()),
            standard: All,
            autocomplete_recurse: false,
            func: |_, _, _| Ok(()),
            change_ac_state: AutoCompleteFunc(Box::new(move |mut state: ACState<B>| {
                if recurse {
                    state.pos = state.pos.make_move(the_move).unwrap_or(state.pos);
                }
                state
            })),
            sub_commands: SubCommandsFn::new(move |state: ACState<B>| {
                if recurse {
                    moves_options(state.pos, false, true)
                } else {
                    vec![]
                }
            }),
        };
        res.push(Box::new(cmd));
    }
    res
}

pub fn named_entity_to_command<B: Board, T: NamedEntity + ?Sized>(
    entity: &T,
) -> Box<dyn CommandTrait<B>> {
    let primary_name = entity.short_name();
    let mut other_names = ArrayVec::default();
    if !entity.long_name().eq_ignore_ascii_case(&primary_name) {
        other_names.push(entity.long_name());
    }
    let cmd = Command {
        primary_name,
        other_names,
        help_text: entity
            .description()
            .unwrap_or_else(|| "<No Description>".to_string()),
        standard: Custom,
        autocomplete_recurse: false,
        func: |_, _, _| Ok(()),
        change_ac_state: AutoCompleteFunc::default(),
        sub_commands: SubCommandsFn::default(),
    };
    Box::new(cmd)
}

pub fn select_command<B: Board, T: NamedEntity + ?Sized>(list: &[Box<T>]) -> CommandList<B> {
    let mut res: CommandList<B> = vec![];
    for entity in list {
        res.push(named_entity_to_command(entity.as_ref()));
    }
    res
}

pub fn options_options<B: Board, const VALUE: bool>(
    info: Arc<Mutex<EngineInfo>>,
    accept_name_word: bool,
) -> CommandList<B> {
    let mut res: CommandList<B> = select_command(
        EngineOptionName::iter()
            .dropping_back(1)
            .map(Box::new)
            .collect_vec()
            .as_slice(),
    );
    for info in info.lock().unwrap().additional_options() {
        res.push(named_entity_to_command(&info.name));
    }
    if VALUE {
        for opt in &mut res {
            let completion = SubCommandsFn(Some(Box::new(|_| {
                let name = Name {
                    short: "value".to_string(),
                    long: "value".to_string(),
                    description: Some("Set the value".to_string()),
                };
                vec![named_entity_to_command::<B, Name>(&name).upcast_box()]
            })));
            opt.set_autocompletions(completion);
        }
    }
    if accept_name_word {
        // insert now so that the autocompletion won't be changed
        let cmd = misc_command!(
            name | n,
            All,
            "Select an option name",
            |_, _, _| Ok(()),
            -> |state: ACState<B>| options_options::<B, VALUE>(state.info.clone(), false)
        );
        res.insert(0, cmd);
    }
    res
}

pub fn custom_option<B: Board>(
    name: &str,
    standard: Standard,
    matches: Box<dyn Fn(&str) -> bool>,
) -> CommandList<B> {
    let name = name.to_string();
    let res = CustomCommand {
        name: name.clone(),
        standard,
        matches,
    };
    vec![Box::new(res)]
}

pub fn int_option<B: Board>(name: &'static str, standard: Standard) -> CommandList<B> {
    custom_option::<B>(
        name,
        standard,
        Box::new(|string| string.is_empty() || parse_int_from_str::<isize>(string, name).is_ok()),
    )
}

pub struct CustomCommand {
    name: String,
    standard: Standard,
    matches: Box<dyn Fn(&str) -> bool>,
}

impl Debug for CustomCommand {
    fn fmt(&self, f: &mut Formatter<'_>) -> fmt::Result {
        write!(f, "Custom Command for {}", self.name)
    }
}

impl NamedEntity for CustomCommand {
    fn short_name(&self) -> String {
        self.name.clone()
    }

    fn long_name(&self) -> String {
        self.short_name()
    }

    fn description(&self) -> Option<String> {
        Some(format!("Enter the {}", self.name))
    }

    fn matches(&self, name: &str) -> bool {
        (self.matches)(name)
    }

    fn autocomplete_badness(&self, input: &str, _matcher: fn(&str, &str) -> isize) -> isize {
        if self.matches(input) {
            1
        } else {
            1000
        }
    }
}

impl Display for CustomCommand {
    fn fmt(&self, f: &mut Formatter<'_>) -> fmt::Result {
        write!(
            f,
            "{0}: {1}.",
            self.name.bold(),
            self.description().unwrap()
        )
    }
}

impl<B: Board> AbstractCommand<B> for CustomCommand {
    fn standard(&self) -> Standard {
        self.standard
    }

    fn sub_commands(&self, _state: ACState<B>) -> SubCommandList<B> {
        vec![]
    }

    fn change_autocomplete_state(&self, state: ACState<B>) -> ACState<B> {
        state
    }

    fn autocomplete_recurse(&self) -> bool {
        false
    }

    fn set_autocompletions(&mut self, _func: SubCommandsFn<B>) {
        // do nothing
    }

    fn secondary_names(&self) -> Vec<String> {
        vec![]
    }
}

impl<B: Board> CommandTrait<B> for CustomCommand {
    fn func(&self) -> fn(&mut B, &mut Tokens, &str) -> Res<()> {
        |_, _, _| Ok(())
    }

    fn upcast_box(self: Box<Self>) -> Box<dyn AbstractCommand<B>> {
        self
    }

    fn upcast_ref(&self) -> &dyn AbstractCommand<B> {
        self
    }
}

#[derive(Debug, Clone)]
pub struct ACState<B: Board> {
    pub pos: B,
    outputs: Rc<OutputList<B>>,
    searchers: Rc<SearcherList<B>>,
    evals: Rc<EvalList<B>>,
    info: Arc<Mutex<EngineInfo>>,
    pub search_type: SearchType,
}

#[derive(Debug, Clone)]
pub struct CommandAutocomplete<B: Board> {
    // Rc because the Autocomplete trait requires DynClone and invokes `clone` on every prompt call
    pub list: Rc<CommandList<EngineUGI<B>>>,
    pub state: ACState<B>,
}

impl<B: Board> CommandAutocomplete<B> {
    pub fn new(list: CommandList<EngineUGI<B>>, ugi: &EngineUGI<B>) -> Self {
        Self {
            list: Rc::new(list),
            state: ACState {
                pos: ugi.state.board,
                outputs: ugi.output_factories.clone(),
                searchers: ugi.searcher_factories.clone(),
                evals: ugi.eval_factories.clone(),
                info: ugi.state.engine.get_engine_info_arc(),
                search_type: Normal,
            },
        }
    }
}

fn distance(input: &str, name: &str) -> isize {
    if input.eq_ignore_ascii_case(name) {
        0
    } else {
        // bonus if the case matches exactly for a prefix, so `B` is more likely to be `Bb4` than `b4`.
        let bonus = if input.starts_with(name) { 1 } else { 0 };
        let lowercase_name = name.to_lowercase();
        let input = input.to_lowercase();
        let prefix = &lowercase_name.as_bytes()[..input.len().min(lowercase_name.len())];
        2 + edit_distance(&input, from_utf8(prefix).unwrap_or(name)) as isize - bonus
    }
}

fn push<B: Board, T: AbstractCommand<B> + ?Sized>(
    completions: &mut Vec<(isize, Completion)>,
    word: &str,
    node: &T,
) {
    completions.push((
        node.autocomplete_badness(word, distance),
        Completion {
            name: node.short_name(),
            text: completion_text(node, word),
        },
    ));
}

/// Recursively go through all commands that have been typed so far and add completions.
/// `node` is the command we're currently looking at, `rest` are the tokens after that,
/// and `to_complete` is the last typed token or `""`, which is the one that should be completed
fn completions<B: Board>(
    node: &dyn AbstractCommand<B>,
    state: &mut ACState<B>,
    rest: &mut Tokens,
    to_complete: &str,
) -> Vec<(isize, Completion)> {
    let mut res: Vec<(isize, Completion)> = vec![];
    let mut next_token = rest.peek().copied();
<<<<<<< HEAD
=======
    // ignore all other suggestions if the last complete token requires a subcommand
>>>>>>> 358813ff
    // compute this before `next_token` might be changed in the loop
    let add_subcommands =
        next_token.is_none_or(|n| n == to_complete) || node.autocomplete_recurse();
    loop {
        let mut found_subcommand = false;
        for child in node.sub_commands(state.clone()) {
            // If this command is the last complete token or can recurse, add all subcommands to completions
            if add_subcommands {
                push(&mut res, to_complete, child.as_ref());
            }
            // if the next token is a subcommand of this command, add suggestions for it.
            // This consumes tokens, so check all remaining subcommands again for the remaining input
            if next_token.is_some_and(|name| child.matches(name)) {
                found_subcommand = true;
                _ = rest.next(); // eat the token for the subcommand
                *state = child.change_autocomplete_state(state.clone());
                let mut new_completions = completions(child.as_ref(), state, rest, to_complete);
                next_token = rest.peek().copied();
                res.append(&mut new_completions);
            }
        }
        if !found_subcommand {
            break;
        }
    }
    res
}

fn underline_match(name: &str, word: &str) -> String {
    if name == word {
        format!("{}", name.underline())
    } else {
        name.to_string()
    }
}

fn completion_text<B: Board, T: AbstractCommand<B> + ?Sized>(n: &T, word: &str) -> String {
    use std::fmt::Write;
    let name = n.short_name();
    let mut res = format!("{}", underline_match(&name, word).bold());
    for name in n.secondary_names() {
        write!(&mut res, " | {}", underline_match(&name, word)).unwrap();
    }
    if let Some(desc) = n.description() {
        format!("{res}:  {}", desc)
    } else {
        res
    }
}

#[derive(Eq, PartialEq)]
struct Completion {
    name: String,
    text: String,
}

/// top-level function for completion suggestions, calls the recursive completions() function
fn suggestions<B: Board>(autocomplete: &CommandAutocomplete<B>, input: &str) -> Vec<Completion> {
    let mut words = tokens(input);
    let Some(cmd_name) = words.next() else {
        return vec![];
    };
    let to_complete = if input.ends_with(|s: char| s.is_whitespace()) {
        ""
    } else {
        input.split_whitespace().last().unwrap()
    };
    let complete_first_token = words.peek().is_none() && !to_complete.is_empty();

    let mut res = vec![];
    if !(complete_first_token && to_complete == "?") {
        for cmd in autocomplete.list.iter() {
            if complete_first_token {
                push(&mut res, to_complete, cmd.as_ref());
            } else if cmd.matches(cmd_name) {
                let mut new = completions(
                    cmd.upcast_ref(),
                    &mut autocomplete.state.clone(),
                    &mut words,
                    to_complete,
                );
                res.append(&mut new);
            }
        }
    }
    if complete_first_token {
        let moves = moves_options(autocomplete.state.pos, false, false);
        for mov in moves {
            push(&mut res, to_complete, mov.upcast_box().as_ref());
        }
    }
    res.sort_by_key(|(val, name)| (*val, name.name.clone()));
    if let Some(min) = res.first().map(|(val, _name)| *val) {
        res.into_iter()
            .dedup()
            .take_while(|(val, _text)| *val <= min)
            .map(|(_val, text)| text)
            .collect()
    } else {
        vec![]
    }
}

impl<B: Board> Autocomplete for CommandAutocomplete<B> {
    fn get_suggestions(&mut self, input: &str) -> Result<Vec<String>, CustomUserError> {
        Ok(suggestions(self, input)
            .into_iter()
            .map(|c| c.text)
            .collect())
    }

    fn get_completion(
        &mut self,
        input: &str,
        highlighted_suggestion: Option<String>,
    ) -> Result<Replacement, CustomUserError> {
        let replacement = {
            let suggestions = suggestions(self, input);
            if let Some(suggestion) = &highlighted_suggestion {
                suggestions
                    .into_iter()
                    .find(|s| *s.text == *suggestion)
                    .map(|s| s.name)
            } else if suggestions.len() == 1 {
                Some(suggestions[0].name.clone())
            } else {
                None
            }
        };
        if let Some(r) = replacement {
            let mut keep_words = input.split_whitespace();
            if !input.ends_with(|c: char| c.is_whitespace()) {
                keep_words = keep_words.dropping_back(1);
            }
            let res: String = keep_words.chain(once(r.as_str())).join(" ");
            Ok(Some(res))
        } else {
            Ok(None)
        }
    }
}

// Useful for generating a fuzz testing corpus
#[allow(unused)]
pub fn random_command<B: Board>(
    initial: String,
    ac: &mut CommandAutocomplete<B>,
    depth: usize,
) -> String {
    let mut res = initial;
    for i in 0..depth {
        res.push(' ');
        let s = suggestions(ac, &res);
        let s = s.choose(&mut thread_rng());
        if thread_rng().gen_range(0..7) == 0 {
            res += &thread_rng().gen_range(-42..10_000).to_string();
        } else if depth == 0 || s.is_none() {
            return res;
        } else {
            res += &s.unwrap().name;
        }
    }
    res
}<|MERGE_RESOLUTION|>--- conflicted
+++ resolved
@@ -1420,10 +1420,6 @@
 ) -> Vec<(isize, Completion)> {
     let mut res: Vec<(isize, Completion)> = vec![];
     let mut next_token = rest.peek().copied();
-<<<<<<< HEAD
-=======
-    // ignore all other suggestions if the last complete token requires a subcommand
->>>>>>> 358813ff
     // compute this before `next_token` might be changed in the loop
     let add_subcommands =
         next_token.is_none_or(|n| n == to_complete) || node.autocomplete_recurse();
