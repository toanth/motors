--- conflicted
+++ resolved
@@ -183,11 +183,11 @@
     }
 
     pub fn depth(&self) -> Depth {
-        Depth::new_unchecked(self.depth.load(Relaxed) as usize)
+        Depth::new(self.depth.load(Relaxed) as usize)
     }
 
     pub fn seldepth(&self) -> Depth {
-        Depth::new_unchecked(self.seldepth.load(Relaxed))
+        Depth::new(self.seldepth.load(Relaxed))
     }
 
     pub fn score(&self) -> Score {
@@ -218,11 +218,7 @@
     pub(super) fn count_node(&self) -> u64 {
         // TODO: Test if using a relaxed load, non-atomic add, and relaxed store is faster
         // (should compile to `add` instead of `lock add` on x86)
-<<<<<<< HEAD
-        _ = self.nodes.fetch_add(1, Relaxed);
-=======
         self.nodes.fetch_add(1, Relaxed)
->>>>>>> 1fe66f35
     }
 
     pub(super) fn set_depth(&self, depth: isize) {
