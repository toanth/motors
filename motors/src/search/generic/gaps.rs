use std::fmt::Display;
use std::time::{Duration, Instant};

use gears::games::BoardHistory;
use gears::general::board::{Board, BoardHelpers};

use crate::eval::rand_eval::RandEval;
use crate::eval::Eval;
use crate::search::statistics::SearchType::MainSearch;
use crate::search::{
    AbstractSearchState, EmptySearchStackEntry, Engine, EngineInfo, NoCustomInfo, SearchState, SearchStateFor,
};
use gears::general::common::StaticallyNamedEntity;
use gears::score::{game_result_to_score, Score, SCORE_LOST, SCORE_TIME_UP, SCORE_WON};
use gears::search::NodeType::*;
use gears::search::{Depth, NodesLimit, SearchResult, TimeControl};

const MAX_DEPTH: Depth = Depth::new(100);

type DefaultEval = RandEval;

#[derive(Debug)]
pub struct Gaps<B: Board> {
    state: SearchState<B, EmptySearchStackEntry, NoCustomInfo>,
    eval: Box<dyn Eval<B>>,
}

impl<B: Board> Default for Gaps<B> {
    fn default() -> Self {
        Self::with_eval(Box::new(DefaultEval::default()))
    }
}

impl<B: Board> StaticallyNamedEntity for Gaps<B> {
    fn static_short_name() -> impl Display
    where
        Self: Sized,
    {
        "GAPS"
    }

    fn static_long_name() -> String {
        "GAPS: Generic Alpha-beta Pruning Search".to_string()
    }

    fn static_description() -> String
    where
        Self: Sized,
    {
        "A simple alpha-bete pruning negamax implementation that doesn't use any game-specific information".to_string()
    }
}

impl<B: Board> Engine<B> for Gaps<B> {
    type SearchStackEntry = EmptySearchStackEntry;
    type CustomInfo = NoCustomInfo;

    fn with_eval(eval: Box<dyn Eval<B>>) -> Self {
        Self { state: SearchState::new(MAX_DEPTH), eval }
    }

    fn static_eval(&mut self, pos: B, ply: usize) -> Score {
        self.eval.eval(&pos, ply)
    }

    fn max_bench_depth(&self) -> Depth {
        MAX_DEPTH
    }

    fn search_state_dyn(&self) -> &dyn AbstractSearchState<B> {
        &self.state
    }

    fn search_state_mut_dyn(&mut self) -> &mut dyn AbstractSearchState<B> {
        &mut self.state
    }

    fn search_state(&self) -> &SearchStateFor<B, Self> {
        &self.state
    }

    fn search_state_mut(&mut self) -> &mut SearchStateFor<B, Self> {
        &mut self.state
    }

    fn engine_info(&self) -> EngineInfo {
        EngineInfo::new(
            self,
            self.eval.as_ref(),
            "0.0.1",
            Depth::new(4),
            NodesLimit::new(50_000).unwrap(),
            None,
            vec![],
        )
    }

    fn time_up(&self, tc: TimeControl, hard_limit: Duration, start_time: Instant) -> bool {
        let elapsed = start_time.elapsed();
        elapsed >= hard_limit.min(tc.remaining / 32 + tc.increment / 2)
    }

    fn set_eval(&mut self, eval: Box<dyn Eval<B>>) {
        self.eval = eval;
    }

    fn do_search(&mut self) -> SearchResult<B> {
        let mut limit = self.state.params.limit;
        let max_depth = MAX_DEPTH.min(limit.depth).isize();
        let pos = self.state.params.pos.clone();
        limit.fixed_time = limit.fixed_time.min(limit.tc.remaining);

        self.state.statistics.next_id_iteration();
        self.state.search_params_mut().limit = limit;

        'id: for depth in 1..=max_depth {
            for pv_num in 0..self.state.multi_pv() {
                if self.should_not_start_negamax(limit.fixed_time, max_depth, limit.mate) {
                    break 'id;
                }

                self.state.current_pv_num = pv_num;
                self.state.atomic().set_depth(depth);
                self.state.atomic().update_seldepth(depth as usize);
                self.state.atomic().count_node();
<<<<<<< HEAD
                let iteration_score = self.negamax(pos.clone(), 0, depth, SCORE_LOST, SCORE_WON);
                self.state.current_pv_data_mut().score = iteration_score;
=======
                let iteration_score = self.negamax(pos, 0, depth, SCORE_LOST, SCORE_WON);
                self.state.cur_pv_data_mut().score = iteration_score;
>>>>>>> 34f48e0b
                if self.state.stop_flag() {
                    self.state.cur_pv_data_mut().bound = None;
                    break 'id;
                }
                self.state.cur_pv_data_mut().bound = Some(Exact);
                // only set now so that incomplete iterations are discarded
                let best_mpv_move = self.state.cur_pv_data().pv.get(0).unwrap_or_default();
                if pv_num == 0 {
                    self.state.atomic().set_score(iteration_score);
                    self.state.atomic().set_best_move(best_mpv_move);
                }
                self.search_state().send_search_info();
                self.state.excluded_moves.push(best_mpv_move);
            }
            self.state.excluded_moves.truncate(self.state.excluded_moves.len() - self.state.multi_pv());
            self.state.statistics.next_id_iteration();
        }

        SearchResult::move_and_score(self.state.atomic().best_move(), self.state.atomic().score(), pos)
    }
}

impl<B: Board> Gaps<B> {
    #[allow(clippy::too_many_arguments)]
    fn negamax(&mut self, pos: B, ply: usize, depth: isize, mut alpha: Score, beta: Score) -> Score {
        debug_assert!(alpha < beta);
        debug_assert!(ply <= MAX_DEPTH.get() * 2);
        debug_assert!(depth <= MAX_DEPTH.isize());
        self.state.statistics.count_node_started(MainSearch);

        if let Some(res) = pos.player_result_no_movegen(&self.state.params.history) {
            return game_result_to_score(res, ply);
        }
        if depth <= 0 {
            return self.eval.eval(&pos, ply);
        }

        let mut best_score = SCORE_LOST;
        let mut num_children = 0;

        for mov in pos.pseudolegal_moves() {
            let new_pos = pos.clone().make_move(mov);
            if new_pos.is_none() {
                continue; // illegal pseudolegal move
            }
            num_children += 1;
            // increment `num_children` even if the child is excluded
            if ply == 0 && self.state.excluded_moves.contains(&mov) {
                continue;
            }
            self.state.statistics.count_legal_make_move(MainSearch);
            self.state.atomic().count_node();

            self.state.params.history.push(pos.hash_pos());

            let score = -self.negamax(new_pos.unwrap(), ply + 1, depth - 1, -beta, -alpha);

            self.state.params.history.pop();

            if self.should_stop() {
                return SCORE_TIME_UP;
            }

            if score <= best_score {
                continue;
            }
            alpha = alpha.max(score);
            best_score = score;
            if ply == 0 {
                // don't set score here because it's set in `do_search`, which handles situations like the position
                // being checkmate
                self.state.cur_pv_data_mut().pv.reset_to_move(mov);
            }
            if score < beta {
                continue;
            }
            break;
        }
<<<<<<< HEAD
        let node_type = if best_score >= beta {
            FailHigh
        } else if best_score <= alpha {
            FailLow
        } else {
            Exact
        };
        self.state.statistics.count_complete_node(MainSearch, node_type, depth, ply, num_children);
=======
        let node_type = best_score.node_type(alpha, beta);
        self.state
            .statistics
            .count_complete_node(MainSearch, node_type, depth, ply, num_children);
>>>>>>> 34f48e0b
        if num_children == 0 {
            game_result_to_score(pos.no_moves_result(), ply)
        } else {
            best_score
        }
    }
}

#[cfg(test)]
mod tests {
    use super::*;
    use crate::eval::ataxx::bate::Bate;
    use crate::eval::chess::lite::LiTEval;
    use crate::eval::mnk::base::BasicMnkEval;
    use crate::search::tests::generic_engine_test;
    use gears::games::ataxx::AtaxxBoard;
    use gears::games::chess::Chessboard;
    use gears::games::fairy::FairyBoard;
    use gears::games::mnk::MNKBoard;

    #[test]
    fn generic_test() {
        generic_engine_test::<Chessboard, Gaps<Chessboard>>(Gaps::for_eval::<LiTEval>());
        generic_engine_test::<MNKBoard, Gaps<MNKBoard>>(Gaps::for_eval::<BasicMnkEval>());
        generic_engine_test::<AtaxxBoard, Gaps<AtaxxBoard>>(Gaps::for_eval::<Bate>());
        generic_engine_test::<FairyBoard, Gaps<FairyBoard>>(Gaps::for_eval::<RandEval>())
    }
}<|MERGE_RESOLUTION|>--- conflicted
+++ resolved
@@ -123,13 +123,8 @@
                 self.state.atomic().set_depth(depth);
                 self.state.atomic().update_seldepth(depth as usize);
                 self.state.atomic().count_node();
-<<<<<<< HEAD
                 let iteration_score = self.negamax(pos.clone(), 0, depth, SCORE_LOST, SCORE_WON);
-                self.state.current_pv_data_mut().score = iteration_score;
-=======
-                let iteration_score = self.negamax(pos, 0, depth, SCORE_LOST, SCORE_WON);
                 self.state.cur_pv_data_mut().score = iteration_score;
->>>>>>> 34f48e0b
                 if self.state.stop_flag() {
                     self.state.cur_pv_data_mut().bound = None;
                     break 'id;
@@ -208,21 +203,8 @@
             }
             break;
         }
-<<<<<<< HEAD
-        let node_type = if best_score >= beta {
-            FailHigh
-        } else if best_score <= alpha {
-            FailLow
-        } else {
-            Exact
-        };
+        let node_type = best_score.node_type(alpha, beta);
         self.state.statistics.count_complete_node(MainSearch, node_type, depth, ply, num_children);
-=======
-        let node_type = best_score.node_type(alpha, beta);
-        self.state
-            .statistics
-            .count_complete_node(MainSearch, node_type, depth, ply, num_children);
->>>>>>> 34f48e0b
         if num_children == 0 {
             game_result_to_score(pos.no_moves_result(), ply)
         } else {
