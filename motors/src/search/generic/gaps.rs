use std::fmt::Display;
use std::time::{Duration, Instant};

use rand::thread_rng;

use gears::games::{Board, BoardHistory};
use gears::general::common::{NamedEntity, Res, StaticallyNamedEntity};
use gears::score::{game_result_to_score, Score, SCORE_LOST, SCORE_TIME_UP, SCORE_WON};
use gears::search::{Depth, NodesLimit, SearchLimit, SearchResult, TimeControl};
use gears::ugi::EngineOptionName;

use crate::eval::rand_eval::RandEval;
use crate::eval::Eval;
use crate::search::statistics::SearchType::MainSearch;
use crate::search::tt::TT;
use crate::search::NodeType::{Exact, FailHigh, FailLow};
use crate::search::{
<<<<<<< HEAD
    ABSearchState, BenchResult, Benchable, BestMoveCustomInfo, EmptySearchStackEntry, Engine,
    EngineInfo, SearchState,
=======
    ABSearchState, BenchLimit, BenchResult, Benchable, EmptySearchStackEntry, Engine, EngineInfo,
    NoCustomInfo, SearchState,
>>>>>>> 461d8e68
};

const MAX_DEPTH: Depth = Depth::new(100);

type DefaultEval = RandEval;

#[derive(Debug)]
pub struct Gaps<B: Board> {
    state: ABSearchState<B, EmptySearchStackEntry, BestMoveCustomInfo<B>>,
    eval: Box<dyn Eval<B>>,
    tt: TT,
}

impl<B: Board> Default for Gaps<B> {
    fn default() -> Self {
        Self::with_eval(Box::new(DefaultEval::default()))
    }
}

impl<B: Board> StaticallyNamedEntity for Gaps<B> {
    fn static_short_name() -> impl Display
    where
        Self: Sized,
    {
        "GAPS"
    }

    fn static_long_name() -> String {
        "GAPS: Generic Alpha-beta Pruning Search".to_string()
    }

    fn static_description() -> String
    where
        Self: Sized,
    {
        "A simple alpha-bete pruning negamax implementation that doesn't use any game-specific information".to_string()
    }
}

impl<B: Board> Benchable<B> for Gaps<B> {
    fn bench(&mut self, pos: B, limit: BenchLimit) -> BenchResult {
        self.state.forget(true);
        let limit = limit.to_search_limit(MAX_DEPTH);
        let _ = self.search_from_pos(pos, limit);
        self.state.to_bench_res()
    }

    fn engine_info(&self) -> EngineInfo {
        EngineInfo::new(
            self,
            self.eval.as_ref(),
            "0.0.1",
            Depth::new(4),
            NodesLimit::new(50_000).unwrap(),
            vec![],
        )
    }

    fn set_option(&mut self, option: EngineOptionName, value: String) -> Res<()> {
        Err(format!("Searcher {0} doesn't implement any options, so can't set option '{option}' to '{value}'", self.long_name()))
    }
}

impl<B: Board> Engine<B> for Gaps<B> {
    fn can_use_multiple_threads() -> bool
    where
        Self: Sized,
    {
        true
    }

    fn do_search<I: ExactSizeIterator<Item = B::Move>>(
        &mut self,
        pos: B,
        moves: I,
        mut limit: SearchLimit,
    ) -> Res<SearchResult<B>> {
        let mut chosen_move = self.state.custom.chosen_move;
        let max_depth = MAX_DEPTH.min(limit.depth).get() as isize;
        limit.fixed_time = limit.fixed_time.min(limit.tc.remaining);
        if moves.len() == 0 {
            self.state.search_moves = pos.pseudolegal_moves().into_iter().collect();
        } else {
            self.state.search_moves = moves.collect();
        }

        self.state.statistics.next_id_iteration();

        for depth in 1..=max_depth {
            let iteration_score = self.negamax(pos, limit, 0, depth, SCORE_LOST, SCORE_WON);
            if self.state.search_cancelled() {
                break;
            }
            self.state.score = iteration_score;
            chosen_move = self.state.custom.chosen_move; // only set now so that incomplete iterations are discarded
            self.state.sender.send_search_info(self.search_info());
            // increases the depth. do this after sending the search info, but before deciding if the depth limit has been exceeded.
            self.state.statistics.next_id_iteration();
            if self.should_not_start_next_iteration(limit.fixed_time, max_depth, limit.mate) {
                break;
            }
        }

        Ok(SearchResult::move_and_score(
            chosen_move.unwrap_or_else(|| {
                eprintln!("Warning: Not even a single iteration finished");
                let mut rng = thread_rng();
                pos.random_legal_move(&mut rng)
                    .expect("search() called in a position with no legal moves")
            }),
            self.state.score,
        ))
    }

    fn time_up(&self, tc: TimeControl, hard_limit: Duration, start_time: Instant) -> bool {
        let elapsed = start_time.elapsed();
        elapsed >= hard_limit.min(tc.remaining / 32 + tc.increment / 2)
    }

    fn set_tt(&mut self, tt: TT) {
        self.tt = tt;
    }

    fn search_state(&self) -> &impl SearchState<B> {
        &self.state
    }

    fn search_state_mut(&mut self) -> &mut impl SearchState<B> {
        &mut self.state
    }

    fn with_eval(eval: Box<dyn Eval<B>>) -> Self {
        Self {
            state: ABSearchState::new(MAX_DEPTH),
            eval,
            tt: TT::default(),
        }
    }

    fn static_eval(&mut self, pos: B) -> Score {
        self.eval.eval(&pos)
    }

    fn set_eval(&mut self, eval: Box<dyn Eval<B>>) {
        self.eval = eval;
    }
}

impl<B: Board> Gaps<B> {
    #[allow(clippy::too_many_arguments)]
    fn negamax(
        &mut self,
        pos: B,
        limit: SearchLimit,
        ply: usize,
        depth: isize,
        mut alpha: Score,
        beta: Score,
    ) -> Score {
        debug_assert!(alpha < beta);
        debug_assert!(ply <= MAX_DEPTH.get() * 2);
        debug_assert!(depth <= MAX_DEPTH.get() as isize);
        self.state
            .statistics
            .count_node_started(MainSearch, ply, true);

        if let Some(res) = pos.player_result_no_movegen(&self.state.board_history) {
            return game_result_to_score(res, ply);
        }
        if depth <= 0 {
            return self.eval.eval(&pos);
        }

        let mut best_score = SCORE_LOST;
        let mut num_children = 0;

        for mov in pos.pseudolegal_moves() {
            if ply == 0 && !self.state.search_moves.contains(&mov) {
                continue;
            }
            let new_pos = pos.make_move(mov);
            if new_pos.is_none() {
                continue; // illegal pseudolegal move
            }
            num_children += 1;
            self.state.statistics.count_legal_make_move(MainSearch);

            self.state.board_history.push(&pos);

            let score = -self.negamax(new_pos.unwrap(), limit, ply + 1, depth - 1, -beta, -alpha);

            self.state.board_history.pop();

            if self.should_stop(limit) {
                return SCORE_TIME_UP;
            }

            if score <= best_score {
                continue;
            }
            alpha = alpha.max(score);
            best_score = score;
            if ply == 0 {
                self.state.custom.chosen_move = Some(mov);
            }
            if score < beta {
                continue;
            }
            break;
        }
        let node_type = if best_score >= beta {
            FailHigh
        } else if best_score <= alpha {
            FailLow
        } else {
            Exact
        };
        self.state
            .statistics
            .count_complete_node(MainSearch, node_type, depth, ply, num_children);
        if num_children == 0 {
            game_result_to_score(pos.no_moves_result(), ply)
        } else {
            best_score
        }
    }
}<|MERGE_RESOLUTION|>--- conflicted
+++ resolved
@@ -15,13 +15,8 @@
 use crate::search::tt::TT;
 use crate::search::NodeType::{Exact, FailHigh, FailLow};
 use crate::search::{
-<<<<<<< HEAD
-    ABSearchState, BenchResult, Benchable, BestMoveCustomInfo, EmptySearchStackEntry, Engine,
-    EngineInfo, SearchState,
-=======
-    ABSearchState, BenchLimit, BenchResult, Benchable, EmptySearchStackEntry, Engine, EngineInfo,
-    NoCustomInfo, SearchState,
->>>>>>> 461d8e68
+    ABSearchState, BenchLimit, BenchResult, Benchable, BestMoveCustomInfo, EmptySearchStackEntry,
+    Engine, EngineInfo, SearchState,
 };
 
 const MAX_DEPTH: Depth = Depth::new(100);
