--- conflicted
+++ resolved
@@ -34,13 +34,8 @@
 impl<B: Board, R: SeedRng> Default for RandomMover<B, R> {
     fn default() -> Self {
         Self {
-<<<<<<< HEAD
-            rng: R::seed_from_u64(thread_rng().next_u64()),
+            rng: R::seed_from_u64(rng().next_u64()),
             state: SearchState::new(Depth::new(1)),
-=======
-            rng: R::seed_from_u64(rng().next_u64()),
-            state: SearchState::new(Depth::new_unchecked(1)),
->>>>>>> 4243b016
         }
     }
 }
