<<<<<<< HEAD
use derive_more::Index;
use gears::games::PosHash;
#[cfg(feature = "chess")]
use gears::games::chess::Chessboard;
use gears::general::board::Board;
use gears::general::moves::{Move, UntrustedMove};
use gears::itertools::Itertools;
use gears::score::{CompactScoreT, SCORE_WON, Score, ScoreT};
use gears::search::NodeType;
use rayon::iter::ParallelIterator;
use rayon::prelude::IntoParallelRefMutIterator;
use static_assertions::const_assert_eq;
=======
#[cfg(all(feature = "unsafe", target_arch = "x86_64", target_feature = "sse"))]
>>>>>>> bd0dfbb2
use std::arch::x86_64::{_MM_HINT_T1, _mm_prefetch};
use std::fmt::{Display, Formatter};
use std::mem::size_of;
#[cfg(feature = "unsafe")]
use std::mem::transmute_copy;
use std::sync::Arc;
use std::sync::atomic::AtomicU64;
use std::sync::atomic::Ordering::Relaxed;

#[derive(Debug, Default)]
#[repr(C)]
struct AtomicTTEntry {
    hash: AtomicU64,
    rest: AtomicU64,
}

#[derive(Debug, Default, Copy, Clone, Eq, PartialEq, derive_more::Display)]
pub struct Age(u8);

impl Age {
    /// Incrementing the age can wrap around sooner than after 256 calls because the TT entry doesn't store the full 8 bits
    pub fn increment(&mut self) {
        self.0 = self.0.wrapping_add(1);
    }
}

fn pack_age_and_bound(age: Age, bound: NodeType) -> u8 {
    (age.0 << 2) | (bound as u8)
}

fn unpack_age_and_bound(val: u8) -> (Age, Option<NodeType>) {
    let age = Age(val >> 2);
    let bound = NodeType::from_repr(val & 0b11);
    (age, bound)
}

const NUM_ENTRIES_IN_BUCKET: usize = 4;

#[repr(align(64))]
#[derive(Debug, Default, Index)]
struct TTBucket([AtomicTTEntry; NUM_ENTRIES_IN_BUCKET]);

const _: () = assert!(size_of::<TTBucket>() == 64);

#[derive(Debug, Copy, Clone, Default, Eq, PartialEq)]
#[repr(C)]
pub struct TTEntry<B: Board> {
    pub hash: PosHash,         // 8 bytes
    pub score: CompactScoreT,  // 2 bytes
    pub eval: CompactScoreT,   // 2 bytes
    pub mov: UntrustedMove<B>, // depends, 2 bytes for chess (atm never more)
    pub depth: u8,             // 1 byte
    age_and_bound: u8,         // 1 byte
}

impl<B: Board> Display for TTEntry<B>
where
    B::Move: Display,
{
    fn fmt(&self, f: &mut Formatter<'_>) -> std::fmt::Result {
        write!(
            f,
            "move {0} score {1} bound {2} age {3} depth {4}",
            self.mov,
            self.score,
            self.bound(),
            self.age(),
            self.depth
        )
    }
}

impl<B: Board> TTEntry<B> {
    pub fn new(
        hash: PosHash,
        score: Score,
        eval: Score,
        mov: B::Move,
        depth: isize,
        bound: NodeType,
        age: Age,
    ) -> TTEntry<B> {
        let depth = depth.clamp(0, u8::MAX as isize) as u8;
        let age_and_bound = pack_age_and_bound(age, bound);
        Self {
            score: score.compact(),
            eval: eval.compact(),
            mov: UntrustedMove::from_move(mov),
            depth,
            age_and_bound,
            hash,
        }
    }

    pub fn is_empty(&self) -> bool {
        unpack_age_and_bound(self.age_and_bound).1.is_none()
    }

    fn is_atomic_entry_from_current_search(entry: &AtomicTTEntry, age: Age) -> bool {
        let e = Self::unpack(entry);
        let (a, b) = unpack_age_and_bound(e.age_and_bound);
        a == age && b.is_some()
    }

    pub fn bound(&self) -> NodeType {
        unpack_age_and_bound(self.age_and_bound).1.expect("Incorrect NodeType in packed value")
    }

    pub fn age(&self) -> Age {
        unpack_age_and_bound(self.age_and_bound).0
    }

    pub fn score(&self) -> Score {
        Score::from_compact(self.score)
    }

    pub fn raw_eval(&self) -> Score {
        Score::from_compact(self.eval)
    }

    #[cfg(feature = "unsafe")]
    fn pack_into(self, entry: &AtomicTTEntry) {
        debug_assert_eq!(size_of::<Self>(), 128 / 8);
        debug_assert_eq!(size_of::<AtomicTTEntry>(), size_of::<Self>());
        // `transmute_copy` is needed because otherwise the compiler complains that the sizes might not match.
        // SAFETY: Both types have the same size and all bit patterns are valid
        let e = unsafe { transmute_copy::<Self, u128>(&self) };
        entry.hash.store(e as u64, Relaxed);
        entry.rest.store((e >> 64) as u64, Relaxed);
    }

    #[cfg(not(feature = "unsafe"))]
    fn pack_into(self, entry: &AtomicTTEntry) {
        self.pack_fallback(entry)
    }

    #[allow(unused)]
    fn pack_fallback(self, entry: &AtomicTTEntry) {
        let score = self.score as u16; // don't sign extend negative scores
        let eval = self.eval as u16;
        let rest = ((score as u64) << (64 - 16))
            | ((eval as u64) << (64 - 32))
            | ((self.mov.to_underlying().into() as u64) << 16)
            | ((self.depth as u64) << 8)
            | self.age_and_bound as u64;

        entry.hash.store(self.hash.0, Relaxed);
        entry.rest.store(rest, Relaxed);
    }

    #[cfg(feature = "unsafe")]
    fn unpack(packed: &AtomicTTEntry) -> Self {
        debug_assert_eq!(size_of::<Self>(), 128 / 8);
        debug_assert_eq!(size_of::<AtomicTTEntry>(), size_of::<Self>());
        let hash = packed.hash.load(Relaxed) as u128;
        let val = ((packed.rest.load(Relaxed) as u128) << 64) | hash;
        // SAFETY: Both types have the same size and all bit patterns are valid
        unsafe { transmute_copy::<u128, Self>(&val) }
    }

    #[cfg(not(feature = "unsafe"))]
    fn unpack(val: &AtomicTTEntry) -> Self {
        Self::unpack_fallback(val)
    }

    #[allow(unused)]
    fn unpack_fallback(val: &AtomicTTEntry) -> Self {
        let hash = PosHash(val.hash.load(Relaxed));
        let rest = val.rest.load(Relaxed);
        let score = (rest >> (64 - 16)) as CompactScoreT;
        let eval = (rest >> (64 - 32)) as CompactScoreT;
        let mov = B::Move::from_u64_unchecked((rest >> 16) & 0xffff);
        let depth = (rest >> 8) as u8;
        let age_and_bound = rest as u8;
        Self { hash, score, eval, mov, depth, age_and_bound }
    }
}
#[cfg(feature = "chess")]
const_assert_eq!(size_of::<TTEntry<Chessboard>>(), 16);
#[cfg(feature = "chess")]
const_assert_eq!(size_of::<TTEntry<Chessboard>>(), size_of::<AtomicTTEntry>());

pub const DEFAULT_HASH_SIZE_MB: usize = 16;

/// Resizing the TT during search will wait until the search is finished (all threads will receive a new arc)
#[derive(Clone, Debug)]
pub struct TT(Arc<[TTBucket]>);

impl Default for TT {
    fn default() -> Self {
        TT::new_with_bytes(DEFAULT_HASH_SIZE_MB * 1_000_000)
    }
}

impl TT {
    pub fn minimal() -> Self {
        Self::new_with_bytes(0)
    }

    /// Technically, the UCI document specifies MB instead of MiB, but almost every engine uses MiB and
    /// the upcoming expositor UCI spec will use MiB as well
    pub fn new_with_mib(size_in_mib: usize) -> Self {
        Self::new_with_bytes(size_in_mib * (1 << 20))
    }

    fn new_with_bytes(size_in_bytes: usize) -> Self {
        let new_size = 1.max(size_in_bytes / (size_of::<AtomicTTEntry>() * NUM_ENTRIES_IN_BUCKET));
        let tt = if cfg!(feature = "unsafe") && size_in_bytes > 1024 * 1024 * 16 {
            let mut arr = Box::new_uninit_slice(new_size);
            arr.par_iter_mut().for_each(|elem| {
                _ = elem.write(TTBucket::default());
            });
            // SAFETY: The entire array just got initialized
            unsafe { arr.assume_init() }
        } else {
            let mut arr = Vec::with_capacity(new_size);
            arr.resize_with(new_size, TTBucket::default);
            arr.into_boxed_slice()
        };
        Self(tt.into())
    }

    pub fn size_in_buckets(&self) -> usize {
        self.0.len()
    }

    pub fn size_in_entries(&self) -> usize {
        self.size_in_buckets() * NUM_ENTRIES_IN_BUCKET
    }

    pub fn size_in_bytes(&self) -> usize {
        self.size_in_entries() * size_of::<AtomicTTEntry>()
    }

    pub fn size_in_mib(&self) -> usize {
        (self.size_in_bytes() + (1 << 19)) / (1 << 20)
    }

    pub fn forget(&mut self) {
        // TODO: Instead of overwriting every entry, simply increase the age such that old entries will be ignored
        for bucket in self.0.iter() {
            for entry in &bucket.0 {
                entry.hash.store(0, Relaxed);
                entry.rest.store(0, Relaxed);
            }
        }
    }

    /// Counts the number of non-empty entries in the first 1k entries
    pub fn estimate_hashfull<B: Board>(&self, age: Age) -> usize {
        let num_buckets = (1000 / NUM_ENTRIES_IN_BUCKET).min(self.size_in_buckets());
        let num_entries = num_buckets * NUM_ENTRIES_IN_BUCKET;
        let num_used = self
            .0
            .iter()
            .take(num_buckets)
            .flat_map(|bucket| bucket.0.iter())
            .filter(|e: &&AtomicTTEntry| TTEntry::<B>::is_atomic_entry_from_current_search(e, age))
            .count();
        if num_entries < 1000 { (num_used as f64 * 1000.0 / num_entries as f64).round() as usize } else { num_used }
    }

    fn bucket_index_of(&self, hash: PosHash) -> usize {
        // Uses the multiplication trick from here: <https://lemire.me/blog/2016/06/27/a-fast-alternative-to-the-modulo-reduction/>
        ((hash.0 as u128 * self.size_in_buckets() as u128) >> 64) as usize
    }

    // The lowest score is getting replaced
    fn entry_replacement_score<B: Board>(candidate: &TTEntry<B>, to_insert: &TTEntry<B>) -> usize {
        if to_insert.hash == candidate.hash || candidate.is_empty() {
            0
        } else {
            candidate.depth as usize + ((candidate.age() == to_insert.age()) as usize * 1000)
        }
    }

    pub fn store<B: Board>(&self, mut entry: TTEntry<B>, ply: usize) {
        debug_assert!(entry.score().abs() + ply as ScoreT <= SCORE_WON, "score {score} ply {ply}", score = entry.score);
        let bucket = self.bucket_index_of(entry.hash);
        // Mate score adjustments: For the current search, we want to penalize later mates to prefer earlier ones,
        // where "later" means being found at greater depth (usually called the `ply` parameter in the search function).
        // But since the TT persists across searches and can also reach the same position at different plies though transpositions,
        // we undo that when storing mate scores, and reapply the penalty for the *current* ply when loading mate scores.
        if let Some(plies) = entry.score().plies_until_game_won() {
            if plies < 0 {
                entry.score -= ply as CompactScoreT;
            } else {
                entry.score += ply as CompactScoreT;
            }
        }
        let bucket = &self.0[bucket].0;
        let idx_in_bucket = bucket
            .iter()
            .map(|e| TTEntry::unpack(e))
            .position_min_by_key(|e| Self::entry_replacement_score(e, &entry))
            .unwrap();
        debug_assert!(
            entry.score().0.abs() <= SCORE_WON.0,
            "score {}, ply {ply}, won in {won}",
            entry.score,
            won = entry.score().plies_until_game_won().unwrap_or(-1),
        );
        entry.pack_into(&bucket[idx_in_bucket]);
    }

    pub fn load<B: Board>(&self, hash: PosHash, ply: usize) -> Option<TTEntry<B>> {
        let bucket = &self.0[self.bucket_index_of(hash)];
        let mut entry = bucket.0.iter().map(|e| TTEntry::<B>::unpack(e)).find(|e| e.hash == hash && !e.is_empty())?;
        // Mate score adjustments, see `store`
        if let Some(tt_plies) = entry.score().plies_until_game_won() {
            if tt_plies <= 0 {
                entry.score += ply as CompactScoreT;
            } else {
                entry.score -= ply as CompactScoreT;
            }
        }
        debug_assert!(entry.score().0.abs() <= SCORE_WON.0, "{} {ply} {entry:?}", entry.score().0);
        if entry.hash != hash || entry.is_empty() { None } else { Some(entry) }
    }

    #[inline(always)]
    #[allow(unused_variables)]
    pub fn prefetch(&self, hash: PosHash) {
<<<<<<< HEAD
        if cfg!(feature = "unsafe") {
            // SAFETY: This function is safe to call and computing the pointer is also safe.
            unsafe {
                #[cfg(all(target_arch = "x86_64", target_feature = "sse"))]
                _mm_prefetch::<_MM_HINT_T1>(&raw const self.0[self.bucket_index_of(hash)] as *const i8);
            }
=======
        #[cfg(all(target_arch = "x86_64", target_feature = "sse", feature = "unsafe"))]
        unsafe {
            _mm_prefetch::<_MM_HINT_T1>(addr_of!(self.0[self.index_of(hash)]) as *const i8);
>>>>>>> bd0dfbb2
        }
    }
}

#[cfg(test)]
mod test {
    use super::*;
    use crate::search::chess::caps::Caps;
    use crate::search::multithreading::AtomicSearchState;
    use crate::search::{Engine, NormalEngine, SearchParams};
    use gears::games::ZobristHistory;
    use gears::games::chess::moves::ChessMove;
    use gears::general::board::BoardHelpers;
    use gears::rand::distr::Uniform;
    use gears::rand::{Rng, RngCore, rng};
    use gears::score::{MAX_NORMAL_SCORE, MIN_NORMAL_SCORE};
    use gears::search::NodeType::{Exact, FailHigh, FailLow};
    use gears::search::{Depth, SearchLimit};
    use std::thread::{sleep, spawn};
    use std::time::Duration;

    #[test]
    #[cfg(feature = "chess")]
    fn test_packing() {
        let board = Chessboard::from_name("kiwipete").unwrap();
        let mut i = 1;
        for mov in board.pseudolegal_moves() {
            let entry: TTEntry<Chessboard> = TTEntry::new(
                board.hash_pos(),
                Score(i * i * (i % 2 * 2 - 1)),
                Score((i % -3) * (i % 5 + i)),
                mov,
                i as isize,
                NodeType::from_repr(i as u8 % 3 + 1).unwrap(),
                Age((i * i / 3 - i % 2 * 7) as u8),
            );
            let converted = AtomicTTEntry::default();
            entry.pack_into(&converted);
            assert_eq!(TTEntry::unpack(&converted), entry);
            i += 1;
        }
    }

    #[test]
    #[cfg(feature = "chess")]
    fn test_load_store() {
        for pos in Chessboard::bench_positions() {
            let num_bytes_in_size = rng().sample(Uniform::new(4, 25).unwrap());
            let size_in_bytes =
                (1 << num_bytes_in_size) + rng().sample(Uniform::new(0, 1 << num_bytes_in_size).unwrap());
            let tt = TT::new_with_bytes(size_in_bytes);
            for mov in pos.pseudolegal_moves() {
                let score = Score(rng().sample(Uniform::new(MIN_NORMAL_SCORE.0, MAX_NORMAL_SCORE.0).unwrap()));
                let depth = rng().sample(Uniform::new(1, 100).unwrap());
                let bound = NodeType::from_repr(rng().sample(Uniform::new(0, 3).unwrap()) + 1).unwrap();
                let age = rng().sample(Uniform::new(1, 100).unwrap());
                let age_and_bound = pack_age_and_bound(Age(age), bound);
                let entry: TTEntry<Chessboard> = TTEntry {
                    hash: pos.hash_pos(),
                    score: score.compact(),
                    eval: score.compact() - 1,
                    mov: UntrustedMove::from_move(mov),
                    depth,
                    age_and_bound,
                };
                let packed = AtomicTTEntry::default();
                entry.pack_into(&packed);
                let val = TTEntry::unpack(&packed);
                assert_eq!(val, entry);
                let ply = rng().sample(Uniform::new(0, 100).unwrap());
                tt.store(entry, ply);
                let loaded = tt.load(entry.hash, ply).unwrap();
                assert_eq!(entry, loaded);
            }
        }
    }

    #[test]
    fn test_size() {
        let sizes = [
            1, 2, 3, 4, 5, 8, 15, 16, 17, 63, 64, 65, 72, 79, 80, 81, 100, 159, 160, 176, 12345, 0x1ff_ffff, 0x200_0000,
        ];
        for num_bytes in sizes {
            let tt = TT::new_with_bytes(num_bytes);
            let num_buckets = tt.size_in_buckets();
            assert_eq!(num_buckets, 1.max(num_bytes / size_of::<TTBucket>()), "{num_bytes}");
            let size = tt.size_in_entries();
            assert_eq!(size, num_buckets * NUM_ENTRIES_IN_BUCKET, "{num_bytes}");
            let mut occurrences = vec![0_u64; num_buckets];
            let mut rng = rng();
            let num_samples = 200_000;
            for _ in 0..num_samples {
                let idx = tt.bucket_index_of(PosHash(rng.next_u64()));
                occurrences[idx] += 1;
            }
            let expected = num_samples as f64 / num_buckets as f64;
            let min = occurrences.iter().min().copied().unwrap_or_default();
            let max = occurrences.iter().max().copied().unwrap_or_default();
            let std_dev = (occurrences.iter().map(|x| x * x).sum::<u64>() as f64 / num_buckets as f64
                - expected * expected)
                .sqrt();
            assert!(std_dev <= num_samples as f64 / 128.0, "{std_dev} {expected} {num_buckets} {size} {num_bytes}");
            assert!(
                expected - min as f64 <= num_samples as f64 / 128.0,
                "{expected} {min} {num_buckets} {size} {num_bytes}"
            );
            assert!(
                max as f64 - expected <= num_samples as f64 / 128.0,
                "{expected} {max} {num_buckets} {size} {num_bytes}"
            );
        }
    }

    #[test]
    #[cfg(feature = "chess")]
    fn bucket_test() {
        assert_eq!(NUM_ENTRIES_IN_BUCKET, 4);
        let tt = TT::new_with_bytes(1024);
        assert_eq!(tt.size_in_buckets(), 16);
        let mov = ChessMove::default();
        let entry = TTEntry::<Chessboard>::new(PosHash(42), Score(0), Score(100), mov, 10, Exact, Age(0));
        tt.store(entry, 0);
        let bucket_idx = tt.bucket_index_of(entry.hash);
        let bucket = &tt.0[bucket_idx].0;
        assert_ne!(tt.bucket_index_of(PosHash(!0)), bucket_idx);
        let entry2 = TTEntry::<Chessboard>::new(PosHash(100), Score(10), Score(-20), mov, 5, FailHigh, Age(1));
        assert_eq!(bucket_idx, tt.bucket_index_of(entry2.hash));
        tt.store(entry2, 1);
        let entry3 = TTEntry::<Chessboard>::new(PosHash(0), Score(-1210), Score(-512), mov, 7, FailLow, Age(0));
        assert_eq!(bucket_idx, tt.bucket_index_of(entry3.hash));
        tt.store(entry3, 0);
        let entry4 = TTEntry::<Chessboard>::new(PosHash(0x100000), Score(1234), Score(9876), mov, 12, FailHigh, Age(0));
        assert_eq!(bucket_idx, tt.bucket_index_of(entry4.hash));
        tt.store(entry4, 0);
        let num_empty = bucket.iter().map(|e| TTEntry::<Chessboard>::unpack(e)).filter(|e| e.is_empty()).count();
        assert_eq!(num_empty, 0);

        let new_entry = TTEntry::<Chessboard>::new(PosHash(0x4200000), Score(100), Score(0), mov, 0, FailLow, Age(0));
        assert_eq!(bucket_idx, tt.bucket_index_of(new_entry.hash));
        tt.store(new_entry, 0);
        let has = |entry: TTEntry<Chessboard>| bucket.iter().map(|e| TTEntry::<Chessboard>::unpack(e)).contains(&entry);
        let has_entry2 = has(entry2);
        assert!(!has_entry2);
        assert!(has(entry));
        let entry_again = entry;
        tt.store(entry_again, 0);
        assert!(has(new_entry));
        tt.store(entry2, 0);
        assert!(!has(new_entry));
    }

    #[test]
    #[cfg(feature = "chess")]
    fn shared_tt_test() {
        let mut tt = TT::new_with_bytes(32_000_000);
        let pos = Chessboard::default();
        let mut engine = Caps::default();
        let bad_move = ChessMove::from_compact_text("a2a3", &pos).unwrap();
        let entry: TTEntry<Chessboard> =
            TTEntry::new(pos.hash_pos(), MAX_NORMAL_SCORE, MIN_NORMAL_SCORE, bad_move, 123, Exact, Age(42));
        tt.store(entry, 0);
        let next_pos = pos.make_move(bad_move).unwrap();
        let next_entry: TTEntry<Chessboard> =
            TTEntry::new(next_pos.hash_pos(), MIN_NORMAL_SCORE, MAX_NORMAL_SCORE, ChessMove::NULL, 122, Exact, Age(42));
        tt.store(next_entry, 1);
        let mov = engine.search_with_tt(pos, SearchLimit::depth(Depth::new(1)), tt.clone()).chosen_move;
        assert_eq!(mov, bad_move);
        let limit = SearchLimit::depth(Depth::new(3));
        let mut engine2 = Caps::default();
        _ = engine2.search_with_new_tt(pos, limit);
        let nodes = engine2.search_state().uci_nodes();
        engine2.forget();
        let _ = engine.search_with_tt(pos, SearchLimit::depth(Depth::new(5)), tt.clone());
        let entry = tt.load::<Chessboard>(pos.hash_pos(), 0);
        assert!(entry.is_some());
        assert_eq!(entry.unwrap().depth, 5);
        _ = engine2.search_with_tt(pos, limit, tt.clone());
        assert!(engine2.search_state().uci_nodes() <= nodes);
        tt.forget();
        let atomic = Arc::new(AtomicSearchState::default());
        let params = SearchParams::with_atomic_state(
            pos,
            SearchLimit::infinite(),
            ZobristHistory::default(),
            tt.clone(),
            atomic.clone(),
        )
        .set_tt(tt.clone());
        assert_eq!(params.tt.0.as_ptr(), tt.0.as_ptr());
        let atomic2 = Arc::new(AtomicSearchState::default());
        let mut params2 = params.auxiliary(atomic2.clone());
        let pos2 = Chessboard::from_name("kiwipete").unwrap();
        params2.pos = pos2;
        let handle = spawn(move || engine.search(params));
        let handle2 =
            spawn(move || engine2.search(params2) /*SearchResult::<Chessboard>::move_only(ChessMove::NULL)*/);
        sleep(Duration::from_millis(1000));
        atomic.set_stop(true);
        atomic2.set_stop(true);
        let res1 = handle.join().unwrap();
        let res2 = handle2.join().unwrap();
        assert_ne!(
            res1.chosen_move,
            res2.chosen_move,
            "{} {}",
            res1.chosen_move.compact_formatter(&pos),
            res2.chosen_move.compact_formatter(&pos)
        );
        let hashfull = tt.estimate_hashfull::<Chessboard>(Age::default());
        assert!(hashfull > 0, "{hashfull}");
        let entry = tt.load::<Chessboard>(pos.hash_pos(), 0).unwrap();
        let entry2 = tt.load::<Chessboard>(pos2.hash_pos(), 0).unwrap();
        assert_eq!(entry.hash, pos.hash_pos());
        assert_eq!(entry2.hash, pos2.hash_pos());
        assert_ne!(entry.age(), Age(0));
        assert!(pos.is_move_legal(mov));
        assert!(pos2.is_move_legal(mov));
    }
}<|MERGE_RESOLUTION|>--- conflicted
+++ resolved
@@ -1,4 +1,4 @@
-<<<<<<< HEAD
+#[cfg(all(feature = "unsafe", target_arch = "x86_64", target_feature = "sse"))]
 use derive_more::Index;
 use gears::games::PosHash;
 #[cfg(feature = "chess")]
@@ -11,9 +11,6 @@
 use rayon::iter::ParallelIterator;
 use rayon::prelude::IntoParallelRefMutIterator;
 use static_assertions::const_assert_eq;
-=======
-#[cfg(all(feature = "unsafe", target_arch = "x86_64", target_feature = "sse"))]
->>>>>>> bd0dfbb2
 use std::arch::x86_64::{_MM_HINT_T1, _mm_prefetch};
 use std::fmt::{Display, Formatter};
 use std::mem::size_of;
@@ -337,18 +334,11 @@
     #[inline(always)]
     #[allow(unused_variables)]
     pub fn prefetch(&self, hash: PosHash) {
-<<<<<<< HEAD
-        if cfg!(feature = "unsafe") {
-            // SAFETY: This function is safe to call and computing the pointer is also safe.
-            unsafe {
-                #[cfg(all(target_arch = "x86_64", target_feature = "sse"))]
-                _mm_prefetch::<_MM_HINT_T1>(&raw const self.0[self.bucket_index_of(hash)] as *const i8);
-            }
-=======
         #[cfg(all(target_arch = "x86_64", target_feature = "sse", feature = "unsafe"))]
+        // SAFETY: This function is safe to call and computing the pointer is also safe.
         unsafe {
-            _mm_prefetch::<_MM_HINT_T1>(addr_of!(self.0[self.index_of(hash)]) as *const i8);
->>>>>>> bd0dfbb2
+            #[cfg(all(target_arch = "x86_64", target_feature = "sse"))]
+            _mm_prefetch::<_MM_HINT_T1>(&raw const self.0[self.bucket_index_of(hash)] as *const i8);
         }
     }
 }
