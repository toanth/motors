<<<<<<< HEAD
use portable_atomic::AtomicU128;
use static_assertions::const_assert_eq;
use std::arch::x86_64::{_mm_prefetch, _MM_HINT_T1};
=======
use std::arch::x86_64::{_MM_HINT_T1, _mm_prefetch};
>>>>>>> e4a0e717
use std::fmt::{Display, Formatter};
use std::mem::size_of;
#[cfg(feature = "unsafe")]
use std::mem::transmute_copy;
use std::ptr::addr_of;
use std::sync::Arc;
use std::sync::atomic::Ordering::Relaxed;

<<<<<<< HEAD
=======
use portable_atomic::AtomicU128;
use rayon::prelude::IntoParallelRefMutIterator;
use rayon::prelude::ParallelIterator;
use static_assertions::const_assert_eq;
use strum_macros::FromRepr;

use OptionalNodeType::*;
use gears::games::PosHash;
>>>>>>> e4a0e717
#[cfg(feature = "chess")]
use gears::games::chess::Chessboard;
use gears::general::board::Board;
use gears::general::moves::{Move, UntrustedMove};
use gears::score::{CompactScoreT, SCORE_WON, Score, ScoreT};
use gears::search::NodeType;

type AtomicTTEntry = AtomicU128;

#[derive(Debug, Default, Copy, Clone, Eq, PartialEq, derive_more::Display)]
pub struct Age(u8);

impl Age {
    /// Incrementing the age can wrap around sooner than after 256 calls because the TT entry doesn't store the full 8 bits
    pub fn increment(&mut self) {
        self.0 = self.0.wrapping_add(1);
    }
}

fn pack_age_and_bound(age: Age, bound: NodeType) -> u8 {
    (age.0 << 2) | (bound as u8)
}

fn unpack_age_and_bound(val: u8) -> (Age, Option<NodeType>) {
    let age = Age(val >> 2);
    let bound = NodeType::from_repr(val & 0b11);
    (age, bound)
}

#[derive(Debug, Copy, Clone, Default, Eq, PartialEq)]
#[repr(C)]
pub struct TTEntry<B: Board> {
    pub hash: PosHash,         // 8 bytes
    pub score: CompactScoreT,  // 2 bytes
    pub eval: CompactScoreT,   // 2 bytes
    pub mov: UntrustedMove<B>, // depends, 2 bytes for chess (atm never more)
    pub depth: u8,             // 1 byte
    age_and_bound: u8,         // 1 byte
}

impl<B: Board> Display for TTEntry<B>
where
    B::Move: Display,
{
    fn fmt(&self, f: &mut Formatter<'_>) -> std::fmt::Result {
<<<<<<< HEAD
        write!(
            f,
            "move {0} score {1} bound {2} age {3} depth {4}",
            self.mov,
            self.score,
            self.bound(),
            self.age(),
            self.depth
        )
=======
        write!(f, "move {0} score {1} bound {2} depth {3}", self.mov, self.score, self.bound(), self.depth)
>>>>>>> e4a0e717
    }
}

impl<B: Board> TTEntry<B> {
<<<<<<< HEAD
    pub fn new(
        hash: ZobristHash,
        score: Score,
        eval: Score,
        mov: B::Move,
        depth: isize,
        bound: NodeType,
        age: Age,
    ) -> TTEntry<B> {
=======
    pub fn new(hash: PosHash, score: Score, eval: Score, mov: B::Move, depth: isize, bound: NodeType) -> TTEntry<B> {
>>>>>>> e4a0e717
        let depth = depth.clamp(0, u8::MAX as isize) as u8;
        let age_and_bound = pack_age_and_bound(age, bound);
        Self {
            score: score.compact(),
            eval: eval.compact(),
            mov: UntrustedMove::from_move(mov),
            depth,
            age_and_bound,
            hash,
        }
    }

    pub fn is_empty(&self) -> bool {
        unpack_age_and_bound(self.age_and_bound).1.is_none()
    }

    pub fn bound(&self) -> NodeType {
        unpack_age_and_bound(self.age_and_bound)
            .1
            .expect("Incorrect NodeType in packed value {val}")
    }

    pub fn age(&self) -> Age {
        unpack_age_and_bound(self.age_and_bound).0
    }

    pub fn score(&self) -> Score {
        Score::from_compact(self.score)
    }

    pub fn raw_eval(&self) -> Score {
        Score::from_compact(self.eval)
    }

    #[cfg(feature = "unsafe")]
    fn pack(self) -> u128 {
        if size_of::<Self>() == 128 / 8 {
            // `transmute_copy` is needed because otherwise the compiler complains that the sizes might not match.
            unsafe { transmute_copy::<Self, u128>(&self) }
        } else {
            self.pack_fallback()
        }
    }

    fn pack_fallback(self) -> u128 {
        let score = self.score as u16; // don't sign extend negative scores
        let eval = self.eval as u16;
        ((self.hash.0 as u128) << 64)
            | ((score as u128) << (64 - 16))
            | ((eval as u128) << (64 - 32))
            | ((self.mov.to_underlying().into() as u128) << 16)
            | ((self.depth as u128) << 8)
            | self.age_and_bound as u128
    }

    #[cfg(not(feature = "unsafe"))]
    fn pack(self) -> u128 {
        self.pack_fallback()
    }

    #[cfg(feature = "unsafe")]
    fn unpack(packed: u128) -> Self {
        if size_of::<Self>() == 128 / 8 {
            unsafe { transmute_copy::<u128, Self>(&packed) }
        } else {
            Self::unpack_fallback(packed)
        }
    }

    #[cfg(not(feature = "unsafe"))]
    fn unpack(val: u128) -> Self {
        Self::unpack_fallback(val)
    }

    fn unpack_fallback(val: u128) -> Self {
        let hash = PosHash((val >> 64) as u64);
        let score = ((val >> (64 - 16)) & 0xffff) as CompactScoreT;
        let eval = ((val >> (64 - 32)) & 0xffff) as CompactScoreT;
        let mov = B::Move::from_u64_unchecked(((val >> 16) & 0xffff) as u64);
        let depth = ((val >> 8) & 0xff) as u8;
<<<<<<< HEAD
        let age_and_bound = (val & 0xff) as u8;
        Self {
            hash,
            score,
            eval,
            mov,
            depth,
            age_and_bound,
        }
=======
        let bound = OptionalNodeType::from_repr((val & 0xff) as u8).unwrap();
        Self { hash, score, eval, mov, depth, bound }
>>>>>>> e4a0e717
    }
}
#[cfg(feature = "chess")]
const_assert_eq!(size_of::<TTEntry<Chessboard>>(), 16);
#[cfg(feature = "chess")]
const_assert_eq!(size_of::<TTEntry<Chessboard>>(), size_of::<AtomicTTEntry>());

pub const DEFAULT_HASH_SIZE_MB: usize = 16;

/// Resizing the TT during search will wait until the search is finished (all threads will receive a new arc)
// TODO: TT handle
#[derive(Clone, Debug)]
pub struct TT(pub Arc<[AtomicTTEntry]>);

impl Default for TT {
    fn default() -> Self {
        TT::new_with_bytes(DEFAULT_HASH_SIZE_MB * 1_000_000)
    }
}

impl TT {
    pub fn minimal() -> Self {
        Self::new_with_bytes(0)
    }

    /// Technically, the UCI document specifies MB instead of MiB, but almost every engine uses MiB and
    /// the upcoming expositor UCI spec will use MiB as well
    pub fn new_with_mib(size_in_mib: usize) -> Self {
        Self::new_with_bytes(size_in_mib * (1 << 20))
    }

    fn new_with_bytes(size_in_bytes: usize) -> Self {
        let new_size = 1.max(size_in_bytes / size_of::<AtomicTTEntry>());
        let tt = if cfg!(feature = "unsafe") && size_in_bytes > 1024 * 1024 * 16 {
            let mut arr = Box::new_uninit_slice(new_size);
            arr.par_iter_mut().for_each(|elem| {
                _ = elem.write(AtomicU128::default());
            });
            unsafe { arr.assume_init() }
        } else {
            let mut arr = Vec::with_capacity(new_size);
            arr.resize_with(new_size, AtomicU128::default);
            arr.into_boxed_slice()
        };
        Self(tt.into())
    }

    pub fn size_in_entries(&self) -> usize {
        self.0.len()
    }

    pub fn size_in_bytes(&self) -> usize {
        self.size_in_entries() * size_of::<AtomicTTEntry>()
    }

    pub fn size_in_mib(&self) -> usize {
        (self.size_in_bytes() + 500_000) / (1 << 20)
    }

    pub fn forget(&mut self) {
        // TODO: Instead of overwriting every entry, simply increase the age such that old entries will be ignored
        for entry in self.0.iter() {
            entry.store(0, Relaxed);
        }
    }

    /// Counts the number of non-empty entries in the first 1k entries
    // TODO: Use age for a better estimate
    pub fn estimate_hashfull<B: Board>(&self) -> usize {
        let len = 1000.min(self.size_in_entries());
        let num_used = self
            .0
            .iter()
            .take(len)
<<<<<<< HEAD
            .filter(|e: &&AtomicTTEntry| !TTEntry::<B>::from_packed(e.load(Relaxed)).is_empty())
=======
            .filter(|e: &&AtomicTTEntry| TTEntry::<B>::unpack(e.load(Relaxed)).bound != Empty)
>>>>>>> e4a0e717
            .count();
        if len < 1000 { (num_used as f64 * 1000.0 / len as f64).round() as usize } else { num_used }
    }

    fn index_of(&self, hash: PosHash) -> usize {
        // Uses the multiplication trick from here: <https://lemire.me/blog/2016/06/27/a-fast-alternative-to-the-modulo-reduction/>
        ((hash.0 as u128 * self.size_in_entries() as u128) >> 64) as usize
    }

    pub(super) fn store<B: Board>(&mut self, mut entry: TTEntry<B>, ply: usize) {
        debug_assert!(entry.score().abs() + ply as ScoreT <= SCORE_WON, "score {score} ply {ply}", score = entry.score);
        let idx = self.index_of(entry.hash);
        // Mate score adjustments: For the current search, we want to penalize later mates to prefer earlier ones,
        // where "later" means being found at greater depth (usually called the `ply` parameter in the search function).
        // But since the TT persists across searches and can also reach the same position at different plies though transpositions,
        // we undo that when storing mate scores, and reapply the penalty for the *current* ply when loading mate scores.
        if let Some(plies) = entry.score().plies_until_game_won() {
            if plies < 0 {
                entry.score -= ply as CompactScoreT;
            } else {
                entry.score += ply as CompactScoreT;
            }
        }
        debug_assert!(
            entry.score().0.abs() <= SCORE_WON.0,
            "score {}, ply {ply}, won in {won}",
            entry.score,
            won = entry.score().plies_until_game_won().unwrap_or(-1),
        );
        self.0[idx].store(entry.pack(), Relaxed);
    }

    pub(super) fn load<B: Board>(&self, hash: PosHash, ply: usize) -> Option<TTEntry<B>> {
        let idx = self.index_of(hash);
        let mut entry = TTEntry::unpack(self.0[idx].load(Relaxed));
        // Mate score adjustments, see `store`
        if let Some(tt_plies) = entry.score().plies_until_game_won() {
            if tt_plies <= 0 {
                entry.score += ply as CompactScoreT;
            } else {
                entry.score -= ply as CompactScoreT;
            }
        }
<<<<<<< HEAD
        debug_assert!(entry.score().0.abs() <= SCORE_WON.0);
        if entry.hash != hash || entry.is_empty() {
            None
        } else {
            Some(entry)
        }
=======
        debug_assert!(entry.score().0.abs() <= SCORE_WON.0, "{} {ply} {entry:?}", entry.score().0);
        if entry.hash != hash || entry.bound == Empty { None } else { Some(entry) }
>>>>>>> e4a0e717
    }

    #[inline(always)]
    pub fn prefetch(&self, hash: PosHash) {
        if cfg!(feature = "unsafe") {
            unsafe {
                #[cfg(all(target_arch = "x86_64", target_feature = "sse"))]
                _mm_prefetch::<_MM_HINT_T1>(addr_of!(self.0[self.index_of(hash)]) as *const i8);
            }
        }
    }
}

#[cfg(test)]
mod test {
    use super::*;
    use crate::search::chess::caps::Caps;
    use crate::search::multithreading::AtomicSearchState;
    use crate::search::{Engine, NormalEngine, SearchParams};
    use gears::games::ZobristHistory;
    use gears::games::chess::moves::ChessMove;
    use gears::general::board::BoardHelpers;
    use gears::rand::distr::Uniform;
    use gears::rand::{Rng, RngCore, rng};
    use gears::score::{MAX_NORMAL_SCORE, MIN_NORMAL_SCORE};
    use gears::search::NodeType::Exact;
    use gears::search::{Depth, SearchLimit};
    use std::thread::{sleep, spawn};
    use std::time::Duration;

    #[test]
    #[cfg(feature = "chess")]
    fn test_packing() {
        let board = Chessboard::from_name("kiwipete").unwrap();
        let mut i = 1;
        for mov in board.pseudolegal_moves() {
            let entry: TTEntry<Chessboard> = TTEntry::new(
                board.hash_pos(),
                Score(i * i * (i % 2 * 2 - 1)),
                Score((i % -3) * (i % 5 + i)),
                mov,
                i as isize,
                NodeType::from_repr(i as u8 % 3 + 1).unwrap(),
                Age((i * i / 3 - i % 2 * 7) as u8),
            );
            let converted = entry.pack();
            assert_eq!(TTEntry::unpack(converted), entry);
            i += 1;
        }
    }

    #[test]
    #[cfg(feature = "chess")]
    fn test_load_store() {
        for pos in Chessboard::bench_positions() {
            let num_bytes_in_size = rng().sample(Uniform::new(4, 25).unwrap());
            let size_in_bytes =
                (1 << num_bytes_in_size) + rng().sample(Uniform::new(0, 1 << num_bytes_in_size).unwrap());
            let mut tt = TT::new_with_bytes(size_in_bytes);
            for mov in pos.pseudolegal_moves() {
                let score = Score(rng().sample(Uniform::new(MIN_NORMAL_SCORE.0, MAX_NORMAL_SCORE.0).unwrap()));
                let depth = rng().sample(Uniform::new(1, 100).unwrap());
<<<<<<< HEAD
                let bound =
                    NodeType::from_repr(rng().sample(Uniform::new(0, 3).unwrap()) + 1).unwrap();
                let age = rng().sample(Uniform::new(1, 100).unwrap());
                let age_and_bound = pack_age_and_bound(Age(age), bound);
=======
                let bound = OptionalNodeType::from_repr(rng().sample(Uniform::new(0, 3).unwrap()) + 1).unwrap();
>>>>>>> e4a0e717
                let entry: TTEntry<Chessboard> = TTEntry {
                    hash: pos.hash_pos(),
                    score: score.compact(),
                    eval: score.compact() - 1,
                    mov: UntrustedMove::from_move(mov),
                    depth,
                    age_and_bound,
                };
                let packed = entry.pack();
                let val = TTEntry::unpack(packed);
                assert_eq!(val, entry);
                let ply = rng().sample(Uniform::new(0, 100).unwrap());
                tt.store(entry, ply);
                let loaded = tt.load(entry.hash, ply).unwrap();
                assert_eq!(entry, loaded);
            }
        }
    }

    #[test]
    fn test_size() {
        let sizes = [1, 2, 3, 4, 8, 15, 16, 17, 79, 80, 81, 100, 12345, 0x1ff_ffff, 0x200_0000];
        for num_bytes in sizes {
            let tt = TT::new_with_bytes(num_bytes);
            let size = tt.size_in_entries();
            assert_eq!(size, 1.max(num_bytes / size_of::<AtomicTTEntry>()));
            let mut occurrences = vec![0_u64; size];
            let mut rng = rng();
            let num_samples = 200_000;
            for _ in 0..num_samples {
                let idx = tt.index_of(PosHash(rng.next_u64()));
                occurrences[idx] += 1;
            }
            let expected = num_samples as f64 / size as f64;
            let min = occurrences.iter().min().copied().unwrap_or_default();
            let max = occurrences.iter().max().copied().unwrap_or_default();
            let std_dev =
                (occurrences.iter().map(|x| x * x).sum::<u64>() as f64 / size as f64 - expected * expected).sqrt();
            assert!(std_dev <= num_samples as f64 / 128.0, "{std_dev} {expected} {size} {num_bytes}");
            assert!(expected - min as f64 <= num_samples as f64 / 128.0, "{expected} {min} {size} {num_bytes}");
            assert!(max as f64 - expected <= num_samples as f64 / 128.0, "{expected} {max} {size} {num_bytes}");
        }
    }

    #[test]
    #[cfg(feature = "chess")]
    fn shared_tt_test() {
        let mut tt = TT::new_with_bytes(32_000_000);
        let pos = Chessboard::default();
        let mut engine = Caps::default();
        let bad_move = ChessMove::from_compact_text("a2a3", &pos).unwrap();
<<<<<<< HEAD
        let entry: TTEntry<Chessboard> = TTEntry::new(
            pos.zobrist_hash(),
            MAX_NORMAL_SCORE,
            MIN_NORMAL_SCORE,
            bad_move,
            123,
            Exact,
            Age(42),
        );
        tt.store(entry, 0);
        let next_pos = pos.make_move(bad_move).unwrap();
        let next_entry: TTEntry<Chessboard> = TTEntry::new(
            next_pos.zobrist_hash(),
            MIN_NORMAL_SCORE,
            MAX_NORMAL_SCORE,
            ChessMove::NULL,
            122,
            Exact,
            Age(42),
        );
=======
        let entry: TTEntry<Chessboard> =
            TTEntry::new(pos.hash_pos(), MAX_NORMAL_SCORE, MIN_NORMAL_SCORE, bad_move, 123, Exact);
        tt.store(entry, 0);
        let next_pos = pos.make_move(bad_move).unwrap();
        let next_entry: TTEntry<Chessboard> =
            TTEntry::new(next_pos.hash_pos(), MIN_NORMAL_SCORE, MAX_NORMAL_SCORE, ChessMove::NULL, 122, Exact);
>>>>>>> e4a0e717
        tt.store(next_entry, 1);
        let mov = engine.search_with_tt(pos, SearchLimit::depth(Depth::new(1)), tt.clone()).chosen_move;
        assert_eq!(mov, bad_move);
        let limit = SearchLimit::depth(Depth::new(3));
        let mut engine2 = Caps::default();
        _ = engine2.search_with_new_tt(pos, limit);
        let nodes = engine2.search_state().uci_nodes();
        engine2.forget();
        let _ = engine.search_with_tt(pos, SearchLimit::depth(Depth::new(5)), tt.clone());
        let entry = tt.load::<Chessboard>(pos.hash_pos(), 0);
        assert!(entry.is_some());
        assert_eq!(entry.unwrap().depth, 5);
        _ = engine2.search_with_tt(pos, limit, tt.clone());
        assert!(engine2.search_state().uci_nodes() <= nodes);
        tt.forget();
        let atomic = Arc::new(AtomicSearchState::default());
        let params = SearchParams::with_atomic_state(
            pos,
            SearchLimit::infinite(),
            ZobristHistory::default(),
            tt.clone(),
            atomic.clone(),
        )
        .set_tt(tt.clone());
        assert_eq!(params.tt.0.as_ptr(), tt.0.as_ptr());
        let atomic2 = Arc::new(AtomicSearchState::default());
        let mut params2 = params.auxiliary(atomic2.clone());
        let pos2 = Chessboard::from_name("kiwipete").unwrap();
        params2.pos = pos2;
        let handle = spawn(move || engine.search(params));
        let handle2 =
            spawn(move || engine2.search(params2) /*SearchResult::<Chessboard>::move_only(ChessMove::NULL)*/);
        sleep(Duration::from_millis(1000));
        atomic.set_stop(true);
        atomic2.set_stop(true);
        let res1 = handle.join().unwrap();
        let res2 = handle2.join().unwrap();
        assert_ne!(
            res1.chosen_move,
            res2.chosen_move,
            "{} {}",
            res1.chosen_move.compact_formatter(&pos),
            res2.chosen_move.compact_formatter(&pos)
        );
        let hashfull = tt.estimate_hashfull::<Chessboard>();
        assert!(hashfull > 0, "{hashfull}");
        let entry = tt.load::<Chessboard>(pos.hash_pos(), 0).unwrap();
        let entry2 = tt.load::<Chessboard>(pos2.hash_pos(), 0).unwrap();
        assert_eq!(entry.hash, pos.hash_pos());
        assert_eq!(entry2.hash, pos2.hash_pos());
        assert!(pos.is_move_legal(mov));
        assert!(pos2.is_move_legal(mov));
    }
}<|MERGE_RESOLUTION|>--- conflicted
+++ resolved
@@ -1,10 +1,9 @@
-<<<<<<< HEAD
+use gears::games::PosHash;
 use portable_atomic::AtomicU128;
+use rayon::iter::ParallelIterator;
+use rayon::prelude::IntoParallelRefMutIterator;
 use static_assertions::const_assert_eq;
-use std::arch::x86_64::{_mm_prefetch, _MM_HINT_T1};
-=======
 use std::arch::x86_64::{_MM_HINT_T1, _mm_prefetch};
->>>>>>> e4a0e717
 use std::fmt::{Display, Formatter};
 use std::mem::size_of;
 #[cfg(feature = "unsafe")]
@@ -13,17 +12,6 @@
 use std::sync::Arc;
 use std::sync::atomic::Ordering::Relaxed;
 
-<<<<<<< HEAD
-=======
-use portable_atomic::AtomicU128;
-use rayon::prelude::IntoParallelRefMutIterator;
-use rayon::prelude::ParallelIterator;
-use static_assertions::const_assert_eq;
-use strum_macros::FromRepr;
-
-use OptionalNodeType::*;
-use gears::games::PosHash;
->>>>>>> e4a0e717
 #[cfg(feature = "chess")]
 use gears::games::chess::Chessboard;
 use gears::general::board::Board;
@@ -69,7 +57,6 @@
     B::Move: Display,
 {
     fn fmt(&self, f: &mut Formatter<'_>) -> std::fmt::Result {
-<<<<<<< HEAD
         write!(
             f,
             "move {0} score {1} bound {2} age {3} depth {4}",
@@ -79,16 +66,12 @@
             self.age(),
             self.depth
         )
-=======
-        write!(f, "move {0} score {1} bound {2} depth {3}", self.mov, self.score, self.bound(), self.depth)
->>>>>>> e4a0e717
     }
 }
 
 impl<B: Board> TTEntry<B> {
-<<<<<<< HEAD
     pub fn new(
-        hash: ZobristHash,
+        hash: PosHash,
         score: Score,
         eval: Score,
         mov: B::Move,
@@ -96,9 +79,6 @@
         bound: NodeType,
         age: Age,
     ) -> TTEntry<B> {
-=======
-    pub fn new(hash: PosHash, score: Score, eval: Score, mov: B::Move, depth: isize, bound: NodeType) -> TTEntry<B> {
->>>>>>> e4a0e717
         let depth = depth.clamp(0, u8::MAX as isize) as u8;
         let age_and_bound = pack_age_and_bound(age, bound);
         Self {
@@ -116,9 +96,7 @@
     }
 
     pub fn bound(&self) -> NodeType {
-        unpack_age_and_bound(self.age_and_bound)
-            .1
-            .expect("Incorrect NodeType in packed value {val}")
+        unpack_age_and_bound(self.age_and_bound).1.expect("Incorrect NodeType in packed value {val}")
     }
 
     pub fn age(&self) -> Age {
@@ -179,20 +157,8 @@
         let eval = ((val >> (64 - 32)) & 0xffff) as CompactScoreT;
         let mov = B::Move::from_u64_unchecked(((val >> 16) & 0xffff) as u64);
         let depth = ((val >> 8) & 0xff) as u8;
-<<<<<<< HEAD
         let age_and_bound = (val & 0xff) as u8;
-        Self {
-            hash,
-            score,
-            eval,
-            mov,
-            depth,
-            age_and_bound,
-        }
-=======
-        let bound = OptionalNodeType::from_repr((val & 0xff) as u8).unwrap();
-        Self { hash, score, eval, mov, depth, bound }
->>>>>>> e4a0e717
+        Self { hash, score, eval, mov, depth, age_and_bound }
     }
 }
 #[cfg(feature = "chess")]
@@ -267,11 +233,7 @@
             .0
             .iter()
             .take(len)
-<<<<<<< HEAD
-            .filter(|e: &&AtomicTTEntry| !TTEntry::<B>::from_packed(e.load(Relaxed)).is_empty())
-=======
-            .filter(|e: &&AtomicTTEntry| TTEntry::<B>::unpack(e.load(Relaxed)).bound != Empty)
->>>>>>> e4a0e717
+            .filter(|e: &&AtomicTTEntry| !TTEntry::<B>::unpack(e.load(Relaxed)).is_empty())
             .count();
         if len < 1000 { (num_used as f64 * 1000.0 / len as f64).round() as usize } else { num_used }
     }
@@ -315,17 +277,8 @@
                 entry.score -= ply as CompactScoreT;
             }
         }
-<<<<<<< HEAD
-        debug_assert!(entry.score().0.abs() <= SCORE_WON.0);
-        if entry.hash != hash || entry.is_empty() {
-            None
-        } else {
-            Some(entry)
-        }
-=======
         debug_assert!(entry.score().0.abs() <= SCORE_WON.0, "{} {ply} {entry:?}", entry.score().0);
-        if entry.hash != hash || entry.bound == Empty { None } else { Some(entry) }
->>>>>>> e4a0e717
+        if entry.hash != hash || entry.is_empty() { None } else { Some(entry) }
     }
 
     #[inline(always)]
@@ -388,14 +341,9 @@
             for mov in pos.pseudolegal_moves() {
                 let score = Score(rng().sample(Uniform::new(MIN_NORMAL_SCORE.0, MAX_NORMAL_SCORE.0).unwrap()));
                 let depth = rng().sample(Uniform::new(1, 100).unwrap());
-<<<<<<< HEAD
-                let bound =
-                    NodeType::from_repr(rng().sample(Uniform::new(0, 3).unwrap()) + 1).unwrap();
+                let bound = NodeType::from_repr(rng().sample(Uniform::new(0, 3).unwrap()) + 1).unwrap();
                 let age = rng().sample(Uniform::new(1, 100).unwrap());
                 let age_and_bound = pack_age_and_bound(Age(age), bound);
-=======
-                let bound = OptionalNodeType::from_repr(rng().sample(Uniform::new(0, 3).unwrap()) + 1).unwrap();
->>>>>>> e4a0e717
                 let entry: TTEntry<Chessboard> = TTEntry {
                     hash: pos.hash_pos(),
                     score: score.compact(),
@@ -447,35 +395,12 @@
         let pos = Chessboard::default();
         let mut engine = Caps::default();
         let bad_move = ChessMove::from_compact_text("a2a3", &pos).unwrap();
-<<<<<<< HEAD
-        let entry: TTEntry<Chessboard> = TTEntry::new(
-            pos.zobrist_hash(),
-            MAX_NORMAL_SCORE,
-            MIN_NORMAL_SCORE,
-            bad_move,
-            123,
-            Exact,
-            Age(42),
-        );
-        tt.store(entry, 0);
-        let next_pos = pos.make_move(bad_move).unwrap();
-        let next_entry: TTEntry<Chessboard> = TTEntry::new(
-            next_pos.zobrist_hash(),
-            MIN_NORMAL_SCORE,
-            MAX_NORMAL_SCORE,
-            ChessMove::NULL,
-            122,
-            Exact,
-            Age(42),
-        );
-=======
         let entry: TTEntry<Chessboard> =
-            TTEntry::new(pos.hash_pos(), MAX_NORMAL_SCORE, MIN_NORMAL_SCORE, bad_move, 123, Exact);
+            TTEntry::new(pos.hash_pos(), MAX_NORMAL_SCORE, MIN_NORMAL_SCORE, bad_move, 123, Exact, Age(42));
         tt.store(entry, 0);
         let next_pos = pos.make_move(bad_move).unwrap();
         let next_entry: TTEntry<Chessboard> =
-            TTEntry::new(next_pos.hash_pos(), MIN_NORMAL_SCORE, MAX_NORMAL_SCORE, ChessMove::NULL, 122, Exact);
->>>>>>> e4a0e717
+            TTEntry::new(next_pos.hash_pos(), MIN_NORMAL_SCORE, MAX_NORMAL_SCORE, ChessMove::NULL, 122, Exact, Age(42));
         tt.store(next_entry, 1);
         let mov = engine.search_with_tt(pos, SearchLimit::depth(Depth::new(1)), tt.clone()).chosen_move;
         assert_eq!(mov, bad_move);
