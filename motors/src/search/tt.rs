--- conflicted
+++ resolved
@@ -168,11 +168,7 @@
 
     fn index_of(&self, hash: ZobristHash) -> usize {
         // Uses the multiplication trick from here: <https://lemire.me/blog/2016/06/27/a-fast-alternative-to-the-modulo-reduction/>
-<<<<<<< HEAD
-        ((hash.0 as u128 * self.size() as u128) >> usize::BITS) as usize
-=======
         ((hash.0 as u128 * self.size() as u128) >> usize::BITS as usize) as usize
->>>>>>> 9cf8f50b
     }
 
     pub(super) fn store<B: Board>(&mut self, mut entry: TTEntry<B>, ply: usize) {
