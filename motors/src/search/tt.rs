--- conflicted
+++ resolved
@@ -14,13 +14,9 @@
 use strum_macros::FromRepr;
 
 use OptionalNodeType::*;
-use gears::games::ZobristHash;
+use gears::games::PosHash;
 #[cfg(feature = "chess")]
 use gears::games::chess::Chessboard;
-<<<<<<< HEAD
-use gears::games::PosHash;
-=======
->>>>>>> 1d15c9ad
 use gears::general::board::Board;
 use gears::general::moves::{Move, UntrustedMove};
 use gears::score::{CompactScoreT, SCORE_WON, Score, ScoreT};
@@ -59,7 +55,7 @@
 }
 
 impl<B: Board> TTEntry<B> {
-    pub fn new(hash: PosHash, score: Score,eval: Score, mov: B::Move, depth: isize, bound: NodeType) -> TTEntry<B> {
+    pub fn new(hash: PosHash, score: Score, eval: Score, mov: B::Move, depth: isize, bound: NodeType) -> TTEntry<B> {
         let depth = depth.clamp(0, u8::MAX as isize) as u8;
         Self {
             score: score.compact(),
@@ -131,7 +127,7 @@
         let mov = B::Move::from_u64_unchecked(((val >> 16) & 0xffff) as u64);
         let depth = ((val >> 8) & 0xff) as u8;
         let bound = OptionalNodeType::from_repr((val & 0xff) as u8).unwrap();
-        Self { hash, score,eval, mov, depth, bound }
+        Self { hash, score, eval, mov, depth, bound }
     }
 }
 #[cfg(feature = "chess")]
@@ -208,11 +204,7 @@
             .take(len)
             .filter(|e: &&AtomicTTEntry| TTEntry::<B>::unpack(e.load(Relaxed)).bound != Empty)
             .count();
-        if len < 1000 {
-            (num_used as f64 * 1000.0 / len as f64).round() as usize
-        } else {
-            num_used
-        }
+        if len < 1000 { (num_used as f64 * 1000.0 / len as f64).round() as usize } else { num_used }
     }
 
     fn index_of(&self, hash: PosHash) -> usize {
@@ -221,11 +213,7 @@
     }
 
     pub(super) fn store<B: Board>(&mut self, mut entry: TTEntry<B>, ply: usize) {
-        debug_assert!(
-            entry.score().abs() + ply as ScoreT <= SCORE_WON,
-            "score {score} ply {ply}",
-            score = entry.score
-        );
+        debug_assert!(entry.score().abs() + ply as ScoreT <= SCORE_WON, "score {score} ply {ply}", score = entry.score);
         let idx = self.index_of(entry.hash);
         // Mate score adjustments: For the current search, we want to penalize later mates to prefer earlier ones,
         // where "later" means being found at greater depth (usually called the `ply` parameter in the search function).
@@ -259,11 +247,7 @@
             }
         }
         debug_assert!(entry.score().0.abs() <= SCORE_WON.0);
-        if entry.hash != hash || entry.bound == Empty {
-            None
-        } else {
-            Some(entry)
-        }
+        if entry.hash != hash || entry.bound == Empty { None } else { Some(entry) }
     }
 
     #[inline(always)]
@@ -282,16 +266,10 @@
     use super::*;
     use crate::search::chess::caps::Caps;
     use crate::search::multithreading::AtomicSearchState;
-<<<<<<< HEAD
     use crate::search::{Engine, NormalEngine, SearchParams};
-    use gears::games::chess::moves::ChessMove;
-    use gears::games::ZobristHistory;
-    use gears::general::board::BoardHelpers;
-=======
-    use crate::search::{Engine, SearchParams};
     use gears::games::ZobristHistory;
     use gears::games::chess::moves::ChessMove;
->>>>>>> 1d15c9ad
+    use gears::general::board::BoardHelpers;
     use gears::rand::distr::Uniform;
     use gears::rand::{Rng, RngCore, rng};
     use gears::score::{MAX_NORMAL_SCORE, MIN_NORMAL_SCORE};
@@ -332,9 +310,14 @@
                 let score = Score(rng().sample(Uniform::new(MIN_NORMAL_SCORE.0, MAX_NORMAL_SCORE.0).unwrap()));
                 let depth = rng().sample(Uniform::new(1, 100).unwrap());
                 let bound = OptionalNodeType::from_repr(rng().sample(Uniform::new(0, 3).unwrap()) + 1).unwrap();
-                let entry: TTEntry<Chessboard> =
-                    TTEntry { hash: pos.hash_pos(), score: score.compact(),
-                    eval: score.compact() - 1, mov: UntrustedMove::from_move(mov), depth, bound };
+                let entry: TTEntry<Chessboard> = TTEntry {
+                    hash: pos.hash_pos(),
+                    score: score.compact(),
+                    eval: score.compact() - 1,
+                    mov: UntrustedMove::from_move(mov),
+                    depth,
+                    bound,
+                };
                 let packed = entry.pack();
                 let val = TTEntry::unpack(packed);
                 assert_eq!(val, entry);
@@ -357,11 +340,7 @@
             let mut rng = rng();
             let num_samples = 200_000;
             for _ in 0..num_samples {
-<<<<<<< HEAD
-                let idx = tt.index_of(PosHash(gen.next_u64()));
-=======
-                let idx = tt.index_of(ZobristHash(rng.next_u64()));
->>>>>>> 1d15c9ad
+                let idx = tt.index_of(PosHash(rng.next_u64()));
                 occurrences[idx] += 1;
             }
             let expected = num_samples as f64 / size as f64;
@@ -382,18 +361,12 @@
         let pos = Chessboard::default();
         let mut engine = Caps::default();
         let bad_move = ChessMove::from_compact_text("a2a3", &pos).unwrap();
-        let entry: TTEntry<Chessboard> = TTEntry::new(
-            pos.hash_pos(),
-            MAX_NORMAL_SCORE,
-            MIN_NORMAL_SCORE,
-            bad_move,
-            123,
-            Exact,
-        );
+        let entry: TTEntry<Chessboard> =
+            TTEntry::new(pos.hash_pos(), MAX_NORMAL_SCORE, MIN_NORMAL_SCORE, bad_move, 123, Exact);
         tt.store(entry, 0);
         let next_pos = pos.make_move(bad_move).unwrap();
         let next_entry: TTEntry<Chessboard> =
-            TTEntry::new(next_pos.hash_pos(), MIN_NORMAL_SCORE,MAX_NORMAL_SCORE, ChessMove::NULL, 122, Exact);
+            TTEntry::new(next_pos.hash_pos(), MIN_NORMAL_SCORE, MAX_NORMAL_SCORE, ChessMove::NULL, 122, Exact);
         tt.store(next_entry, 1);
         let mov = engine.search_with_tt(pos, SearchLimit::depth(Depth::new(1)), tt.clone()).chosen_move;
         assert_eq!(mov, bad_move);
