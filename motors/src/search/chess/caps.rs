--- conflicted
+++ resolved
@@ -586,10 +586,7 @@
         }
 
         let mut best_score = NO_SCORE_YET;
-<<<<<<< HEAD
         let in_singular_search = excluded_move.is_some();
-=======
->>>>>>> 3060cd84
 
         // Always search all children at the root, even for draws or if a search limit has been reached
         if !root {
@@ -615,11 +612,7 @@
 
             if pos.is_50mr_draw()
                 || pos.has_insufficient_material()
-<<<<<<< HEAD
-                || n_fold_repetition(2, &self.params.history, pos.hash_pos(), ply_100_ctr)
-=======
                 // no need to check for twofold repetitions as that is already handled by the upcoming repetition detection
->>>>>>> 3060cd84
                 || n_fold_repetition(3, &self.original_board_hist, pos.hash_pos(), ply_100_ctr.saturating_sub(ply))
             {
                 return Some(Score(0));
@@ -675,11 +668,7 @@
                 // TT cutoffs. If we've already seen this position, and the TT entry has more valuable information (higher depth),
                 // and we're not a PV node, and the saved score is either exact or at least known to be outside (alpha, beta),
                 // simply return it.
-<<<<<<< HEAD
                 if !is_pv_node && !in_singular_search && tt_entry.depth as isize >= depth {
-=======
-                if !is_pv_node && tt_entry.depth as isize >= depth {
->>>>>>> 3060cd84
                     if (tt_score >= beta && tt_bound == NodeType::lower_bound())
                         || (tt_score <= alpha && tt_bound == NodeType::upper_bound())
                         || tt_bound == Exact
@@ -811,11 +800,7 @@
                 self.search_stack[ply].tried_moves.push(ChessMove::default());
                 let reduction = cc::nmp_base() + depth / cc::nmp_depth_div() + isize::from(they_blundered);
                 // the child node is expected to fail low, leading to a fail high in this node
-<<<<<<< HEAD
                 let nmp_res = self.negamax(new_pos, ply + 1, depth - 1 - reduction, -beta, -beta + 1, FailLow, None);
-=======
-                let nmp_res = self.negamax(new_pos, ply + 1, depth - 1 - reduction, -beta, -beta + 1, FailLow);
->>>>>>> 3060cd84
                 _ = self.search_stack[ply].tried_moves.pop();
                 self.params.history.pop();
                 let score = -nmp_res?;
@@ -830,12 +815,7 @@
                     *self.nmp_disabled_for(pos.active_player()) = true;
                     // nmp was done with `depth - 1 - reduction`, but we're not doing a null move now, so technically we
                     // should use `depth - reduction`, but using `depth - 1 - reduction` is less expensive and good enough.
-<<<<<<< HEAD
-                    let verification_score =
-                        self.negamax(pos, ply, depth - 1 - reduction, beta - 1, beta, FailHigh, None);
-=======
-                    let verification_score = self.negamax(pos, ply, depth - 1 - reduction, beta - 1, beta, FailHigh);
->>>>>>> 3060cd84
+                    let verification_score = self.negamax(pos, ply, depth - 1 - reduction, beta - 1, beta, FailHigh, None);
                     self.search_stack[ply].tried_moves.clear();
                     *self.nmp_disabled_for(pos.active_player()) = false;
                     // The verification score is more trustworthy than the nmp score.
@@ -862,19 +842,11 @@
         // can still be good candidates to explore.
         let mut num_uninteresting_visited = 0;
         debug_assert!(self.search_stack[ply].tried_moves.is_empty());
-<<<<<<< HEAD
 
         // *************************
         // ***** The move loop *****
         // *************************
 
-=======
-
-        // *************************
-        // ***** The move loop *****
-        // *************************
-
->>>>>>> 3060cd84
         let mut move_picker = MovePicker::<Chessboard, MAX_CHESS_MOVES_IN_POS>::new(pos, best_move, false);
         let move_scorer = CapsMoveScorer { board: pos, ply };
         while let Some((mov, move_score)) = move_picker.next(&move_scorer, self) {
@@ -915,11 +887,7 @@
                 }
             }
 
-<<<<<<< HEAD
             if (root && self.excluded_moves.contains(&mov)) || excluded_move == Some(mov) {
-=======
-            if root && self.excluded_moves.contains(&mov) {
->>>>>>> 3060cd84
                 continue;
             }
             let Some(new_pos) = pos.make_move_and_prefetch_tt(mov, self.prefetch()) else {
@@ -948,7 +916,6 @@
             let mut child_alpha = -beta;
             let child_beta = -alpha;
             if first_child {
-<<<<<<< HEAD
                 // Singular Extensions (SE): If the TT move is far better than all other moves, extend it. To find out whether that is
                 // the case, search all other moves to a low depth.
                 let mut extend_tt_move = false;
@@ -983,10 +950,6 @@
                 let child_node_type = expected_node_type.inverse();
                 let new_depth = depth - 1 + (extend_tt_move as isize);
                 score = -self.negamax(new_pos, ply + 1, new_depth, child_alpha, child_beta, child_node_type, None)?;
-=======
-                let child_node_type = expected_node_type.inverse();
-                score = -self.negamax(new_pos, ply + 1, depth - 1, child_alpha, child_beta, child_node_type)?;
->>>>>>> 3060cd84
             } else {
                 child_alpha = -(alpha + 1);
                 // LMR (Late Move Reductions): Trust the move ordering (quiet history, continuation history and capture history heuristics)
@@ -1035,12 +998,8 @@
                 // this ensures that check extensions prevent going into qsearch while in check
                 reduction = reduction.clamp(0, depth - 1);
 
-<<<<<<< HEAD
                 score =
                     -self.negamax(new_pos, ply + 1, depth - 1 - reduction, child_alpha, child_beta, FailHigh, None)?;
-=======
-                score = -self.negamax(new_pos, ply + 1, depth - 1 - reduction, child_alpha, child_beta, FailHigh)?;
->>>>>>> 3060cd84
                 // If the score turned out to be better than expected (at least `alpha`), this might just be because
                 // of the reduced depth. So do a full-depth search first, but don't use the full window quite yet.
                 if alpha < score && reduction > 0 {
@@ -1053,11 +1012,7 @@
                     }
                     self.statistics.lmr_first_retry();
                     // we still expect the child to fail high here
-<<<<<<< HEAD
                     score = -self.negamax(new_pos, ply + 1, retry_depth, child_alpha, child_beta, FailHigh, None)?;
-=======
-                    score = -self.negamax(new_pos, ply + 1, retry_depth, child_alpha, child_beta, FailHigh)?;
->>>>>>> 3060cd84
                 }
 
                 // If the full-depth null-window search performed better than expected, do a full-depth search with the
@@ -1067,11 +1022,7 @@
                 // the PV that were not searched as PV nodes. So we make sure we're researching in PV nodes with beta == alpha + 1.
                 if is_pv_node && child_beta - child_alpha == Score(1) && score > alpha {
                     self.statistics.lmr_second_retry();
-<<<<<<< HEAD
                     score = -self.negamax(new_pos, ply + 1, depth - 1, -beta, -alpha, Exact, None)?;
-=======
-                    score = -self.negamax(new_pos, ply + 1, depth - 1, -beta, -alpha, Exact)?;
->>>>>>> 3060cd84
                 }
             }
 
@@ -1147,7 +1098,6 @@
         );
 
         if self.search_stack[ply].tried_moves.is_empty() {
-<<<<<<< HEAD
             if excluded_move.is_some() {
                 // We didn't look at all the moves, so don't return an incorrect checkmate score.
                 // But we still want to fail low.
@@ -1162,26 +1112,12 @@
             let tt_entry: TTEntry<Chessboard> =
                 TTEntry::new(pos.hash_pos(), best_score, raw_eval, best_move, depth, bound_so_far, self.age);
 
-=======
-            return Some(game_result_to_score(pos.no_moves_result(), ply));
-        }
-
-        let tt_entry: TTEntry<Chessboard> =
-            TTEntry::new(pos.hash_pos(), best_score, raw_eval, best_move, depth, bound_so_far, self.age);
-
-        // Store the results in the TT, always replacing the previous entry. Note that the TT move is only overwritten
-        // if this node was an exact or fail high node or if there was a collision.
-        if !(root && self.current_pv_num > 0) {
->>>>>>> 3060cd84
             self.tt_mut().store(tt_entry, ply);
         }
 
         // Corrhist updates
         if !(in_check
-<<<<<<< HEAD
             || in_singular_search
-=======
->>>>>>> 3060cd84
             || best_move.is_tactical(&pos)
             || (best_score <= eval && bound_so_far == NodeType::lower_bound())
             || (best_score >= eval && bound_so_far == NodeType::upper_bound()))
@@ -1314,10 +1250,7 @@
         let tt_entry: TTEntry<Chessboard> =
             TTEntry::new(pos.hash_pos(), best_score, raw_eval, best_move, 0, bound_so_far, self.age);
         self.tt_mut().store(tt_entry, ply);
-<<<<<<< HEAD
-
-=======
->>>>>>> 3060cd84
+
         Some(best_score)
     }
 
