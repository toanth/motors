--- conflicted
+++ resolved
@@ -46,16 +46,6 @@
 
 /// The maximum value of the uci `depth` parameter, i.e. the maximum number of Iterative Deepening iterations
 const ID_ITERS_SOFT_LIMIT: DepthPly = DepthPly::new(225);
-
-<<<<<<< HEAD
-/// By how much the fractional depth increases each ID iteration.
-const DEPTH_INCREMENT: usize = 128;
-
-/// The maximum value of the uci `depth` parameter, i.e. the maximum number of Iterative Deepening iterations
-const ID_ITERS_SOFT_LIMIT: DepthPly = DepthPly::new(225);
-
-=======
->>>>>>> 34e0420b
 /// The maximum value of the `ply` parameter in main search, i.e. the maximum depth (in plies) before qsearch is reached
 const PLY_HARD_LIMIT: usize = 255;
 
@@ -270,21 +260,13 @@
     fn eval_move(&self, pos: &Chessboard, mov: ChessMove) -> Option<String> {
         debug_assert!(pos.is_move_pseudolegal(mov));
         let scorer = CapsMoveScorer { board: *pos, ply: 0 };
-<<<<<<< HEAD
-        let (descr, hist_score) = if mov.is_tactical(&pos) {
-=======
         let (descr, hist_score) = if mov.is_tactical(pos) {
->>>>>>> 34e0420b
             ("Capture History Score", self.capt_hist.get(mov, pos.threats(), pos.active_player()).0 as isize)
         } else {
             ("Main History Score", self.history.score(mov, pos.threats()))
         };
         let color = color_for_score(Score(hist_score as ScoreT), &score_gradient());
-<<<<<<< HEAD
-        let hist_score = format!("{hist_score}").color(color);
-=======
         let hist_score = hist_score.to_string().color(color);
->>>>>>> 34e0420b
         let move_score = scorer.complete_move_score(mov, &self.state);
         let move_type = if self
             .tt()
@@ -305,15 +287,9 @@
     }
 
     fn engine_info(&self) -> EngineInfo {
-<<<<<<< HEAD
-        let mut options = vec![EngineOption {
-            name: Other("UCI_Chess960".to_string()),
-            value: Check(UgiCheck { val: true, default: Some(true) }),
-        }];
-        options.append(&mut cc::ugi_options());
-=======
         let mut options = cc::ugi_options();
->>>>>>> 34e0420b
+        options.append(&mut lc::ugi_options());
+        options.append(&mut ttc::ugi_options());
         options.append(&mut lc::ugi_options());
         options.append(&mut ttc::ugi_options());
         EngineInfo::new(
@@ -363,6 +339,12 @@
         for line in ttc::ob_param_string() {
             println!("{line}");
         }
+        for line in lc::ob_param_string() {
+            println!("{line}");
+        }
+        for line in ttc::ob_param_string() {
+            println!("{line}");
+        }
     }
 
     fn set_eval(&mut self, eval: Box<dyn Eval<Chessboard>>) {
@@ -457,11 +439,7 @@
         let mut soft_limit_scale = 1.0;
 
         self.multi_pvs.resize(multi_pv, PVData::default());
-<<<<<<< HEAD
-        let mut chosen_at_iter = EagerNonAllocMoveList::<Chessboard, { ID_ITERS_SOFT_LIMIT.get() }>::default();
-=======
         let mut chosen_at_iter = InplaceMoveList::<Chessboard, { ID_ITERS_SOFT_LIMIT.get() }>::default();
->>>>>>> 34e0420b
 
         for (iter, budget) in
             (cc::start_depth()..=(ID_ITERS_SOFT_LIMIT.get() * DEPTH_INCREMENT)).step_by(DEPTH_INCREMENT).enumerate()
