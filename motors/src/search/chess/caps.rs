use std::cmp::min;
use std::mem::take;
use std::sync::atomic::Ordering::Relaxed;
use std::time::{Duration, Instant};

use crate::eval::chess::lite::LiTEval;
use crate::eval::Eval;
use crate::io::ugi_output::{color_for_score, score_gradient};
use crate::search::chess::caps_values::cc;
use crate::search::move_picker::MovePicker;
use crate::search::statistics::SearchType;
use crate::search::statistics::SearchType::{MainSearch, Qsearch};
use crate::search::tt::TTEntry;
use crate::search::*;
use derive_more::{Deref, DerefMut, Index, IndexMut};
use gears::arrayvec::ArrayVec;
use gears::games::chess::moves::{ChessMove, ChessMoveFlags};
use gears::games::chess::pieces::ChessPieceType::Pawn;
use gears::games::chess::pieces::NUM_COLORS;
use gears::games::chess::see::SeeScore;
use gears::games::chess::squares::{ChessSquare, NUM_SQUARES};
use gears::games::chess::{ChessColor, Chessboard, MAX_CHESS_MOVES_IN_POS};
use gears::games::{n_fold_repetition, BoardHistory, Color, PosHash, ZobristHistory};
use gears::general::bitboards::RawBitboard;
use gears::general::board::BitboardBoard;
use gears::general::common::Description::NoDescription;
use gears::general::common::{parse_bool_from_str, parse_int_from_str, select_name_static, Res, StaticallyNamedEntity};
use gears::general::move_list::EagerNonAllocMoveList;
use gears::general::moves::Move;
use gears::itertools::Itertools;
use gears::output::text_output::AdaptFormatter;
use gears::output::Message::Debug;
use gears::output::OutputOpts;
use gears::score::{
    game_result_to_score, ScoreT, MAX_BETA, MAX_NORMAL_SCORE, MAX_SCORE_LOST, MIN_ALPHA, MIN_NORMAL_SCORE, NO_SCORE_YET,
};
use gears::search::NodeType::*;
use gears::search::*;
use gears::ugi::EngineOptionName::*;
use gears::ugi::EngineOptionType::Check;
use gears::ugi::{EngineOption, EngineOptionName, EngineOptionType, UgiCheck};
use gears::PlayerResult::{Lose, Win};

/// The maximum value of the `depth` parameter, i.e. the maximum number of Iterative Deepening iterations.
const DEPTH_SOFT_LIMIT: Depth = Depth::new(225);
/// The maximum value of the `ply` parameter, i.e. the maximum depth (in plies) before qsearch is reached
const DEPTH_HARD_LIMIT: Depth = Depth::new(255);

/// Qsearch can't go more than 30 plies deep, so this prevents out of bounds accesses
const SEARCH_STACK_LEN: usize = DEPTH_HARD_LIMIT.get() + 30;

const HIST_DIVISOR: i32 = 1024;
/// The TT move and good captures have a higher score, all other moves have a lower score.
const KILLER_SCORE: MoveScore = MoveScore(i32::MAX - 100 * HIST_DIVISOR);

/// Updates the history using the History Gravity technique,
/// which keeps history scores from growing arbitrarily large and scales the bonus/malus depending on how
/// "unexpected" they are, i.e. by how much they differ from the current history scores.
fn update_history_score(entry: &mut i32, bonus: i32) {
    // The maximum history score magnitude can be slightly larger than the divisor due to rounding errors.
    // The `.abs()` call is necessary to correctly handle history malus.
    let bonus = bonus - bonus.abs() * *entry / HIST_DIVISOR; // bonus can also be negative
    *entry += bonus;
}

/// Quiet History Heuristic: Give bonuses to quiet moves that causes a beta cutoff a maluses to quiet moves that were tried
/// but didn't cause a beta cutoff. Order all non-TT non-killer moves based on that (as well as based on the continuation
/// history)
#[derive(Debug, Clone, Deref, DerefMut, Index, IndexMut)]
struct HistoryHeuristic(Box<[i32; 64 * 64]>);

impl HistoryHeuristic {
    fn update(&mut self, mov: ChessMove, bonus: i32) {
        update_history_score(&mut self[mov.from_to_square()], bonus);
    }
}

impl Default for HistoryHeuristic {
    fn default() -> Self {
        HistoryHeuristic(Box::new([0; 64 * 64]))
    }
}

/// Capture History Heuristic: Same as quiet history heuristic, but for captures.
#[derive(Debug, Clone)]
struct CaptHist(Box<[[[i32; 64]; 6]; NUM_COLORS]>);

impl CaptHist {
    fn update(&mut self, mov: ChessMove, color: ChessColor, bonus: i32) {
        let entry = &mut self.0[color][mov.piece_type() as usize][mov.dest_square().bb_idx()];
        update_history_score(entry, bonus);
    }
    fn get(&self, mov: ChessMove, color: ChessColor) -> MoveScore {
        MoveScore(self.0[color][mov.piece_type() as usize][mov.dest_square().bb_idx()])
    }
}

impl Default for CaptHist {
    fn default() -> Self {
        Self(Box::new([[[0; 64]; 6]; NUM_COLORS]))
    }
}

/// Continuation history.
/// Used for Countermove History (CMH, 1 ply ago) and Follow-up Move History (FMH, 2 plies ago).
/// Unlike the main quiet history heuristic, this in indexed by the previous piece, previous target square,
/// current piece, current target square, and color.
#[derive(Debug, Clone, Deref, DerefMut, Index, IndexMut)]
struct ContHist(Vec<i32>); // Can't store this on the stack because it's too large.

impl ContHist {
    fn idx(mov: ChessMove, prev_move: ChessMove, color: ChessColor) -> usize {
        (mov.piece_type() as usize + mov.dest_square().bb_idx() * 6)
            + (prev_move.piece_type() as usize + prev_move.dest_square().bb_idx() * 6) * 64 * 6
            + color as usize * 64 * 6 * 64 * 6
    }
    fn update(&mut self, mov: ChessMove, prev_mov: ChessMove, bonus: i32, color: ChessColor) {
        let entry = &mut self[Self::idx(mov, prev_mov, color)];
        update_history_score(entry, bonus);
    }
    fn score(&self, mov: ChessMove, prev_move: ChessMove, color: ChessColor) -> i32 {
        self[Self::idx(mov, prev_move, color)]
    }
}

impl Default for ContHist {
    fn default() -> Self {
        ContHist(vec![0; 2 * 6 * 64 * 6 * 64])
    }
}

// See <https://www.chessprogramming.org/Static_Evaluation_Correction_History>

// Code adapted from Sirius
const CORRHIST_SIZE: usize = 1 << 14;

const MAX_CORRHIST_VAL: isize = i16::MAX as isize;

const CORRHIST_SCALE: isize = 256;

#[derive(Debug, Clone)]
struct CorrHist {
    pawns: Box<[[ScoreT; CORRHIST_SIZE]; NUM_COLORS]>,
    // the outer color index is the active player, the inner color is the color we're looking at
    nonpawns: Box<[[[ScoreT; NUM_COLORS]; CORRHIST_SIZE]; NUM_COLORS]>,
}

impl Default for CorrHist {
    fn default() -> Self {
        CorrHist {
            pawns: Box::new([[0; CORRHIST_SIZE]; NUM_COLORS]),
            nonpawns: Box::new([[[0; NUM_COLORS]; CORRHIST_SIZE]; NUM_COLORS]),
        }
    }
}

impl CorrHist {
    fn update_entry(entry: &mut ScoreT, weight: isize, bonus: isize) {
        let val = *entry as isize;
        let new_val = ((val * (CORRHIST_SCALE - weight) + bonus * weight) / CORRHIST_SCALE)
            .clamp(-MAX_CORRHIST_VAL, MAX_CORRHIST_VAL);
        *entry = new_val as ScoreT;
    }

    fn update(&mut self, pos: &Chessboard, depth: isize, eval: Score, score: Score) {
        let color = pos.active_player();
        let weight = (1 + depth).min(16);
        let bonus = (score - eval).0 as isize * CORRHIST_SCALE;
        let pawn_idx = pos.pawn_key().0 as usize % CORRHIST_SIZE;
        Self::update_entry(&mut self.pawns[color][pawn_idx], weight, bonus);
        for c in ChessColor::iter() {
            let nonpawn_idx = pos.nonpawn_key(c).0 as usize % CORRHIST_SIZE;
            Self::update_entry(&mut self.nonpawns[color][nonpawn_idx][c], weight, bonus);
        }
    }

    fn correct(&mut self, pos: &Chessboard, raw: Score) -> Score {
        if raw.is_won_or_lost() {
            return raw;
        }
        let color = pos.active_player();
        let pawn_idx = pos.pawn_key().0 as usize % CORRHIST_SIZE;
        let mut correction = self.pawns[color][pawn_idx] as isize;
        for c in ChessColor::iter() {
            let nonpawn_idx = pos.nonpawn_key(c).0 as usize % CORRHIST_SIZE;
            correction += self.nonpawns[color][nonpawn_idx][c] as isize / 2;
        }
        let score = raw.0 as isize + correction / CORRHIST_SCALE;
        Score(score.clamp(MIN_NORMAL_SCORE.0 as isize, MAX_NORMAL_SCORE.0 as isize) as ScoreT)
    }
}

#[derive(Debug, Clone)]
struct RootMoveNodes(Box<[[u64; NUM_SQUARES]; NUM_SQUARES]>);

impl Default for RootMoveNodes {
    fn default() -> Self {
        RootMoveNodes(Box::new([[0; NUM_SQUARES]; NUM_SQUARES]))
    }
}

impl RootMoveNodes {
    fn clear(&mut self) {
        for elem in self.0.iter_mut() {
            *elem = [0; NUM_SQUARES];
        }
    }
    fn update(&mut self, mov: ChessMove, nodes: u64) {
        self.0[mov.src_square().bb_idx()][mov.dest_square().bb_idx()] += nodes;
    }

    fn frac_1024(&self, best_move: ChessMove, total_nodes: u64) -> u64 {
        self.0[best_move.src_square().bb_idx()][best_move.dest_square().bb_idx()] * 1024 / total_nodes
    }
}

#[derive(Debug, Clone, Default)]
pub struct CapsCustomInfo {
    history: HistoryHeuristic,
    /// Many moves have a "natural" response, so use that for move ordering:
    /// Instead of only learning which quiet moves are good, learn which quiet moves are good after our
    /// opponent played a given move.
    countermove_hist: ContHist,
    /// Often, a move works because it is immediately followed by some other move, which completes the tactic.
    /// Keep track of such quiet follow-up moves. This is exactly the same as the countermove history, but considers
    /// our previous move instead of the opponent's previous move, i.e. the move 2 plies ago instead of 1 ply ago.
    follow_up_move_hist: ContHist,
    capt_hist: CaptHist,
    corr_hist: CorrHist,
    original_board_hist: ZobristHistory,
    nmp_disabled: [bool; 2],
    depth_hard_limit: usize,
    root_move_nodes: RootMoveNodes,
}

impl CapsCustomInfo {
    fn nmp_disabled_for(&mut self, color: ChessColor) -> &mut bool {
        &mut self.nmp_disabled[color]
    }
}

impl CustomInfo<Chessboard> for CapsCustomInfo {
    fn new_search(&mut self) {
        debug_assert!(!self.nmp_disabled[0]);
        debug_assert!(!self.nmp_disabled[1]);
        // don't update history values, malus and gravity already take care of that
        self.root_move_nodes.clear();
    }

    fn hard_forget_except_tt(&mut self) {
        for value in self.history.iter_mut() {
            *value = 0;
        }
        for value in self.capt_hist.0.iter_mut().flatten().flatten() {
            *value = 0;
        }
        for value in self.countermove_hist.iter_mut() {
            *value = 0;
        }
        for value in self.follow_up_move_hist.iter_mut() {
            *value = 0;
        }
        for value in self.corr_hist.pawns.iter_mut().flatten() {
            *value = 0;
        }
        for value in self.corr_hist.nonpawns.iter_mut().flatten().flatten() {
            *value = 0;
        }
        self.root_move_nodes.clear();
    }

    fn write_internal_info(&self) -> Option<String> {
        Some(write_single_hist_table(&self.history, false) + "\n" + &write_single_hist_table(&self.history, true))
    }
}

fn write_single_hist_table(table: &HistoryHeuristic, flip: bool) -> String {
    let show_square = |from: ChessSquare| {
        let sum: i32 = ChessSquare::iter()
            .map(|to| {
                let idx = if flip {
                    ChessMove::new(to, from, ChessMoveFlags::QueenMove).from_to_square()
                } else {
                    ChessMove::new(from, to, ChessMoveFlags::QueenMove).from_to_square()
                };
                table.0[idx]
            })
            .sum();
        sum as f64 / 64.0
    };
    let as_nums = ChessSquare::iter()
        .map(|sq| {
            let score = show_square(sq);
            format!("{score:^7.1}").color(color_for_score(Score((score * 4.0) as ScoreT), &score_gradient()))
        })
        .collect_vec();

    let formatter = Chessboard::default().pretty_formatter(None, None, OutputOpts::default());
    let mut formatter = AdaptFormatter {
        underlying: formatter,
        color_frame: Box::new(|_, col| col),
        display_piece: Box::new(move |sq, _, _| as_nums[sq.bb_idx()].to_string()),
        horizontal_spacer_interval: None,
        vertical_spacer_interval: None,
        square_width: Some(7),
    };
    let text =
        if flip { "Main History Destination Square:\n" } else { "Main History Source Square:\n" }.bold().to_string();
    text + &Chessboard::default().display_pretty(&mut formatter)
}

#[derive(Debug, Default, Clone)]
pub struct CapsSearchStackEntry {
    killer: ChessMove,
    pv: Pv<Chessboard, SEARCH_STACK_LEN>,
    tried_moves: ArrayVec<ChessMove, MAX_CHESS_MOVES_IN_POS>,
    pos: Chessboard,
    eval: Score,
}

impl SearchStackEntry<Chessboard> for CapsSearchStackEntry {
    fn pv(&self) -> Option<&[ChessMove]> {
        Some(self.pv.list.as_slice())
    }

    fn last_played_move(&self) -> Option<ChessMove> {
        self.tried_moves.last().copied()
    }
}

impl CapsSearchStackEntry {
    /// If this entry has a lower ply number than the current node, this is the tree edge that leads towards the current node.
    fn last_tried_move(&self) -> ChessMove {
        *self.tried_moves.last().unwrap()
    }
}

type CapsState = SearchState<Chessboard, CapsSearchStackEntry, CapsCustomInfo>;

type DefaultEval = LiTEval;

/// Chess-playing Alpha-beta Pruning Search, or in short, CAPS.
/// Larger than SᴍᴀʟʟCᴀᴘꜱ.
#[derive(Debug)]
pub struct Caps {
    state: CapsState,
    eval: Box<dyn Eval<Chessboard>>,
}

impl Default for Caps {
    fn default() -> Self {
        Self::with_eval(Box::new(DefaultEval::default()))
    }
}

impl Deref for Caps {
    type Target = CapsState;

    fn deref(&self) -> &Self::Target {
        &self.state
    }
}

impl DerefMut for Caps {
    fn deref_mut(&mut self) -> &mut Self::Target {
        &mut self.state
    }
}

impl StaticallyNamedEntity for Caps {
    fn static_short_name() -> impl Display
    where
        Self: Sized,
    {
        "CAPS"
    }

    fn static_long_name() -> String
    where
        Self: Sized,
    {
        "CAPS: Chess-playing Alpha-beta Pruning Search".to_string()
    }

    fn static_description() -> String
    where
        Self: Sized,
    {
        "Chess-playing Alpha-beta Pruning Search (CAPS), a superhuman chess engine with a hand crafted eval. \
        Much larger than SᴍᴀʟʟCᴀᴘꜱ"
            .to_string()
    }
}

impl Engine<Chessboard> for Caps {
    type SearchStackEntry = CapsSearchStackEntry;
    type CustomInfo = CapsCustomInfo;

    fn with_eval(eval: Box<dyn Eval<Chessboard>>) -> Self {
        Self { state: SearchState::new(Depth::new(SEARCH_STACK_LEN)), eval }
    }

    fn static_eval(&mut self, pos: Chessboard, ply: usize) -> Score {
        self.eval.eval(&pos, ply)
    }

    fn max_bench_depth(&self) -> Depth {
        DEPTH_SOFT_LIMIT
    }

    fn search_state_dyn(&self) -> &dyn AbstractSearchState<Chessboard> {
        &self.state
    }

    fn search_state_mut_dyn(&mut self) -> &mut dyn AbstractSearchState<Chessboard> {
        &mut self.state
    }

    fn engine_info(&self) -> EngineInfo {
        let mut options = vec![EngineOption {
            name: Other("UCI_Chess960".to_string()),
            value: Check(UgiCheck { val: true, default: Some(true) }),
        }];
        options.append(&mut cc::ugi_options());
        EngineInfo::new(
            self,
            self.eval.as_ref(),
            "0.1.0",
            Depth::new(15),
            NodesLimit::new(20_000).unwrap(),
            None,
            options,
        )
    }

<<<<<<< HEAD
    fn time_up(&self, tc: TimeControl, fixed_time: Duration, start_time: Instant) -> bool {
        debug_assert!(self.uci_nodes() % DEFAULT_CHECK_TIME_INTERVAL == 0);
        let elapsed = start_time.elapsed();
        // TODO: Compute at the start of the search instead of every time:
        // Instead of storing a SearchLimit, store a different struct that contains soft and hard bounds
        let hard = (tc.remaining.saturating_sub(tc.increment)) * cc::inv_hard_limit_div() as u32 / 1024 + tc.increment;
        // Because fixed_time has been clamped to at most tc.remaining, this can never lead to timeouts
        // (assuming the move overhead is set correctly)
        elapsed >= fixed_time.min(hard)
    }

=======
>>>>>>> d17f688e
    fn set_option(&mut self, option: EngineOptionName, old_value: &mut EngineOptionType, value: String) -> Res<()> {
        let name = option.name().to_string();
        if let Other(name) = &option {
            if name.eq_ignore_ascii_case("uci_chess960") {
                let Check(check) = old_value else { unreachable!() };
                let value = parse_bool_from_str(&value, "UCI_Chess960")?;
                check.val = value;
                return Ok(());
            }
            if let Ok(val) = parse_int_from_str(&value, "spsa option value") {
                if let Ok(()) = cc::set_value(name, val) {
                    return Ok(());
                }
            }
        }
        select_name_static(&name, self.engine_info().additional_options().iter(), "uci option", "chess", NoDescription)
            .map(|_| {}) // only called to produce an error message
    }

    fn print_spsa_params(&self) {
        for line in cc::ob_param_string() {
            println!("{line}");
        }
    }

    fn set_eval(&mut self, eval: Box<dyn Eval<Chessboard>>) {
        self.eval = eval;
    }

    fn do_search(&mut self) -> SearchResult<Chessboard> {
        let mut limit = self.params.limit;
        let pos = self.params.pos;
        limit.fixed_time = min(limit.fixed_time, limit.tc.remaining);
        self.depth_hard_limit = if limit.mate.get() == 0 { DEPTH_HARD_LIMIT.get() } else { limit.mate.get() };
        let soft_limit =
            limit.tc.remaining.saturating_sub(limit.tc.increment) / cc::soft_limit_div() + limit.tc.increment;
        self.params.limit = limit;

        // Ideally, this would only evaluate the arguments if debug is on, but that's annoying to implement
        // and would still require synchronization because debug mode might be turned on while the engine is searching.
        // Fortunately, `format_args!` avoids heap allocations.
        self.state.send_non_ugi(Debug, &format_args!(
            "Starting search with limit {time}ms, {incr}ms increment, max {fixed}ms, mate in {mate} plies, max depth {depth}, \
            max {nodes} nodes, soft limit {soft}ms, {ignored} ignored moves",
            time = limit.tc.remaining.as_millis(),
            incr = limit.tc.increment.as_millis(),
            mate = limit.mate.get(),
            depth = limit.depth.get(),
            nodes = limit.nodes.get(),
            fixed = limit.fixed_time.as_millis(),
            soft = soft_limit.as_millis(),
            ignored = self.excluded_moves.len(),
        ));
        // Use 3fold repetition detection for positions before and including the root node and 2fold for positions during search.
        self.original_board_hist = take(&mut self.search_params_mut().history);
        self.original_board_hist.push(pos.hash_pos());

        let depth = self.iterative_deepening(pos, soft_limit);
        if depth.is_some() {
            // send one final search info, but don't send empty PVs
            let mut pv = self.current_mpv_pv();
            if pv.is_empty() {
                // if we didn't finish looking at the PV, use the PV from the last iteration
                pv = self.cur_pv_data().pv.list.as_slice();
            }
            if !pv.is_empty() {
                self.search_state().send_search_info();
            }
        }
        self.search_result()
    }
}

impl NormalEngine<Chessboard> for Caps {
    fn search_state(&self) -> &SearchStateFor<Chessboard, Self> {
        &self.state
    }

    fn search_state_mut(&mut self) -> &mut SearchStateFor<Chessboard, Self> {
        &mut self.state
    }

    fn time_up(&self, tc: TimeControl, fixed_time: Duration, start_time: Instant) -> bool {
        debug_assert!(self.state.uci_nodes() % DEFAULT_CHECK_TIME_INTERVAL == 0);
        let elapsed = start_time.elapsed();
        // divide by 4 unless moves to go is very small, but don't divide by 1 (or zero) to avoid timeouts
        // TODO: Compute at the start of the search instead of every time:
        // Instead of storing a SearchLimit, store a different struct that contains soft and hard bounds
        let divisor = tc.moves_to_go.unwrap_or(usize::MAX).clamp(2, cc::hard_limit_div()) as u32;
        // Because fixed_time has been clamped to at most tc.remaining, this can never lead to timeouts
        // (assuming the move overhead is set correctly)
        elapsed >= fixed_time.min(tc.remaining / divisor + tc.increment)
    }
}

#[allow(clippy::too_many_arguments)]
impl Caps {
    fn prefetch(&self) -> impl Fn(PosHash) + '_ {
        |hash| self.tt().prefetch(hash)
    }

    /// Iterative Deepening (ID): Do a depth 1 search, then a depth 2 search, then a depth 3 search, etc.
    /// This has two advantages: It allows the search to be stopped at any time, and it actually improves strength:
    /// The low-depth searches fill the TT and various heuristics, which improves move ordering and therefore results in
    /// better moves within the same time or nodes budget because the lower-depth searches are comparatively cheap.
    fn iterative_deepening(&mut self, pos: Chessboard, soft_limit: Duration) -> Option<isize> {
        let max_depth = DEPTH_SOFT_LIMIT.min(self.limit().depth).isize();
        let multi_pv = self.multi_pv();
        let mut soft_limit_scale = 1.0;

        self.multi_pvs.resize(multi_pv, PVData::default());
        let mut chosen_at_depth = EagerNonAllocMoveList::<Chessboard, { DEPTH_SOFT_LIMIT.get() }>::default();

        for depth in 1..=max_depth {
            self.statistics.next_id_iteration();
            for pv_num in 0..multi_pv {
                self.current_pv_num = pv_num;
                self.cur_pv_data_mut().bound = None;
                let scaled_soft_limit = soft_limit.mul_f64(soft_limit_scale);
                let (keep_searching, depth, score) = self.aspiration(pos, scaled_soft_limit, depth, max_depth);

                let atomic = &self.state.params.atomic;
                let pv = &self.state.search_stack[0].pv;

                if pv.len() > 0 {
                    if self.current_pv_num == 0 {
                        let chosen_move = pv.get(0).unwrap();
                        let ponder_move = pv.get(1);
                        atomic.set_best_move(chosen_move);
                        atomic.set_ponder_move(ponder_move);
                    }
                    self.state.multi_pvs[self.state.current_pv_num].pv.assign_from(pv);
                    // We can't really trust FailHigh scores. Even though we should still prefer a fail high move, we don't
                    // want a mate limit condition to trigger, so we clamp the fail high score to MAX_NORMAL_SCORE.
                    if let Some(score) = score {
                        debug_assert!(score.is_valid());
                        atomic.set_score(score);
                        if pv_num == 0 {
                            atomic.set_score(score);
                        } else {
                            _ = atomic.get_score_t().fetch_max(score.0, Relaxed);
                        }
                    }
                }

                if !keep_searching {
                    return depth;
                }
                if let Some(chosen_move) = self.search_stack[0].pv.get(0) {
                    self.excluded_moves.push(chosen_move);
                }
            }
            self.state.excluded_moves.truncate(self.excluded_moves.len() - multi_pv);
            let chosen = self.best_move();
            chosen_at_depth.push(chosen);
            if depth >= cc::move_stability_min_depth()
                && !is_duration_infinite(soft_limit)
                && chosen_at_depth
                    .iter()
                    .dropping(depth as usize / cc::move_stability_start_div())
                    .all(|m| *m == chosen)
            {
                soft_limit_scale = cc::move_stability_factor() as f64 / 1000.0;
            } else {
                soft_limit_scale = 1.0;
            }
        }
        None
    }

    /// Aspiration Windows (AW): Assume that the score will be close to the score from the previous iteration
    /// of Iterative Deepening, so use alpha, beta bounds around that score to prune more aggressively.
    /// This means that it's possible for the root to fail low (or high), which is always something to consider:
    /// For example, the best move is not trustworthy if the root failed low (but because the TT move is ordered first,
    /// and the TT move at the root is always `state.best_move` (there can be no collisions because it's written to last),
    /// it should in theory still be trustworthy if the root failed high)
    fn aspiration(
        &mut self,
        pos: Chessboard,
        unscaled_soft_limit: Duration,
        depth: isize,
        max_depth: isize,
    ) -> (bool, Option<isize>, Option<Score>) {
        let mut soft_limit_fail_low_extension = 1.0;
        let mut aw_depth = depth;
        loop {
            let alpha = self.cur_pv_data().alpha;
            let beta = self.cur_pv_data().beta;
            let mut window_radius = self.cur_pv_data().radius;
            let mut soft_limit = unscaled_soft_limit.mul_f64(soft_limit_fail_low_extension);
            soft_limit_fail_low_extension = 1.0;
            if depth > 8 && self.multi_pvs.len() == 1 {
                let node_frac = self.root_move_nodes.frac_1024(self.cur_pv_data().pv.list[0], self.uci_nodes());
                soft_limit = soft_limit
                    .mul_f64(((1024 + 512 - node_frac) * cc::soft_limit_node_scale()) as f64 / (1024.0 * 1024.0));
            }
            let limit = self.params.limit.tc;
            let soft_limit = soft_limit.min(
                (limit.remaining.saturating_sub(limit.increment)) * cc::inv_soft_limit_div_clamp() / 1024
                    + limit.increment,
            );
            if self.should_not_start_negamax(soft_limit, max_depth, self.limit().mate) {
                self.statistics.soft_limit_stop();
                return (false, None, None);
            }
<<<<<<< HEAD
            self.atomic().set_depth(depth); // set depth now so that an immediate stop doesn't increment the depth
            if self.atomic().count_node() >= self.limit().nodes.get() {
                return (false, Some(depth - 1), None);
            }
=======
            self.state.atomic().set_depth(depth); // set depth now so that an immediate stop doesn't increment the depth
            _ = self.state.atomic().count_node();
>>>>>>> d17f688e
            let asp_start_time = Instant::now();
            let Some(pv_score) = self.negamax(pos, 0, aw_depth, alpha, beta, Exact) else {
                return (false, Some(depth), None);
            };

            self.state.send_non_ugi(
                Debug,
                &format_args!(
                    "depth {depth}, score {0}, radius {1}, interval ({2}, {3}) nodes {4}",
                    pv_score.0,
                    window_radius.0,
                    alpha.0,
                    beta.0,
                    self.uci_nodes()
                ),
            );

            let node_type = pv_score.node_type(alpha, beta);

            // we don't trust the best move in fail low nodes, but we still want to display an updated score
            self.cur_pv_data_mut().score = pv_score;
            self.cur_pv_data_mut().bound = Some(node_type);
            if node_type == FailLow {
                // In a fail low node, we didn't get any new information, and it's possible that we just discovered
                // a problem with our chosen move. So increase the soft limit such that we can gather more information.
                soft_limit_fail_low_extension = cc::soft_limit_fail_low_factor() as f64 / 1000.0;
                aw_depth = depth;
            } else if node_type == FailHigh && depth >= 8 {
                // If the search discovers an unexpectedly good move, it can take a long while to search it because the TT isn't filled
                // and because even with fail soft, scores tend to fall close to the aspiration window. So reduce the depth to speed this up.
                aw_depth = (aw_depth - 1).max(depth - 2);
            }

            if cfg!(debug_assertions) {
                let pv = &self.search_stack[0].pv;
                if pos.player_result_slow(&self.params.history).is_some() {
                    assert_eq!(pv.len(), 0);
                } else {
                    match node_type {
                        FailHigh => debug_assert_eq!(pv.len(), 1, "{pos} {node_type}"),
                        Exact => debug_assert!(
                            // currently, it's possible to reduce the PV through IIR when the TT entry of a PV node gets overwritten,
                            // but that should be relatively rare. In the future, a better replacement policy might make this actually sound
                            self.multi_pv() > 1
                                || pv.len() + pv.len() / 4 + 5 >= self.depth_hard_limit.min(aw_depth as usize)
                                || pv_score.is_won_lost_or_draw_score(),
                            "{aw_depth} {depth} {0} {pv_score} {1}",
                            pv.len(),
                            self.uci_nodes()
                        ),
                        // We don't clear the PV on a fail low node so that we can still send a useful info
                        FailLow => {
                            debug_assert_eq!(0, pv.len());
                        }
                    }
                }
                // assert this now because this doesn't hold for incomplete iterations
                debug_assert!(
                    !pv_score.is_won_or_lost() || pv_score.plies_until_game_over().unwrap() <= 256,
                    "{pv_score}"
                );
            }

            self.statistics.aw_node_type(node_type);
            if node_type == Exact {
                window_radius = Score((window_radius.0 + cc::aw_exact_add()) / cc::aw_exact_div());
            } else {
                let delta = pv_score.0.abs_diff(alpha.0);
                let delta = delta.min(pv_score.0.abs_diff(beta.0));
                let delta = delta.min(cc::aw_delta_max()) as i32;
                window_radius.0 = SCORE_WON.0.min(window_radius.0 * cc::aw_widening_factor() + delta);
            }
            self.cur_pv_data_mut().radius = window_radius;
            self.cur_pv_data_mut().alpha = (pv_score - window_radius).max(MIN_ALPHA);
            self.cur_pv_data_mut().beta = (pv_score + window_radius).min(MAX_BETA);

            if node_type == Exact {
                self.send_search_info();
                return (true, Some(depth), Some(pv_score));
            } else if asp_start_time.elapsed().as_millis() >= 1000 {
                self.send_search_info();
            }
        }
    }

    /// Recursive search function, the most important part of the engine. If the computed score of the current position
    /// lies within the open interval `(alpha, beta)`, return the score. Otherwise, the returned score might not be exact,
    /// but could be closer to the window than the true score. On top of that, there are **many** additional techniques
    /// that can mess with the returned score, so that it's best not to assume too much: For example, it's not unlikely
    /// that a re-search with the same depth returns a different score. Because of PVS, `alpha` is `beta - 1` in almost
    /// all nodes, and most nodes either get cut off before reaching the move loop or produce a beta cutoff after
    /// the first move.
    #[allow(clippy::too_many_lines)]
    fn negamax(
        &mut self,
        pos: Chessboard,
        ply: usize,
        mut depth: isize,
        mut alpha: Score,
        mut beta: Score,
        mut expected_node_type: NodeType,
    ) -> Option<Score> {
        debug_assert!(alpha < beta);
        debug_assert!(ply <= DEPTH_HARD_LIMIT.get());
        debug_assert!(depth <= DEPTH_SOFT_LIMIT.isize());
        debug_assert!(self.params.history.len() >= ply);
        self.statistics.count_node_started(MainSearch);

        let root = ply == 0;
        let is_pv_node = expected_node_type == Exact; // TODO: Make this a generic argument of search?
        debug_assert!(!root || is_pv_node); // root implies pv node
        debug_assert!(alpha + 1 == beta || is_pv_node); // alpha + 1 < beta implies Exact node
        if is_pv_node {
            self.search_stack[ply].pv.clear();
        }

        // Always search all children at the root, even for draws or if a search limit has been reached
        if !root {
            // Mate Distance Pruning (MDP): If we've already found a mate in n, don't bother looking for longer mates.
            // This isn't intended to gain elo (since it only works in positions that are already won or lost)
            // but makes the engine better at finding shorter checkmates. Don't do MDP at the root because that can prevent us
            // from ever returning exact scores, since for a mate in 1 the score would always be exactly `beta`.
            alpha = alpha.max(game_result_to_score(Lose, ply));
            beta = beta.min(game_result_to_score(Win, ply + 1));
            if alpha >= beta {
                return Some(alpha);
            }

            let ply_100_ctr = pos.halfmove_repetition_clock();

            if pos.is_50mr_draw()
                || pos.has_insufficient_material()
                || n_fold_repetition(2, &self.params.history, pos.hash_pos(), ply_100_ctr)
                || n_fold_repetition(3, &self.original_board_hist, pos.hash_pos(), ply_100_ctr.saturating_sub(ply))
            {
                return Some(Score(0));
            }

            if self.should_stop() {
                return None;
            }
        }

        let in_check = pos.is_in_check();
        // Check extensions. Increase the depth by 1 if in check.
        // Do this before deciding whether to drop into qsearch.
        if in_check {
            self.statistics.in_check();
            depth += 1;
        }
        // limit.mate() is the min of the original limit.mate and DEPTH_HARD_LIMIT
        if depth <= 0 || ply >= self.depth_hard_limit {
            return self.qsearch(pos, alpha, beta, ply);
        }
        let can_prune = !is_pv_node && !in_check;

        let mut best_score = NO_SCORE_YET;
        let mut bound_so_far = FailLow;

        // If we didn't get a move from the TT and there's no best_move to store because the node failed low,
        // store a null move in the TT. This helps IIR.
        let mut best_move = ChessMove::default();
        // Don't initialize eval just yet to save work in case we get a TT cutoff
        let raw_eval;
        let mut eval;
        // the TT entry at the root is useless when doing an actual multipv search
        let ignore_tt_entry = root && self.multi_pvs.len() > 1;
        let old_entry = self.tt().load::<Chessboard>(pos.hash_pos(), ply);
        if let Some(tt_entry) = old_entry {
            if ignore_tt_entry {
                raw_eval = tt_entry.raw_eval(); // can still use the saved raw eval
                eval = raw_eval;
            } else {
                let tt_bound = tt_entry.bound();
                debug_assert_eq!(tt_entry.hash, pos.hash_pos());

                if let Some(tt_move) = tt_entry.mov.check_pseudolegal(&pos) {
                    best_move = tt_move;
                }
                let tt_score = tt_entry.score();
                // TT cutoffs. If we've already seen this position, and the TT entry has more valuable information (higher depth),
                // and we're not a PV node, and the saved score is either exact or at least known to be outside (alpha, beta),
                // simply return it.
                if !is_pv_node && tt_entry.depth as isize >= depth {
                    if (tt_score >= beta && tt_bound == NodeType::lower_bound())
                        || (tt_score <= alpha && tt_bound == NodeType::upper_bound())
                        || tt_bound == Exact
                    {
                        self.statistics.tt_cutoff(MainSearch, tt_bound);
                        // Idea from stormphrax
                        if tt_score >= beta && !best_move.is_null() && !best_move.is_tactical(&pos) {
                            self.update_histories_and_killer(&pos, best_move, depth, ply);
                        }
                        return Some(tt_score);
                    } else if depth <= 6 {
                        // also from stormphrax
                        depth += 1;
                    }
                }
                // Even though we didn't get a cutoff from the TT, we can still use the score and bound to update our guess
                // at what the type of this node is going to be.
                if !is_pv_node {
                    expected_node_type = if tt_bound != Exact {
                        tt_bound
                    } else if tt_score <= alpha {
                        FailLow
                    } else {
                        debug_assert!(tt_score >= beta); // we're using a null window
                        FailHigh
                    }
                }
                raw_eval = tt_entry.raw_eval();
                eval = raw_eval;
                // The TT score is backed by a search, so it should be more trustworthy than a simple call to static eval.
                // Note that the TT score may be a mate score, so `eval` can also be a mate score. This doesn't currently
                // create any problems, but should be kept in mind.
                if tt_bound == Exact
                    || (tt_bound == NodeType::lower_bound() && tt_score >= raw_eval)
                    || (tt_bound == NodeType::upper_bound() && tt_score <= raw_eval)
                {
                    eval = tt_score;
                }
            }
        } else {
            self.statistics.tt_miss(MainSearch);
            raw_eval = self.eval(pos, ply);
            eval = raw_eval;
        };
        eval = self.corr_hist.correct(&pos, eval);

        self.record_pos(pos, eval, ply);

        // If the current position is noisy, we want to be more conservative with margins.
        // However, captures and promos are generally good moves, so if our eval is the static eval instead of adjusted from the TT,
        // a noisy condition would mean we're doing even better than expected. // TODO: Apply noisy for RFP etc only if eval is TT eval?
        // If it's from the TT, however, and the first move didn't produce a beta cutoff, we're probably worse than expected
        let is_noisy = in_check || (best_move != ChessMove::default() && best_move.is_tactical(&pos));

        // Like the commonly used `improving` and `regressing`, these variables compare the current static eval with
        // the static eval 2 plies ago to recognize blunders. Conceptually, `improving` and `regressing` can be seen as
        // a prediction for how the eval is going to evolve, while these variables are more about cutting early after bad moves.
        let they_blundered = ply >= 2 && eval - self.search_stack[ply - 2].eval > Score(cc::they_blundered_threshold());
        let we_blundered = ply >= 2 && eval - self.search_stack[ply - 2].eval < Score(cc::we_blundered_threshold());

        // IIR (Internal Iterative Reductions): If we don't have a TT move, this node will likely take a long time
        // because the move ordering won't be great, so don't spend too much time on it.
        // Instead, search it with reduced depth to fill the TT entry so that we can re-search it faster the next time
        // we see this node. If there was no TT entry because the node failed low, this node probably isn't that interesting,
        // so reducing the depth also makes sense in this case.
        if depth >= cc::iir_min_depth() && best_move == ChessMove::default() {
            depth -= 1;
        }

        if can_prune {
            // RFP (Reverse Futility Pruning): If eval is far above beta, it's likely that our opponent
            // blundered in a previous move of the search, so if the depth is low, don't even bother searching further.
            // Use `they_blundered` to better distinguish between blunders by our opponent and a generally good static eval
            // relative to `beta` --  there may be other positional factors that aren't being reflected by the static eval,
            // (like imminent threats) so don't prune too aggressively if our opponent hasn't blundered.
            // Be more careful about pruning too aggressively if the node is expected to fail low -- we should not rfp
            // a true fail low node, but our expectation may also be wrong.
            let mut margin = (cc::rfp_base() - (ScoreT::from(they_blundered) * cc::rfp_blunder())) * depth as ScoreT;
            if expected_node_type == FailHigh {
                margin /= cc::rfp_fail_high_div();
            }
            if let Some(entry) = old_entry {
                if entry.score() <= eval && entry.bound() == NodeType::upper_bound() {
                    margin += margin / 4;
                }
            }
            if is_noisy {
                margin *= 2;
            }

            if depth <= cc::rfp_max_depth() && eval >= beta + Score(margin) {
                return Some(eval);
            }

            // Razoring. If the position appears hopeless, drop into qsearch immediately.
            // This obviously has the potential to miss quite a few tactics, so only do this at low depths and when the
            // difference between the static eval and alpha is really large, and also not when we could miss a mate from the TT.
            if depth <= 2 && eval + Score(512 * depth as ScoreT) < alpha && !eval.is_game_lost_score() {
                let qsearch_score = self.qsearch(pos, alpha, beta, ply)?;
                if qsearch_score <= alpha {
                    return Some(qsearch_score);
                }
                self.search_stack[ply].tried_moves.clear();

                // Since we're in a non-pv node, qsearch must have failed high. So assume that a normal search also fails high.
                expected_node_type = FailHigh;
                // Now that we have a qsearch score, use that instead of static eval if the eval isn't from the TT
                if old_entry.is_none() {
                    eval = qsearch_score;
                }
            }

            // NMP (Null Move Pruning). If static eval of our position is above beta, this node probably isn't that interesting.
            // To test this hypothesis, do a null move and perform a search with reduced depth; if the result is still
            // above beta, then it's very likely that the score would have been above beta if we had played a move,
            // so simply return the nmp score. This is based on the null move observation (there are very few zugzwang positions).
            // If we don't have non-pawn, non-king pieces, we're likely to be in zugzwang, so don't even try NMP.
            let has_nonpawns = (pos.active_player_bb() & !pos.piece_bb(Pawn)).more_than_one_bit_set();
            let nmp_threshold = beta + ScoreT::from(expected_node_type == FailLow) * cc::nmp_fail_low();
            if depth >= cc::nmp_min_depth()
                && eval >= nmp_threshold
                && !*self.nmp_disabled_for(pos.active_player())
                && has_nonpawns
            {
                // `make_nullmove` resets the 50mr counter, so we don't consider positions after a nullmove as repetitions,
                // but we can still get TT cutoffs
                self.params.history.push(pos.hash_pos());
                let new_pos = pos.make_nullmove().unwrap();
                // necessary to recognize the null move and to make `last_tried_move()` not panic
                self.search_stack[ply].tried_moves.push(ChessMove::default());
                let reduction = cc::nmp_base() + depth / cc::nmp_depth_div() + isize::from(they_blundered);
                // the child node is expected to fail low, leading to a fail high in this node
                let nmp_res = self.negamax(new_pos, ply + 1, depth - 1 - reduction, -beta, -beta + 1, FailLow);
                _ = self.search_stack[ply].tried_moves.pop();
                self.params.history.pop();
                let score = -nmp_res?;
                if score >= beta {
                    // For shallow depths, don't bother with doing a verification search to avoid useless re-searches,
                    // unless we'd be storing a mate score -- we really want to avoid storing unproved mates in the TT.
                    // It's possible to beat beta with a score of getting mated, so use `is_won_or_lost`
                    // instead of `is_game_won_score`
                    if depth < cc::nmp_verif_depth() && !score.is_won_or_lost() {
                        return Some(score);
                    }
                    *self.nmp_disabled_for(pos.active_player()) = true;
                    // nmp was done with `depth - 1 - reduction`, but we're not doing a null move now, so technically we
                    // should use `depth - reduction`, but using `depth - 1 - reduction` is less expensive and good enough.
                    let verification_score = self.negamax(pos, ply, depth - 1 - reduction, beta - 1, beta, FailHigh);
                    self.search_stack[ply].tried_moves.clear();
                    *self.nmp_disabled_for(pos.active_player()) = false;
                    // The verification score is more trustworthy than the nmp score.
                    if verification_score.is_none_or(|score| score >= beta) {
                        return verification_score;
                    }
                }
            }
        }

        self.maybe_send_currline(&pos, alpha, beta, ply, None);

        // An uninteresting move is a quiet move or bad capture unless it's the TT or killer move
        // (i.e. it's every move that gets ordered after the killer). The name is a bit dramatic, the first few of those
        // can still be good candidates to explore.
        let mut num_uninteresting_visited = 0;
        debug_assert!(self.search_stack[ply].tried_moves.is_empty());

        let mut move_picker = MovePicker::<Chessboard, MAX_CHESS_MOVES_IN_POS>::new(pos, best_move, false);
        let move_scorer = CapsMoveScorer { board: pos, ply };
        while let Some((mov, move_score)) = move_picker.next(&move_scorer, &self) {
            if can_prune && best_score > MAX_SCORE_LOST {
                // LMP (Late Move Pruning): Trust the move ordering and assume that moves ordered late aren't very interesting,
                // so don't even bother looking at them in the last few layers.
                // FP (Futility Pruning): If the static eval is far below alpha,
                // then it's unlikely that a quiet move can raise alpha: We've probably blundered at some prior point in search,
                // so cut our losses and return. This has the potential of missing sacrificing mate combinations, though.
                let fp_margin = if we_blundered {
                    cc::fp_blunder_base() + cc::fp_blunder_scale() * depth
                } else {
                    cc::fp_base() + cc::fp_scale() * depth
                };
                let mut lmp_threshold = if we_blundered {
                    cc::lmp_blunder_base() + cc::lmp_blunder_scale() * depth
                } else {
                    cc::lmp_base() + cc::lmp_scale() * depth
                };
                // LMP faster if we expect to fail low anyway
                if expected_node_type == FailLow {
                    lmp_threshold -= lmp_threshold / cc::lmp_fail_low_div();
                }
                if depth <= cc::max_move_loop_pruning_depth()
                    && (num_uninteresting_visited >= lmp_threshold
                        || (eval + Score(fp_margin as ScoreT) < alpha && move_score < KILLER_SCORE))
                {
                    break;
                }
                // History Pruning: At very low depth, don't play quiet moves with bad history scores. Skipping bad captures too gained elo.
                if move_score.0 < cc::lmr_bad_hist() && depth <= 2 {
                    break;
                }
            }

            if root && self.excluded_moves.contains(&mov) {
                continue;
            }
            let Some(new_pos) = pos.make_move_and_prefetch_tt(mov, self.prefetch()) else {
                continue; // illegal pseudolegal move
            };
            #[cfg(debug_assertions)]
            let debug_history_len = self.params.history.len();
            self.record_move(mov, pos, ply, MainSearch);
            if root && depth >= 8 && self.start_time.elapsed().as_millis() >= 3000 {
                let move_num = self.search_stack[0].tried_moves.len();
                // will usually get a TT cutoff immediately
                let score = -self.qsearch(new_pos, alpha, beta, 1).unwrap_or_default();
                self.send_currmove(mov, move_num, score, alpha, beta);
            }
            if move_score < KILLER_SCORE {
                num_uninteresting_visited += 1;
            }

            let nodes_before_move = self.state.uci_nodes();
            // PVS (Principal Variation Search): Assume that the TT move is the best move, so we only need to prove
            // that the other moves are worse, which we can do with a zero window search. Should this assumption fail,
            // re-search with a full window.
            let mut score;
            if self.search_stack[ply].tried_moves.len() == 1 {
                score = -self.negamax(new_pos, ply + 1, depth - 1, -beta, -alpha, expected_node_type.inverse())?;
            } else {
                // LMR (Late Move Reductions): Trust the move ordering (quiet history, continuation history and capture history heuristics)
                // and assume that moves ordered later are worse. Therefore, we can do a reduced-depth search with a null window
                // to verify our belief.
                // I think it's common to have a minimum depth for doing LMR, but not having that gained elo.
                let mut reduction = 0;
                if !in_check && num_uninteresting_visited >= cc::lmr_min_uninteresting() {
                    reduction = depth / cc::lmr_depth_div()
                        + (num_uninteresting_visited + 1).ilog2() as isize
                        + cc::lmr_const();
                    // Reduce bad captures and quiet moves with bad combined history scores more.
                    if move_score < MoveScore(cc::lmr_bad_hist()) {
                        reduction += 1;
                    } else if move_score > MoveScore(cc::lmr_good_hist()) {
                        // Since the TT and killer move and good captures are not lmr'ed,
                        // this only applies to quiet moves with a good combined history score.
                        // Note that this can cause LMR to *extend* instead of reduce, so in the future
                        // it might make sense to clamp the extension.
                        reduction -= 1;
                    }
                    if !is_pv_node {
                        reduction += 1;
                    }
                    if we_blundered {
                        reduction += 1;
                    }
                    if new_pos.is_in_check() {
                        reduction -= 1;
                    }
                }
                // Futility Reduction: If this move is not a TT move, good SEE capture or killer, and our eval is significantly
                // less than alpha, reduce.
                if !in_check
                    && depth >= cc::min_fr_depth()
                    && move_score < KILLER_SCORE
                    && eval + cc::fr_base() + cc::fr_scale() * (depth as ScoreT) < alpha
                {
                    reduction += ((depth + 4) / 4).ilog2() as isize;
                }
                // if the TT move is a capture and we didn't already fail high, it's likely that later moves are worse
                if !in_check && is_noisy {
                    reduction += 1;
                }
                // this ensures that check extensions prevent going into qsearch while in check
                reduction = reduction.min(depth - 1);

                score = -self.negamax(new_pos, ply + 1, depth - 1 - reduction, -(alpha + 1), -alpha, FailHigh)?;
                // If the score turned out to be better than expected (at least `alpha`), this might just be because
                // of the reduced depth. So do a full-depth search first, but don't use the full window quite yet.
                if alpha < score && reduction > 0 {
                    self.statistics.lmr_first_retry();
                    score = -self.negamax(
                        new_pos,
                        ply + 1,
                        depth - 1,
                        -(alpha + 1),
                        -alpha,
                        FailHigh, // we still expect the child to fail high here
                    )?;
                }
                // If the full-depth search also performed better than expected, do a full-depth search with the
                // full window to find the true score.
                // This is only relevant for PV nodes, because all other nodes are searched with a null window anyway.
                // This is necessary to ensure that the PV doesn't get truncated, because otherwise there could be nodes in
                // the PV that were not searched as PV nodes.
                if is_pv_node && alpha < score {
                    self.statistics.lmr_second_retry();
                    score = -self.negamax(new_pos, ply + 1, depth - 1, -beta, -alpha, Exact)?;
                }
            }

            self.undo_move();

            #[cfg(debug_assertions)]
            debug_assert_eq!(
                self.params.history.len(),
                debug_history_len,
                "depth {depth} ply {ply} old len {debug_history_len} new len {0} child {1}",
                self.params.history.len(),
                self.search_stack[ply].tried_moves.len()
            );

            if root {
                self.state.custom.root_move_nodes.update(mov, self.state.uci_nodes() - nodes_before_move);
            }
            debug_assert!(score.0.abs() <= SCORE_WON.0, "score {} ply {ply}", score.0);

            best_score = best_score.max(score);

            if score <= alpha {
                continue;
            }
            // We've raised alpha. For most nodes, this results in an immediate beta cutoff because we're using a null window.
            alpha = score;
            // Only set best_move on raising `alpha` instead of `best_score` because fail low nodes should store the
            // default move, which is either the TT move (if there was a TT hit) or the null move.
            best_move = mov;

            // Update the PV. We only need to do this for PV nodes (we could even only do this for non-fail highs,
            // if we didn't have to worry about aw fail high).
            if is_pv_node {
                let ([.., current], [child, ..]) = self.search_stack.split_at_mut(ply + 1) else { unreachable!() };
                current.pv.extend(best_move, &child.pv);
                if depth > 1 && score < beta && !score.is_won_lost_or_draw_score() {
                    debug_assert_eq!(self.tt().load::<Chessboard>(new_pos.hash_pos(), ply + 1).unwrap().bound(), Exact);
                }
            }

            if score < beta {
                // We're in a PVS PV node and this move raised alpha but didn't cause a fail high, so look at the other moves.
                // PVS PV nodes are rare
                bound_so_far = Exact;
                continue;
            }
            // Beta cutoff. Update history and killer for quiet moves, then break out of the move loop.
            bound_so_far = FailHigh;
            self.update_histories_and_killer(&pos, mov, depth, ply);
            break;
        }

        // Update statistics for this node as soon as we know the node type, before returning.
        self.state.statistics.count_complete_node(
            MainSearch,
            bound_so_far,
            depth,
            ply,
            self.state.search_stack[ply].tried_moves.len(),
        );

        if self.search_stack[ply].tried_moves.is_empty() {
            return Some(game_result_to_score(pos.no_moves_result_if(in_check), ply));
        }

        let tt_entry: TTEntry<Chessboard> =
            TTEntry::new(pos.hash_pos(), best_score, raw_eval, best_move, depth, bound_so_far);
        // Store the results in the TT, always replacing the previous entry. Note that the TT move is only overwritten
        // if this node was an exact or fail high node or if there was a collision.
        if !(root && self.current_pv_num > 0) {
            self.tt_mut().store(tt_entry, ply);
        }

        // Corrhist updates
        if !in_check
            && (best_move.is_null() || !best_move.is_tactical(&pos))
            && !(best_score <= eval && bound_so_far == NodeType::lower_bound())
            && !(best_score >= eval && bound_so_far == NodeType::upper_bound())
        {
            self.corr_hist.update(&pos, depth, eval, best_score);
        }

        Some(best_score)
    }

    /// Search only "tactical" moves to quieten down the position before calling eval
    fn qsearch(&mut self, pos: Chessboard, mut alpha: Score, beta: Score, ply: usize) -> Option<Score> {
        self.statistics.count_node_started(Qsearch);
        // updating seldepth only in qsearch meaningfully increased performance and was even measurable in a [0, 10] SPRT.
        // TODO: That's weird, retest
        self.atomic().update_seldepth(ply);

        // check nodes in qsearch to allow `go nodes n` to go exactly `n` nodes
        if self.should_stop() {
            return None;
        }
        // The stand pat check. Since we're not looking at all moves, it's very likely that there's a move we didn't
        // look at that doesn't make our position worse, so we don't want to assume that we have to play a capture.
        let raw_eval;
        let mut eval;
        let mut bound_so_far = FailLow;

        // see main search, store an invalid null move in the TT entry if all moves failed low.
        let mut best_move = ChessMove::default();

        // Don't do TT cutoffs with alpha already raised by the stand pat check, because that relies on the null move observation.
        // But if there's a TT entry from normal search that's worse than the stand pat score, we should trust that more.
        if let Some(tt_entry) = self.tt().load::<Chessboard>(pos.hash_pos(), ply) {
            debug_assert_eq!(tt_entry.hash, pos.hash_pos());
            let bound = tt_entry.bound();
            let tt_score = tt_entry.score();
            // depth 0 drops immediately to qsearch, so a depth 0 entry always comes from qsearch.
            // However, if we've already done qsearch on this position, we can just re-use the result,
            // so there is no point in checking the depth at all
            if (bound == NodeType::lower_bound() && tt_score >= beta)
                || (bound == NodeType::upper_bound() && tt_score <= alpha)
                || bound == Exact
            {
                self.statistics.tt_cutoff(Qsearch, bound);
                return Some(tt_score);
            }
            raw_eval = tt_entry.raw_eval();
            eval = raw_eval;

            // even though qsearch never checks for game over conditions, it's still possible for it to load a checkmate score
            // and propagate that up to a qsearch parent node, where it gets saved with a depth of 0, so game over scores
            // with a depth of 0 in the TT are possible
            // exact scores should have already caused a cutoff
            // TODO: Removing the `&& !tt_entry.score.is_game_over_score()` condition here and in `negamax` *failed* a
            // nonregression SPRT with `[-7, 0]` bounds even though I don't know why, and those conditions make it fail
            // the re-search test case. So the conditions are still disabled for now,
            // test reintroducing them at some point in the future after I have TT aging!
            if (bound == NodeType::lower_bound() && tt_score >= raw_eval)
                || (bound == NodeType::upper_bound() && tt_score <= raw_eval)
            {
                eval = tt_score;
            };
            if let Some(mov) = tt_entry.mov.check_pseudolegal(&pos) {
                best_move = mov;
            }
        } else {
            raw_eval = self.eval(pos, ply);
            eval = raw_eval;
        }
        let mut best_score = self.corr_hist.correct(&pos, eval);
        // Saving to the TT is probably unnecessary since the score is either from the TT or just the static eval,
        // which is not very valuable. Also, the fact that there's no best move might have unfortunate interactions with
        // IIR, because it will make this fail-high node appear like a fail-low node. TODO: Test regardless, but probably
        // only after aging
        if best_score >= beta {
            return Some(best_score);
        }
        // TODO: Set stand pat to SCORE_LOST when in check, generate evasions?
        if best_score > alpha {
            bound_so_far = Exact;
            alpha = best_score;
        }
        self.record_pos(pos, best_score, ply);

        self.maybe_send_currline(&pos, alpha, beta, ply, Some(best_score));

        let mut move_picker: MovePicker<Chessboard, MAX_CHESS_MOVES_IN_POS> = MovePicker::new(pos, best_move, true);
        let move_scorer = CapsMoveScorer { board: pos, ply };
        let mut children_visited = 0;
        while let Some((mov, score)) = move_picker.next(&move_scorer, &self.state) {
            debug_assert!(mov.is_tactical(&pos));
            if score < MoveScore(0) {
                // qsearch see pruning: If the move has a negative SEE score, don't even bother playing it in qsearch.
                break;
            }
            let Some(new_pos) = pos.make_move(mov) else {
                continue;
            };
            self.record_move(mov, pos, ply, Qsearch);
            children_visited += 1;
            let score = -self.qsearch(new_pos, -beta, -alpha, ply + 1)?;
            self.undo_move();
            best_score = best_score.max(score);
            if score <= alpha {
                continue;
            }
            bound_so_far = Exact;
            alpha = score;
            best_move = mov;
            // even if the child score came from a TT entry with depth > 0, we don't trust this node any more than now
            // because we haven't looked at all nodes
            if score >= beta {
                bound_so_far = FailHigh;
                break;
            }
        }
        self.statistics.count_complete_node(Qsearch, bound_so_far, 0, ply, children_visited);

        let tt_entry: TTEntry<Chessboard> =
            TTEntry::new(pos.hash_pos(), best_score, raw_eval, best_move, 0, bound_so_far);
        self.tt_mut().store(tt_entry, ply);
        Some(best_score)
    }

    fn eval(&mut self, pos: Chessboard, ply: usize) -> Score {
        let res = if ply == 0 {
            self.eval.eval(&pos, 0)
        } else {
            let old_pos = &self.state.search_stack[ply - 1].pos;
            let mov = self.search_stack[ply - 1].last_tried_move();
            self.eval.eval_incremental(old_pos, mov, &pos, ply)
        };
        debug_assert!(!res.is_won_or_lost(), "{res} {0} {1}, {pos}", res.0, self.eval.eval(&pos, ply));
        res
    }

    fn update_continuation_hist(
        mov: ChessMove,
        prev_move: ChessMove,
        bonus: i32,
        color: ChessColor,
        pos: &Chessboard,
        hist: &mut ContHist,
        failed: &[ChessMove],
    ) {
        if prev_move == ChessMove::default() {
            return; // Ignore NMP null moves
        }
        hist.update(mov, prev_move, bonus, color);
        for disappointing in failed.iter().dropping_back(1).filter(|m| !m.is_tactical(pos)) {
            hist.update(*disappointing, prev_move, -bonus, color);
        }
    }

    fn update_histories_and_killer(&mut self, pos: &Chessboard, mov: ChessMove, depth: isize, ply: usize) {
        let color = pos.active_player();
        let (before, [entry, ..]) = self.state.search_stack.split_at_mut(ply) else { unreachable!() };
        let bonus = (depth * cc::hist_depth_bonus()) as i32;
        if mov.is_tactical(pos) {
            for disappointing in entry.tried_moves.iter().dropping_back(1).filter(|m| m.is_tactical(pos)) {
                self.state.custom.capt_hist.update(*disappointing, color, -bonus);
            }
            self.state.custom.capt_hist.update(mov, color, bonus);
            return;
        }
        entry.killer = mov;
        for disappointing in entry.tried_moves.iter().dropping_back(1).filter(|m| !m.is_tactical(pos)) {
            self.state.custom.history.update(*disappointing, -bonus);
        }
        self.state.custom.history.update(mov, bonus);
        if ply > 0 {
            let parent = before.last_mut().unwrap();
            Self::update_continuation_hist(
                mov,
                parent.last_tried_move(),
                bonus,
                color,
                pos,
                &mut self.state.custom.countermove_hist,
                &entry.tried_moves,
            );
            if ply > 1 {
                let grandparent = &mut before[before.len() - 2];
                let fmh = &mut self.state.custom.follow_up_move_hist;
                Self::update_continuation_hist(
                    mov,
                    grandparent.last_tried_move(),
                    bonus,
                    color,
                    pos,
                    fmh,
                    &entry.tried_moves,
                );
            }
        }
    }

    fn record_pos(&mut self, pos: Chessboard, eval: Score, ply: usize) {
        self.search_stack[ply].pos = pos;
        self.search_stack[ply].eval = eval;
        self.search_stack[ply].tried_moves.clear();
    }

    fn record_move(&mut self, mov: ChessMove, old_pos: Chessboard, ply: usize, typ: SearchType) {
<<<<<<< HEAD
        _ = self.atomic().count_node();
        self.params.history.push(old_pos.hash_pos());
        self.search_stack[ply].tried_moves.push(mov);
        self.statistics.count_legal_make_move(typ);
=======
        _ = self.state.atomic().count_node();
        self.state.params.history.push(old_pos.hash_pos());
        self.state.search_stack[ply].tried_moves.push(mov);
        self.state.statistics.count_legal_make_move(typ);
>>>>>>> d17f688e
    }

    // gets skipped when aborting search, but that's fine
    fn undo_move(&mut self) {
        self.params.history.pop();
    }

    #[inline]
    fn maybe_send_currline(&mut self, pos: &Chessboard, alpha: Score, beta: Score, ply: usize, score: Option<Score>) {
        if self.uci_nodes() % DEFAULT_CHECK_TIME_INTERVAL == 0 && self.last_msg_time.elapsed().as_millis() >= 1000 {
            let score = score.or_else(|| self.qsearch(*pos, alpha, beta, ply)).unwrap_or_default();
            self.search_stack[ply].forget();
            let flip = pos.active_player() != self.params.pos.active_player();
            let score = score.flip_if(flip);
            let alpha = alpha.flip_if(flip);
            let beta = beta.flip_if(flip);
            self.send_currline(ply - 1, score, alpha.min(beta), beta.max(alpha));
        }
    }
}

#[derive(Debug)]
struct CapsMoveScorer {
    board: Chessboard,
    ply: usize,
}

impl MoveScorer<Chessboard, Caps> for CapsMoveScorer {
    /// Order moves so that the most promising moves are searched first.
    /// The most promising move is always the TT move, because that is backed up by search.
    /// After that follow various heuristics.
    fn score_move(&self, mov: ChessMove, state: &CapsState) -> MoveScore {
        // The move list is iterated backwards, which is why better moves get higher scores
        // No need to check against the TT move because that's already handled by the move picker
        if mov == state.search_stack[self.ply].killer {
            KILLER_SCORE
        } else if !mov.is_tactical(&self.board) {
            let countermove_score = if self.ply > 0 {
                let prev_move = state.search_stack[self.ply - 1].last_tried_move();
                state.countermove_hist.score(mov, prev_move, self.board.active_player())
            } else {
                0
            };
            let follow_up_score = if self.ply > 1 {
                let prev_move = state.search_stack[self.ply - 2].last_tried_move();
                state.follow_up_move_hist.score(mov, prev_move, self.board.active_player())
            } else {
                0
            };
            MoveScore(state.history[mov.from_to_square()] + countermove_score + follow_up_score / 2)
        } else {
            let captured = mov.captured(&self.board);
            let base_val = if self.board.see_at_least(mov, SeeScore(0)) {
                MoveScore::MAX - MoveScore(HIST_DIVISOR * 50)
            } else {
                MoveScore::MIN + MoveScore(HIST_DIVISOR * 50)
            };
            let hist_val = state.capt_hist.get(mov, self.board.active_player());
            base_val + MoveScore(captured as i32 * HIST_DIVISOR * 2) + hist_val
        }
    }
}

#[cfg(test)]
mod tests {
    use gears::games::chess::ChessColor::White;
    use gears::games::chess::Chessboard;
    use gears::general::board::BoardHelpers;
    use gears::general::board::Strictness::{Relaxed, Strict};
    #[cfg(not(debug_assertions))]
    use gears::general::moves::ExtendedFormat::Standard;
    use gears::general::moves::UntrustedMove;
    use gears::search::NodesLimit;

    use crate::eval::chess::lite::{KingGambot, LiTEval};
    use crate::eval::chess::material_only::MaterialOnlyEval;
    use crate::eval::chess::piston::PistonEval;
    use crate::eval::rand_eval::RandEval;
    use crate::search::tests::generic_engine_test;

    use super::*;

    #[test]
    fn mate_in_one_test() {
        let board = Chessboard::from_fen("4k3/8/4K3/8/8/8/8/6R1 w - - 0 1", Strict).unwrap();
        // run multiple times to get different random numbers from the eval function
        for depth in 1..=3 {
            for _ in 0..42 {
                let mut engine = Caps::for_eval::<RandEval>();
                let res = engine.search_with_new_tt(board, SearchLimit::depth(Depth::new(depth)));
                assert!(res.score.is_game_won_score());
                assert_eq!(res.score.plies_until_game_won(), Some(1));
            }
        }
    }

    #[test]
    fn simple_search_test() {
        let list = [
            ("r2q1r2/ppp1pkb1/2n1p1pp/2N1P3/2pP2Q1/2P1B2P/PP3PP1/R4RK1 b - - 1 18", -500, -100),
            ("r1bqkbnr/3n2p1/2p1pp1p/pp1p3P/P2P4/1PP1PNP1/1B3P2/RN1QKB1R w KQkq - 0 14", 90, 300),
        ];
        for (fen, min, max) in list {
            let pos = Chessboard::from_fen(fen, Strict).unwrap();
            let mut engine = Caps::for_eval::<PistonEval>();
            let res = engine.search_with_new_tt(pos, SearchLimit::nodes(NodesLimit::new(30_000).unwrap()));
            assert!(res.score > Score(min));
            assert!(res.score < Score(max));
        }
    }

    #[test]
    fn lucena_test() {
        let pos = Chessboard::from_name("lucena").unwrap();
        let mut engine = Caps::for_eval::<PistonEval>();
        let res = engine.search_with_new_tt(pos, SearchLimit::depth(Depth::new(7)));
        // TODO: More aggressive bound once the engine is stronger
        assert!(res.score >= Score(200));
    }

    #[test]
    fn philidor_test() {
        let pos = Chessboard::from_name("philidor").unwrap();
        let mut engine = Caps::for_eval::<LiTEval>();
        let res = engine.search_with_new_tt(pos, SearchLimit::nodes(NodesLimit::new(50_000).unwrap()));
        assert!(res.score.abs() <= Score(256));
    }

    #[test]
    fn kiwipete_test() {
        let pos = Chessboard::from_name("kiwipete").unwrap();
        let mut engine = Caps::for_eval::<LiTEval>();
        let res = engine.search_with_new_tt(pos, SearchLimit::nodes(NodesLimit::new(12_345).unwrap()));
        let score = res.score;
        assert!(score.abs() <= Score(64), "{score}");
        assert!(
            [ChessMove::from_compact_text("e2a6", &pos).unwrap(), ChessMove::from_compact_text("d5e6", &pos).unwrap()]
                .contains(&res.chosen_move),
            "{}",
            res.chosen_move.compact_formatter(&pos)
        );
    }

    #[test]
    fn generic_test() {
        generic_engine_test(Caps::for_eval::<LiTEval>());
        generic_engine_test(Caps::for_eval::<RandEval>());
        let tt = TT::default();
        depth_1_nodes_test(Caps::for_eval::<RandEval>(), tt.clone());
        depth_1_nodes_test(Caps::for_eval::<MaterialOnlyEval>(), tt.clone());
        depth_1_nodes_test(Caps::for_eval::<PistonEval>(), tt.clone());
        depth_1_nodes_test(Caps::for_eval::<KingGambot>(), tt.clone());
    }

    // TODO: Eventually, make sure that GAPS also passed this
    fn depth_1_nodes_test(mut engine: Caps, tt: TT) {
        for pos in Chessboard::bench_positions() {
            let _ = engine.search_with_tt(pos, SearchLimit::depth_(1), tt.clone());
            if pos.legal_moves_slow().is_empty() {
                continue;
            }
            let root_entry = tt.load(pos.hash_pos(), 0).unwrap();
            assert!(root_entry.depth <= 2); // possible extensions
            assert_eq!(root_entry.bound(), Exact);
            assert!(root_entry.mov.check_legal(&pos).is_some());
            let moves = pos.legal_moves_slow();
            assert!(engine.uci_nodes() as usize >= moves.len()); // >= because of extensions
            for m in moves {
                let new_pos = pos.make_move(m).unwrap();
                let entry = tt.load::<Chessboard>(new_pos.hash_pos(), 0);
                let Some(entry) = entry else {
                    continue; // it's possible that a position is not in the TT because qsearch didn't save it
                };
                assert!(entry.depth <= 1);
                assert!(-entry.score <= root_entry.score);
            }
        }
    }
    #[test]
    fn only_one_move_test() {
        let fen = "B4QRb/8/8/8/2K3P1/5k2/8/b3RRNB b - - 0 1";
        let pos = Chessboard::from_fen(fen, Relaxed).unwrap();
        assert!(pos.debug_verify_invariants(Strict).is_err());
        let mut caps = Caps::for_eval::<PistonEval>();
        let limit = SearchLimit::per_move(Duration::from_millis(999_999_999));
        let res = caps.search_with_new_tt(pos, limit);
        assert_eq!(res.chosen_move, ChessMove::from_compact_text("f3g3", &pos).unwrap());
        assert_eq!(caps.depth().get(), 1);
        assert!(caps.uci_nodes() <= 1000); // might be a bit more than 1 because of check extensions
    }

    #[test]
    fn mate_research_test() {
        let pos = Chessboard::from_fen("k7/3B4/4N3/K7/8/8/8/8 w - - 16 9", Strict).unwrap();
        let mut caps = Caps::for_eval::<LiTEval>();
        let limit = SearchLimit::mate_in_moves(5);
        let res = caps.search_with_new_tt(pos, limit);
        assert!(res.score.is_game_won_score());
        let nodes = caps.search_state().uci_nodes();
        let tt = caps.search_state().tt().clone();
        // Don't clear the internal state
        let second_search = caps.search_with_tt(pos, limit, tt.clone());
        assert!(second_search.score.is_game_won_score());
        let second_search_nodes = caps.search_state().uci_nodes();
        assert!(second_search_nodes * 2 < nodes, "{second_search_nodes} {nodes}");
        let d3 = SearchLimit::depth(Depth::new(3));
        let d3_search = caps.search_with_tt(pos, d3, tt.clone());
        assert!(d3_search.score.is_game_won_score(), "{}", d3_search.score.0);
        let d3_nodes = caps.search_state().uci_nodes();
        caps.forget();
        assert_eq!(caps.search_state().uci_nodes(), 0);
        let fresh_d3_search = caps.search_with_new_tt(pos, d3);
        assert!(!fresh_d3_search.score.is_won_or_lost(), "{}", fresh_d3_search.score.0);
        let fresh_d3_nodes = caps.search_state().uci_nodes();
        assert!(fresh_d3_nodes > d3_nodes + d3_nodes / 4, "{fresh_d3_nodes} {d3_nodes}");
        caps.forget();
        _ = caps.search_with_new_tt(pos, d3);
        assert_eq!(caps.search_state().uci_nodes(), fresh_d3_nodes);
    }

    #[test]
    fn move_order_test() {
        let fen = "7k/8/8/8/p7/1p6/1R1r4/K7 w - - 4 3";
        let pos = Chessboard::from_fen(fen, Relaxed).unwrap();
        let tt_move = ChessMove::from_text("a1b1", &pos).unwrap();
        let mut tt = TT::default();
        let entry = TTEntry::new(pos.hash_pos(), Score(0), Score(-12), tt_move, 123, Exact);
        tt.store::<Chessboard>(entry, 0);
        let mut caps = Caps::default();
        let killer = ChessMove::from_text("b2c2", &pos).unwrap();
        caps.search_stack[0].killer = killer;
        let hist_move = ChessMove::from_text("b2b1", &pos).unwrap();
        caps.history.update(hist_move, 1000);
        let bad_quiet = ChessMove::from_text("b2a2", &pos).unwrap();
        caps.history.update(bad_quiet, -1);
        let bad_capture = ChessMove::from_text("b2b3", &pos).unwrap();
        caps.capt_hist.update(bad_capture, White, 100);

        let mut move_picker: MovePicker<Chessboard, MAX_CHESS_MOVES_IN_POS> = MovePicker::new(pos, tt_move, false);
        let move_scorer = CapsMoveScorer { board: pos, ply: 0 };
        let mut moves = vec![];
        let mut scores = vec![];
        while let Some((mov, score)) = move_picker.next(&move_scorer, &caps.state) {
            moves.push(mov);
            scores.push(score);
        }
        assert_eq!(moves.len(), 7);
        assert!(scores.is_sorted_by(|a, b| a > b));
        assert_eq!(scores[0], MoveScore::MAX);
        assert_eq!(moves[0], tt_move);
        // assert_eq!(scores[1], )
        let good_capture = ChessMove::from_text("b2d2", &pos).unwrap();
        assert_eq!(moves[1], good_capture);
        assert_eq!(moves[2], killer);
        assert_eq!(moves[3], hist_move);
        let illegal = ChessMove::from_text("a1a2", &pos).unwrap();
        assert_eq!(moves[4], illegal);
        assert!(!pos.is_pseudolegal_move_legal(illegal));
        assert_eq!(moves[5], bad_quiet);
        assert_eq!(moves[6], bad_capture);
        let search_res = caps.search_with_tt(pos, SearchLimit::depth_(1), tt.clone());
        assert_eq!(search_res.chosen_move, good_capture);
        assert!(search_res.score > Score(0));
        let tt_entry = tt.load::<Chessboard>(pos.hash_pos(), 0).unwrap();
        assert_eq!(tt_entry.score, search_res.score.compact());
        assert_eq!(tt_entry.mov, UntrustedMove::from_move(good_capture));
    }

    #[test]
    #[cfg(not(debug_assertions))]
    /// puzzles that are reasonably challenging for most humans, but shouldn't be too difficult for the engine
    fn mate_test() {
        let fens = [
            ("8/5K2/4N2k/2B5/5pP1/1np2n2/1p6/r2R4 w - - 0 1", "d1d5", 5),
            ("5rk1/r5p1/2b2p2/3q1N2/6Q1/3B2P1/5P2/6KR w - - 0 1", "f5h6", 5),
            ("2rk2nr/R1pnp3/5b2/5P2/BpPN1Q2/pPq5/P7/1K4R1 w - - 0 1", "f4c7", 6),
            ("k2r3r/PR6/1K6/3R4/8/5np1/B6p/8 w - - 0 1", "d5d8", 6),
            ("3n3R/8/3p1pp1/r2bk3/8/4NPP1/p3P1KP/1r1R4 w - - 0 1", "h8e8", 6),
            ("7K/k7/p1R5/4N1q1/8/6rb/5r2/1R6 w - - 0 1", "c6c7", 4),
            ("rkr5/3n1p2/1pp1b3/NP4p1/3PPn1p/QN1B1Pq1/2P5/R6K w - - 0 1", "a5c6", 7),
            ("1kr5/4R3/pP6/1n2N3/3p4/2p5/1r6/4K2R w K - 0 1", "h1h8", 7),
            ("1k6/1bpQN3/1p6/p7/6p1/2NP1nP1/5PK1/4q3 w - - 0 1", "d7d8", 8),
            ("1k4r1/pb1p4/1p1P4/1P3r1p/1N2Q3/6Pq/4BP1P/4R1K1 w - - 0 1", "b4a6", 10),
            ("rk6/p1r3p1/P3B1Kp/1p2B3/8/8/8/8 w - - 0 1", "e6d7", 5),
        ];
        for (fen, best_move, num_moves) in fens {
            let pos = Chessboard::from_fen(fen, Relaxed).unwrap();
            let mut engine = Caps::for_eval::<LiTEval>();
            let limit = SearchLimit::mate_in_moves(num_moves);
            let res = engine.search_with_new_tt(pos, limit);
            let score = res.score;
            println!(
                "chosen move {0}, fen {1}, depth {2}, time {3}ms",
                res.chosen_move.extended_formatter(&pos, Standard),
                pos.as_fen(),
                engine.depth(),
                engine.start_time.elapsed().as_millis()
            );
            assert!(score.is_game_won_score());
            assert_eq!(res.chosen_move.compact_formatter(&pos).to_string(), best_move);
        }
    }
}<|MERGE_RESOLUTION|>--- conflicted
+++ resolved
@@ -433,20 +433,7 @@
         )
     }
 
-<<<<<<< HEAD
-    fn time_up(&self, tc: TimeControl, fixed_time: Duration, start_time: Instant) -> bool {
-        debug_assert!(self.uci_nodes() % DEFAULT_CHECK_TIME_INTERVAL == 0);
-        let elapsed = start_time.elapsed();
-        // TODO: Compute at the start of the search instead of every time:
-        // Instead of storing a SearchLimit, store a different struct that contains soft and hard bounds
-        let hard = (tc.remaining.saturating_sub(tc.increment)) * cc::inv_hard_limit_div() as u32 / 1024 + tc.increment;
-        // Because fixed_time has been clamped to at most tc.remaining, this can never lead to timeouts
-        // (assuming the move overhead is set correctly)
-        elapsed >= fixed_time.min(hard)
-    }
-
-=======
->>>>>>> d17f688e
+
     fn set_option(&mut self, option: EngineOptionName, old_value: &mut EngineOptionType, value: String) -> Res<()> {
         let name = option.name().to_string();
         if let Other(name) = &option {
@@ -530,15 +517,14 @@
     }
 
     fn time_up(&self, tc: TimeControl, fixed_time: Duration, start_time: Instant) -> bool {
-        debug_assert!(self.state.uci_nodes() % DEFAULT_CHECK_TIME_INTERVAL == 0);
+        debug_assert!(self.uci_nodes() % DEFAULT_CHECK_TIME_INTERVAL == 0);
         let elapsed = start_time.elapsed();
-        // divide by 4 unless moves to go is very small, but don't divide by 1 (or zero) to avoid timeouts
         // TODO: Compute at the start of the search instead of every time:
         // Instead of storing a SearchLimit, store a different struct that contains soft and hard bounds
-        let divisor = tc.moves_to_go.unwrap_or(usize::MAX).clamp(2, cc::hard_limit_div()) as u32;
+        let hard = (tc.remaining.saturating_sub(tc.increment)) * cc::inv_hard_limit_div() as u32 / 1024 + tc.increment;
         // Because fixed_time has been clamped to at most tc.remaining, this can never lead to timeouts
         // (assuming the move overhead is set correctly)
-        elapsed >= fixed_time.min(tc.remaining / divisor + tc.increment)
+        elapsed >= fixed_time.min(hard)
     }
 }
 
@@ -652,15 +638,10 @@
                 self.statistics.soft_limit_stop();
                 return (false, None, None);
             }
-<<<<<<< HEAD
             self.atomic().set_depth(depth); // set depth now so that an immediate stop doesn't increment the depth
             if self.atomic().count_node() >= self.limit().nodes.get() {
                 return (false, Some(depth - 1), None);
             }
-=======
-            self.state.atomic().set_depth(depth); // set depth now so that an immediate stop doesn't increment the depth
-            _ = self.state.atomic().count_node();
->>>>>>> d17f688e
             let asp_start_time = Instant::now();
             let Some(pv_score) = self.negamax(pos, 0, aw_depth, alpha, beta, Exact) else {
                 return (false, Some(depth), None);
@@ -1419,17 +1400,10 @@
     }
 
     fn record_move(&mut self, mov: ChessMove, old_pos: Chessboard, ply: usize, typ: SearchType) {
-<<<<<<< HEAD
         _ = self.atomic().count_node();
         self.params.history.push(old_pos.hash_pos());
         self.search_stack[ply].tried_moves.push(mov);
         self.statistics.count_legal_make_move(typ);
-=======
-        _ = self.state.atomic().count_node();
-        self.state.params.history.push(old_pos.hash_pos());
-        self.state.search_stack[ply].tried_moves.push(mov);
-        self.state.statistics.count_legal_make_move(typ);
->>>>>>> d17f688e
     }
 
     // gets skipped when aborting search, but that's fine
