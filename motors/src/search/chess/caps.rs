use arrayvec::ArrayVec;
use std::any::TypeId;
use std::cmp::min;
use std::mem::take;
use std::time::{Duration, Instant};

use derive_more::{Deref, DerefMut, Index, IndexMut};
use itertools::Itertools;
use rand::thread_rng;

use crate::eval::chess::hce::HandCraftedEval;
use crate::eval::chess::material_only::MaterialOnlyEval;
use crate::eval::chess::piston::PistonEval;
use gears::games::chess::moves::ChessMove;
use gears::games::chess::pieces::UncoloredChessPiece;
use gears::games::chess::pieces::UncoloredChessPiece::Empty;
use gears::games::chess::see::SeeScore;
use gears::games::chess::{Chessboard, MAX_CHESS_MOVES_IN_POS};
use gears::games::{n_fold_repetition, Board, BoardHistory, Color, Move, ZobristHistory};
use gears::general::common::Description::NoDescription;
use gears::general::common::{select_name_static, NamedEntity, Res, StaticallyNamedEntity};
use gears::output::Message::Debug;
use gears::search::*;
use gears::ugi::EngineOptionName::*;
use gears::ugi::EngineOptionType::Spin;
use gears::ugi::{EngineOption, EngineOptionName, EngineOptionType, UgiCheck, UgiSpin};

use crate::eval::Eval;
use crate::search::move_picker::MovePicker;
use crate::search::multithreading::SearchSender;
use crate::search::statistics::SearchType::{MainSearch, Qsearch};
use crate::search::tt::{TTEntry, TT};
use crate::search::NodeType::*;
use crate::search::*;

/// The maximum value of the `depth` parameter, i.e. the maximum number of Iterative Deepening iterations.
const DEPTH_SOFT_LIMIT: Depth = Depth::new(100);
/// The maximum value of the `ply` parameter, i.e. the maximum depth (in plies) before qsearch is reached
const DEPTH_HARD_LIMIT: Depth = Depth::new(128);
<<<<<<< HEAD

/// The TT move and good captures have a higher score, all other moves have a lower score.
const KILLER_SCORE: i32 = i32::MAX - 200;
=======
const HIST_DIVISOR: i32 = 1024;
const KILLER_SCORE: MoveScore = MoveScore(i32::MAX - 100 * HIST_DIVISOR);

/// Updates the history using the History Gravity technique,
/// which keeps history scores from growing arbitrarily large and scales the bonus/malus depending on how
/// "unexpected" they are, i.e. by how much they differ from the current history scores.
fn update_history_score(entry: &mut i32, bonus: i32) {
    // The maximum history score magnitude can be slightly larger than the divisor due to rounding errors.
    // The `.abs()` call is necessary to correctly handle history malus.
    let bonus = bonus - bonus.abs() * *entry / HIST_DIVISOR; // bonus can also be negative
    *entry += bonus;
}
>>>>>>> 9a5567ce

/// Quiet History Heuristic: Give bonuses to quiet moves that causes a beta cutoff a maluses to quiet moves that were tried
/// but didn't cause a beta cutoff. Order all non-TT non-killer moves based on that (as well as based on the continuation
/// history)
#[derive(Debug, Clone, Deref, DerefMut, Index, IndexMut)]
struct HistoryHeuristic([i32; 64 * 64]);

impl HistoryHeuristic {
    fn update(&mut self, mov: ChessMove, bonus: i32) {
        update_history_score(&mut self[mov.from_to_square()], bonus);
    }
}

impl Default for HistoryHeuristic {
    fn default() -> Self {
        HistoryHeuristic([0; 64 * 64])
    }
}

/// Capture History Heuristic: Same as quiet history heuristic, but for captures.
#[derive(Debug, Clone, Index, IndexMut)]
struct CaptHist([[[i32; 64]; 6]; 2]);

impl CaptHist {
    fn update(&mut self, mov: ChessMove, color: Color, bonus: i32) {
        let entry =
            &mut self[color as usize][mov.uncolored_piece() as usize][mov.dest_square().bb_idx()];
        update_history_score(entry, bonus)
    }
    fn get(&self, mov: ChessMove, color: Color) -> MoveScore {
        MoveScore(self[color as usize][mov.uncolored_piece() as usize][mov.dest_square().bb_idx()])
    }
}

impl Default for CaptHist {
    fn default() -> Self {
        Self([[[0; 64]; 6]; 2])
    }
}

/// Continuation history. Many moves have a "natural" response, so use that for move ordering:
/// Instead of only learning which quiet moves are good, learn which quiet moves are good after our
/// opponent played a given move.
#[derive(Debug, Clone, Deref, DerefMut, Index, IndexMut)]
struct ContHist(Vec<i32>); // Can't store this on the stack because it's too large.

impl ContHist {
    fn idx(mov: ChessMove, prev_move: ChessMove, color: Color) -> usize {
        (mov.uncolored_piece() as usize + mov.dest_square().bb_idx() * 6)
            + (prev_move.uncolored_piece() as usize + prev_move.dest_square().bb_idx() * 6) * 64 * 6
            + color as usize * 64 * 6 * 64 * 6
    }
    fn update(&mut self, mov: ChessMove, prev_mov: ChessMove, bonus: i32, color: Color) {
        let entry = &mut self[Self::idx(mov, prev_mov, color)];
        update_history_score(entry, bonus);
    }
    fn score(&self, mov: ChessMove, prev_move: ChessMove, color: Color) -> i32 {
        self[Self::idx(mov, prev_move, color)]
    }
}

impl Default for ContHist {
    fn default() -> Self {
        ContHist(vec![0; 2 * 6 * 64 * 6 * 64])
    }
}

#[derive(Debug, Clone, Default)]
struct Additional {
    history: HistoryHeuristic,
    cont_hist: ContHist,
    capt_hist: CaptHist,
    tt: TT,
    original_board_hist: ZobristHistory<Chessboard>,
}

impl CustomInfo for Additional {
    fn tt(&self) -> Option<&TT> {
        Some(&self.tt)
    }

    fn new_search(&mut self) {
        // don't update history values, malus and gravity already take care of that
    }

    fn forget(&mut self) {
        for value in self.history.iter_mut() {
            *value = 0;
        }
        for value in self.capt_hist.0.iter_mut().flatten().flatten() {
            *value = 0;
        }
        for value in self.cont_hist.iter_mut() {
            *value = 0;
        }
    }
}

#[derive(Debug, Default, Clone)]
struct CapsSearchStackEntry {
    killer: ChessMove,
    pv: Pv<Chessboard, { DEPTH_HARD_LIMIT.get() }>,
    tried_moves: ArrayVec<ChessMove, MAX_CHESS_MOVES_IN_POS>,
    eval: Score,
}

impl SearchStackEntry<Chessboard> for CapsSearchStackEntry {
    fn pv(&self) -> Option<&[ChessMove]> {
        Some(&self.pv.list[0..self.pv.length])
    }
}

impl CapsSearchStackEntry {
    /// If this entry has a lower ply number than the current node, this is the tree edge that leads towards the current node.
    fn last_tried_move(&self) -> ChessMove {
        *self.tried_moves.last().unwrap()
    }
}

type CapsState = ABSearchState<Chessboard, CapsSearchStackEntry, Additional>;

/// Chess-playing Alpha-beta Pruning Search, or in short, CAPS.
/// Larger than SᴍᴀʟʟCᴀᴘꜱ.
#[derive(Debug)]
pub struct Caps<E: Eval<Chessboard>> {
    state: CapsState,
    eval: E,
}

impl<E: Eval<Chessboard>> Default for Caps<E> {
    fn default() -> Self {
        Self {
            state: ABSearchState::new(DEPTH_HARD_LIMIT),
            eval: E::default(),
        }
    }
}

impl<E: Eval<Chessboard>> StaticallyNamedEntity for Caps<E> {
    fn static_short_name() -> &'static str
    where
        Self: Sized,
    {
        if [TypeId::of::<PistonEval>(), TypeId::of::<MaterialOnlyEval>()]
            .contains(&TypeId::of::<E>())
        {
            E::static_short_name()
        } else if TypeId::of::<E>() == TypeId::of::<HandCraftedEval>() {
            "CAPS"
        } else {
            "CAPS-unknown-eval"
        }
    }

    fn static_long_name() -> String
    where
        Self: Sized,
    {
        format!(
            "CAPS: Chess-playing Alpha-beta Pruning Search, {} eval",
            E::static_short_name()
        )
    }

    fn static_description() -> String
    where
        Self: Sized,
    {
<<<<<<< HEAD
        "Chess-playing Alpha-beta Pruning Search (CAPS), a chess engine. Currently very early in development and \
        not yet all that strong (but still > 2.5k elo). Much larger than SᴍᴀʟʟCᴀᴘꜱ"
=======
        let elo = if TypeId::of::<E>() == TypeId::of::<HandCraftedEval>() {
            " (but still >= 2.5k elo)"
        } else {
            ""
        };
        format!("Chess-playing Alpha-beta Pruning Search (CAPS), a chess engine. Currently early in development{elo}. \
        Much larger than SᴍᴀʟʟCᴀᴘꜱ. Eval: {}", E::static_long_name())
>>>>>>> 9a5567ce
    }
}

impl<E: Eval<Chessboard>> Benchable<Chessboard> for Caps<E> {
    fn bench(&mut self, pos: Chessboard, depth: Depth) -> BenchResult {
        self.state.forget(true);
        let mut limit = SearchLimit::infinite();
        limit.depth = DEPTH_SOFT_LIMIT.min(depth);
        let _ = self.search_from_pos(pos, limit);
        self.state.to_bench_res()
    }

    fn engine_info(&self) -> EngineInfo {
        let options = vec![
            EngineOption {
                name: Hash,
                value: Spin(UgiSpin {
                    val: 4,
                    default: Some(4),
                    min: Some(0),
                    max: Some(10_000_000), // use at most 10 terabytes (should be enough for anybody™)
                }),
            },
            EngineOption {
                name: Threads,
                value: Spin(UgiSpin {
                    val: 1,
                    default: Some(1),
                    min: Some(1),
                    max: Some(1000),
                }),
            },
            EngineOption {
                name: EngineOptionName::Other("UCI_Chess960".to_string()),
                value: EngineOptionType::Check(UgiCheck {
                    val: true,
                    default: Some(true),
                }),
            },
        ];
        EngineInfo {
            short_name: self.short_name().to_string(),
            name: self.long_name().to_string(),
            version: "0.1.0".to_string(),
            default_bench_depth: Depth::new(12),
            options,
            description:
                "CAPS (Chess-playing Alpha-beta Pruning Search), a negamax-based chess engine"
                    .to_string(),
        }
    }

    fn set_option(&mut self, option: EngineOptionName, _value: String) -> Res<()> {
        let name = option.name().to_string();
        if let EngineOptionName::Other(name) = option {
            if name == "UCI_Chess960" {
                return Ok(());
            }
        }
        select_name_static(
            &name,
            self.engine_info().options.iter(),
            "uci option",
            "chess",
            NoDescription,
        )?; // only called to produce an error message
        Err("Unrecognized option name. Spelling error?".to_string())
    }
}

impl<E: Eval<Chessboard>> Engine<Chessboard> for Caps<E> {
    fn set_tt(&mut self, tt: TT) {
        self.state.custom.tt = tt;
    }

    fn do_search(
        &mut self,
        pos: Chessboard,
        mut limit: SearchLimit,
    ) -> Res<SearchResult<Chessboard>> {
        limit.fixed_time = min(limit.fixed_time, limit.tc.remaining);
        let soft_limit = limit
            .fixed_time
            .min((limit.tc.remaining.saturating_sub(limit.tc.increment)) / 32 + limit.tc.increment)
            .min(limit.tc.remaining / 4);

<<<<<<< HEAD
        // TODO: Use lambda for lazy evaluation in case debug is off
        sender.send_message(Debug, &format!(
=======
        self.state.sender.send_message(Debug, &format!(
>>>>>>> 9a5567ce
            "Starting search with limit {time}ms, {incr}ms increment, max {fixed}ms, mate in {mate} plies, max depth {depth}, max {nodes} nodes, soft limit {soft}ms",
            time = limit.tc.remaining.as_millis(),
            incr = limit.tc.increment.as_millis(),
            mate = limit.mate.get(),
            depth = limit.depth.get(),
            nodes = limit.nodes.get(),
            fixed = limit.fixed_time.as_millis(),
            soft = soft_limit.as_millis(),
        ));
        // Use 3fold repetition detection for positions before and including the root node and 2fold for positions during search.
        self.state.custom.original_board_hist = take(&mut self.state.board_history);
        self.state.custom.original_board_hist.push(&pos);

        let chosen_move = match self.aspiration(pos, limit, soft_limit) {
            Some(mov) => mov,
            None => {
                eprintln!("Warning: Not even a single iteration finished");
                let mut rng = thread_rng();
                pos.random_legal_move(&mut rng)
                    .expect("search() called in a position with no legal moves")
            }
        };
        Ok(SearchResult::move_and_score(chosen_move, self.state.score))
    }

    fn time_up(&self, tc: TimeControl, fixed_time: Duration, start_time: Instant) -> bool {
        debug_assert!(self.state.main_search_nodes() % DEFAULT_CHECK_TIME_INTERVAL == 0);
        let elapsed = start_time.elapsed();
        // divide by 4 unless moves to go is very small, but don't divide by 1 (or zero) to avoid timeouts
        let divisor = tc.moves_to_go.unwrap_or(usize::MAX).clamp(2, 4) as u32;
        // Because fixed_time has been clamped to at most tc.remaining, this can never lead to timeouts
        // (assuming the move overhead is set correctly)
        elapsed >= fixed_time.min(tc.remaining / divisor + tc.increment)
    }

    #[inline(always)]
    fn search_state(&self) -> &impl SearchState<Chessboard> {
        &self.state
    }

    #[inline(always)]
    fn search_state_mut(&mut self) -> &mut impl SearchState<Chessboard> {
        &mut self.state
    }

    fn static_eval(&mut self, pos: Chessboard) -> Score {
        self.eval.eval(pos)
    }

    fn can_use_multiple_threads() -> bool
    where
        Self: Sized,
    {
        true
    }
}

#[allow(clippy::too_many_arguments)]
impl<E: Eval<Chessboard>> Caps<E> {
    /// Aspiration Windows (AW): Assume that the score will be close to the score from the previous iteration
    /// of Iterative Deepening, so use alpha, beta bounds around that score to prune more aggressively.
    /// This means that it's possible for the root to fail low (or high), which is always something to consider:
    /// For example, the best move is not trustworthy if the root failed low (but because the TT move is ordered first,
    /// and the TT move at the root is always `state.best_move` (there can be no collisions because it's written to last),
    /// it should in theory still be trustworthy if the root failed high)
    fn aspiration(
        &mut self,
        pos: Chessboard,
        limit: SearchLimit,
        soft_limit: Duration,
    ) -> Option<ChessMove> {
        let mut chosen_move = self.state.best_move;
        let max_depth = DEPTH_SOFT_LIMIT.min(limit.depth).get() as isize;

        let mut alpha = SCORE_LOST;
        let mut beta = SCORE_WON;

        let mut window_radius = Score(20);

        self.state.statistics.next_id_iteration();

        loop {
            let iteration_score = self.negamax(
                pos,
                limit,
                0,
                self.state.depth().get() as isize,
                alpha,
                beta,
                Exact,
            );
            assert!(
                !(iteration_score != SCORE_TIME_UP
                    && iteration_score
                        .plies_until_game_over()
                        .is_some_and(|x| x <= 0)),
                "score {0} depth {1}",
                iteration_score.0,
                self.state.depth().get(),
            );
            self.state.sender.send_message(
                Debug,
                &format!(
                    "depth {depth}, score {0}, radius {1}, interval ({2}, {3})",
                    iteration_score.0,
                    window_radius.0,
                    alpha.0,
                    beta.0,
                    depth = self.state.depth().get()
                ),
            );
            if self.state.search_cancelled() {
                break;
            }
            self.state.score = iteration_score;
            if iteration_score > alpha && iteration_score < beta {
                self.state.sender.send_search_info(self.search_info()); // do this before incrementing the depth
                                                                        // make sure that alpha and beta are at least 2 apart, to recognize PV nodes.
                window_radius = Score(1.max(window_radius.0 / 2));
                self.state.statistics.aw_exact(); // increases the depth
            } else {
                window_radius.0 *= 3;
                if iteration_score <= alpha {
                    self.state.statistics.aw_fail_low();
                } else {
                    self.state.statistics.aw_fail_high()
                }
            }
            alpha = (iteration_score - window_radius).max(SCORE_LOST);
            beta = (iteration_score + window_radius).min(SCORE_WON);
            // incomplete iterations and root nodes that failed low don't overwrite the `state.best_move`,
            // so it should be fine to unconditionally assign it to `chosen_move`
            chosen_move = self.state.best_move;
            if self.should_not_start_next_iteration(soft_limit, max_depth, limit.mate) {
                self.state.statistics.soft_limit_stop();
                break;
            }
        }
        chosen_move
    }

    /// Recursive search function, the most important part of the engine. If the computed score of the current position
    /// lies within the open interval `(alpha, beta)`, return the score. Otherwise, the returned score might not be exact,
    /// but could be closer to the window than the true score. On top of that, there are **many** additional techniques
    /// that can mess with the returned score, so that it's best not to assume too much: For example, it's not unlikely
    /// that a re-search with the same depth returns a different score. Because of PVS, `alpha` is `beta - 1` in almost
    /// all nodes, and most nodes either get cut off before reaching the move loop or produce a beta cutoff after
    /// the first move.
    fn negamax(
        &mut self,
        pos: Chessboard,
        limit: SearchLimit,
        ply: usize,
        mut depth: isize,
        mut alpha: Score,
        beta: Score,
        mut expected_node_type: NodeType,
    ) -> Score {
        debug_assert!(alpha < beta);
        debug_assert!(ply <= DEPTH_HARD_LIMIT.get());
        debug_assert!(depth <= DEPTH_SOFT_LIMIT.get() as isize);
        debug_assert!(self.state.board_history.0.len() >= ply);
        self.state
            .statistics
            .count_node_started(MainSearch, ply, false);

        let mut tt = self.state.custom.tt.clone();

        let root = ply == 0;
        let is_pv_node = expected_node_type == Exact; // TODO: Make this a generic argument of search?
        debug_assert!(!root || is_pv_node); // root implies pv node
        debug_assert!(alpha + 1 == beta || is_pv_node); // alpha + 1 < beta implies Exact node

        let ply_100_ctr = pos.halfmove_repetition_clock();
        if !root
            && (n_fold_repetition(2, &self.state.board_history, &pos, ply_100_ctr)
                || n_fold_repetition(
                    3,
                    &self.state.custom.original_board_hist,
                    &pos,
                    ply_100_ctr.saturating_sub(ply),
                )
                || pos.is_50mr_draw()
                || pos.has_insufficient_material())
        {
            return Score(0);
        }
        let in_check = pos.is_in_check();
        // Check extensions. Increase the depth by 1 if in check.
        // Do this before deciding whether to drop into qsearch.
        if in_check {
            self.state.statistics.in_check();
            depth += 1;
        }
        if depth <= 0 || ply >= DEPTH_HARD_LIMIT.get() {
            return self.qsearch(pos, alpha, beta, ply);
        }
        let can_prune = !is_pv_node && !in_check;

        let mut best_score = NO_SCORE_YET;
        let mut bound_so_far = FailLow;

        // In case of a collision, if there's no best_move to store because the node failed low,
        // store a null move in the TT. This helps IIR.
        let mut best_move = ChessMove::default();
        let eval = if let Some(tt_entry) = tt.load::<Chessboard>(pos.zobrist_hash(), ply) {
            let bound = tt_entry.bound();
            debug_assert_eq!(tt_entry.hash, pos.zobrist_hash());

            // TT cutoffs. If we've already seen this position, and the TT entry has more valuable information (higher depth),
            // and we're not a PV node, and the saved score is either exact or at least known to be outside (alpha, beta),
            // simply return it.
            if !is_pv_node
                && tt_entry.depth as isize >= depth
                && ((tt_entry.score >= beta && bound == FailHigh)
                    || (tt_entry.score <= alpha && bound == FailLow)
                    || bound == Exact)
            {
                self.state.statistics.tt_cutoff(MainSearch, bound);
                return tt_entry.score;
            }
            // Even though we didn't get a cutoff from the TT, we can still use the score and bound to update our guess
            // at what the type of this node is going to be.
            if !is_pv_node {
                if bound == Exact {
                    expected_node_type = if tt_entry.score <= alpha {
                        FailLow
                    } else {
                        FailHigh
                    }
                } else {
                    expected_node_type = bound;
                }
            }

            best_move = tt_entry.mov;
            // The TT score is backed by a search, so it should be more trustworthy than a simple call to static eval.s
            if bound == Exact && !tt_entry.score.is_game_over_score() {
                tt_entry.score
            } else {
                self.eval.eval(pos)
            }
        } else {
            self.state.statistics.tt_miss(MainSearch);
            self.eval.eval(pos)
        };

        self.state.search_stack[ply].eval = eval;

        self.state.search_stack[ply].tried_moves.clear();
        // like the commonly used `improving` and `regressing`, these variables compare the current static eval with
        // the static eval 2 plies ago to recognize blunders. Conceptually, `improving` and `regressing` can be seen as
        // a prediction for how the eval is going to evolve, while these variables are more about cutting early after bad moves.
        // TODO: Currently, this uses the TT score when possible. Think about if there are unintended consequences.
        let they_blundered = ply >= 2 && eval - self.state.search_stack[ply - 2].eval > Score(50);
        let we_blundered = ply >= 2 && eval - self.state.search_stack[ply - 2].eval < Score(-50);
        debug_assert!(!eval.is_game_over_score());
        // IIR (Internal Iterative Reductions): If we don't have a TT move, this node will likely take a long time
        // because the move ordering won't be great, so don't spend too much time on this node.
        // Instead, search it with reduced depth to fill the TT entry so that we can re-search it faster the next time
        // we see this node. If there was no TT entry because the node failed low, this node probably isn't that interesting,
        // so reducing the depth also makes sense in this case.
        if depth > 4 && best_move == ChessMove::default() {
            depth -= 1;
        }

<<<<<<< HEAD
        // RFP (Reverse Futility Pruning): If eval is far above beta, it's likely that our opponent
        // blundered in a previous move of the search, so if the depth is low, don't even bother searching further.
        // Use `improving` to better distinguish between blunders by our opponent and a generally good static eval
        // relative to `beta` --  there may be other positional factors that aren't being reflected by the static eval,
        // (like imminent threads) so don't prune too aggressively if we're not improving.
        // Be more careful about pruning too aggressively if the node is expected to fail low -- we should not rfp
        // a true fail low node, but our expectation may also be wrong.
        if can_prune {
            let margin = (120 - (improving as i32 * 64)) * depth as i32;
            let max_depth = 4 + (expected_node_type == FailHigh) as isize;
            if depth <= max_depth && eval >= beta + Score(margin) {
=======
        if can_prune {
            // RFP (Reverse Futility Pruning): If eval is far above beta, it's likely that our opponent
            // blundered in a previous move of the search, so if the depth is low, don't even bother searching further.
            // Use `they_blundered` to better distinguish between blunders by our opponent and a generally good static eval
            // relative to `beta` --  there may be other positional factors that aren't being reflected by the static eval,
            // (like imminent threads) so don't prune too aggressively if our opponent hasn't blundered.
            let margin = (120 - (they_blundered as i32 * 64)) * depth as i32;
            if depth < 4 && eval >= beta + Score(margin) {
>>>>>>> 9a5567ce
                return eval;
            }

            // NMP (Null Move Pruning). If static eval of our position is above beta, this node probably isn't that interesting.
            // To test this hypothesis, do a null move and perform a search with reduced depth; if the result is still
            // above beta, then it's very likely that the score would have been above beta if we had played a move,
            // so simply return the nmp score. This is based on the null move observation (there are very few zugzwang positions).
            // A more careful implementation would do a verification search to check for zugzwang, and possibly avoid even trying
            // nmp in a position with no pieces except the king and pawns.
            // TODO: Verification search.
            if depth >= 3 && eval >= beta {
                // `make_nullmove` resets the 50mr counter, so we don't consider positions after a nullmove as repetitions,
                // but we can still get TT cutoffs
                self.state.board_history.push(&pos);
                let new_pos = pos.make_nullmove().unwrap();
                // necessary to recognize the null move and to make `last_tried_move()` not panic
                self.state.search_stack[ply]
                    .tried_moves
                    .push(ChessMove::default());
                let reduction = 3 + depth / 4 + they_blundered as isize;
                let score = -self.negamax(
                    new_pos,
                    limit,
                    ply + 1,
                    depth - 1 - reduction,
                    -beta,
                    -beta + 1,
                    FailLow, // the child node is expected to fail low, leading to a fail high in this node
                );
                self.state.search_stack[ply].tried_moves.pop();
                self.state.board_history.pop();
                if score >= beta {
                    return score.min(MIN_SCORE_WON);
                }
            }
        }

        // An uninteresting move is a quiet move or bad capture unless it's the TT or killer move
        // (i.e. it's every move that gets ordered after the killer). The name is a bit dramatic, the first few of those
        // can still be good candidates to explore.
        let mut num_uninteresting_visited = 0;
        debug_assert!(self.state.search_stack[ply].tried_moves.is_empty());

        let mut move_picker =
            MovePicker::<Chessboard, MAX_CHESS_MOVES_IN_POS>::new(pos, best_move, false);
        let move_scorer = CapsMoveScorer {
            board: pos,
            ply,
            tt_move: best_move,
        };
        while let Some((mov, move_score)) = move_picker.next(&move_scorer, &self.state) {
            // LMP (Late Move Pruning): Trust the move ordering and assume that moves ordered late aren't very interesting,
            // so don't even bother looking at them in the last few layers.
            // FP (Futility Pruning): If the static eval is far below alpha,
            // then it's unlikely that a quiet move can raise alpha: We've probably blundered at some prior point in search,
            // so cut our losses and return. This has the potential of missing sacrificing mate combinations, though.
            let fp_margin = if we_blundered {
                200 + 32 * depth
            } else {
                300 + 64 * depth
            };
            let lmp_threshold = if we_blundered {
                6 + 4 * depth
            } else {
                8 + 8 * depth
            };
            if can_prune
                && best_score > MAX_SCORE_LOST
                && depth <= 3
                && (num_uninteresting_visited >= lmp_threshold
                    || (eval + Score(fp_margin as i32) < alpha && move_score < KILLER_SCORE))
            {
                break;
            }

            let new_pos = pos.make_move(mov);
            if new_pos.is_none() {
                continue; // illegal pseudolegal move
            }
            let new_pos = new_pos.unwrap();
            self.state.statistics.count_legal_make_move(MainSearch);
            self.state.search_stack[ply].tried_moves.push(mov);
            if move_score < KILLER_SCORE {
                num_uninteresting_visited += 1;
            }

            // O(1). Resets the child's pv length so that it's not the maximum length it used to be.
            self.state.search_stack[ply + 1].pv.clear();

            let debug_history_len = self.state.board_history.len();

            self.state.board_history.push(&pos);
            // PVS (Principal Variation Search): Assume that the TT move is the best move, so we only need to prove
            // that the other moves are worse, which we can do with a zero window search. Should this assumption fail,
            // re-search with a full window.
            let mut score;
            if self.state.search_stack[ply].tried_moves.len() == 1 {
                score = -self.negamax(
                    new_pos,
                    limit,
                    ply + 1,
                    depth - 1,
                    -beta,
                    -alpha,
                    expected_node_type.inverse(),
                );
            } else {
                // LMR (Late Move Reductions): Trust the move ordering (quiet history, continuation history and capture history heuristics)
                // and assume that moves ordered later are worse. Therefore, we can do a reduced-depth search with a null window
                // to verify our belief.
                // I think it's common to have a minimum depth for doing LMR, but not having that gained elo.
                let mut reduction = 0;
                if !in_check && num_uninteresting_visited > 2 {
                    reduction = 1 + depth / 8 + (num_uninteresting_visited - 2) / 8;
                    if !is_pv_node {
                        reduction += 1;
                    }
                }
                // this ensures that check extensions prevent going into qsearch while in check
                reduction = reduction.min(depth - 1);

                score = -self.negamax(
                    new_pos,
                    limit,
                    ply + 1,
                    depth - 1 - reduction,
                    -(alpha + 1),
                    -alpha,
                    FailHigh,
                );
                // If the score turned out to be better than expected (at least `alpha`), this might just be because
                // of the reduced depth. So do a full-depth search first, but don't use the full window quite yet.
                if alpha < score && reduction > 0 {
                    self.state.statistics.lmr_first_retry();
                    score = -self.negamax(
                        new_pos,
                        limit,
                        ply + 1,
                        depth - 1,
                        -(alpha + 1),
                        -alpha,
                        FailHigh, // we still expect a fail high here
                    );
                }
                // If the full-depth search also performed better than expected, do a full-depth search with the
                // full window to find the true score. If the score was at least `beta`, don't search again
                // -- this move is probably already too good, so don't waste more time finding out how good it is exactly.
                if alpha < score && score < beta {
                    debug_assert_eq!(expected_node_type, Exact);
                    self.state.statistics.lmr_second_retry();
                    score = -self.negamax(new_pos, limit, ply + 1, depth - 1, -beta, -alpha, Exact);
                }
            }

            self.state.board_history.pop();

            debug_assert_eq!(
                self.state.board_history.len(),
                debug_history_len,
                "depth {depth} ply {ply} old len {debug_history_len} new len {0} child {1}",
                self.state.board_history.len(),
                self.state.search_stack[ply].tried_moves.len()
            );
            // Check for cancellation right after searching a move to avoid storing incorrect information in the TT.
            if self.should_stop(limit) {
                return SCORE_TIME_UP;
            }
            debug_assert!(score.0.abs() <= SCORE_WON.0, "score {} ply {ply}", score.0);

            best_score = best_score.max(score);
            // Save indentation by using `continue` instead of nested if statements.
            if score <= alpha {
                continue;
            }
            // We've raised alpha. For most nodes, this results in an immediate beta cutoff because we're using a null window.
            alpha = score;
            // Only set best_move on raising `alpha` instead of `best_score` because fail low nodes should store the
            // default move, which is either the TT move (if there was a TT hit) or the null move.
            best_move = mov;

            // Update the PV. We only need to do that for PV nodes (could even only do that for non-fail highs, although that would
            // truncate the pv on an aw fail high and it relies on details of this implementation), but for some reason,
            // that resulted in a bench slowdown, so for now we're doing that everywhere. TODO: Retest this eventually.
            let split = self.state.search_stack.split_at_mut(ply + 1);
            let pv = &mut split.0.last_mut().unwrap().pv;
            let child_pv = &split.1[0].pv;
            pv.push(ply, best_move, child_pv);

            if score < beta {
                // We're in a PVS PV node and this move raised alpha but didn't cause a fail high, so look at the other moves.
                // PVS PV nodes are rare
                bound_so_far = Exact;
                continue;
            }
            // Beta cutoff. Update history and killer for quiet moves, then break out of the moves loop.
            bound_so_far = FailHigh;
            self.update_histories_and_killer(&pos, mov, depth, ply, pos.active_player());
            break;
        }

        // Update statistics for this node as soon as we know the node type, before returning.
        self.state.statistics.count_complete_node(
            MainSearch,
            bound_so_far,
            depth,
            ply,
            self.state.search_stack[ply].tried_moves.len(),
        );

        if ply == 0 {
            debug_assert!(!self.state.search_stack[ply].tried_moves.is_empty());
            self.state.best_move = Some(best_move);
        } else if self.state.search_stack[ply].tried_moves.is_empty() {
            // TODO: Merge cached in-check branch
            return game_result_to_score(pos.no_moves_result(), ply);
        }

        let tt_entry: TTEntry<Chessboard> = TTEntry::new(
            pos.zobrist_hash(),
            best_score,
            best_move,
            depth,
            bound_so_far,
        );
        // TODO: eventually test that not overwriting PV nodes unless the depth is quite a bit greater gains
        // Store the results in the TT, always replacing the previous entry. Note that the TT move is only overwritten
        // if this node was an exact or fail high node or if there was a collision.
        tt.store(tt_entry, ply);

        best_score
    }

    fn update_histories_and_killer(
        &mut self,
        pos: &Chessboard,
        mov: ChessMove,
        depth: isize,
        ply: usize,
        color: Color,
    ) {
        let (before, now) = self.state.search_stack.split_at_mut(ply);
        let entry = &mut now[0];
        let bonus = (depth * depth) as i32;
        if mov.is_tactical(pos) {
            for disappointing in entry
                .tried_moves
                .iter()
                .dropping_back(1)
                .filter(|m| m.is_tactical(pos))
            {
                self.state
                    .custom
                    .capt_hist
                    .update(*disappointing, color, -bonus);
            }
            self.state.custom.capt_hist.update(mov, color, -bonus);
            return;
        }
        entry.killer = mov;
        for disappointing in entry
            .tried_moves
            .iter()
            .dropping_back(1)
            .filter(|m| !m.is_tactical(pos))
        {
            self.state.custom.history.update(*disappointing, -bonus);
        }
        self.state.custom.history.update(mov, bonus);
        if ply > 0 {
            let predecessor = before.last_mut().unwrap();
            let prev_move = predecessor.last_tried_move();
            if prev_move == ChessMove::default() {
                return; // Ignore NMP null moves
            }
            self.state
                .custom
                .cont_hist
                .update(mov, prev_move, bonus, color);
            for disappointing in entry
                .tried_moves
                .iter()
                .dropping_back(1)
                .filter(|m| !m.is_tactical(pos))
            {
                self.state
                    .custom
                    .cont_hist
                    .update(*disappointing, prev_move, -bonus, color);
            }
        }
    }

    /// Search only "tactical" moves to quieten down the position before calling eval
    fn qsearch(&mut self, pos: Chessboard, mut alpha: Score, beta: Score, ply: usize) -> Score {
        self.state.statistics.count_node_started(Qsearch, ply, true);
        // The stand pat check. Since we're not looking at all moves, it's very likely that there's a move we didn't
        // look at that doesn't make our position worse, so we don't want to assume that we have to play a capture.
        let mut best_score = self.eval.eval(pos);
        let mut bound_so_far = FailLow;
        if best_score >= beta {
            return best_score;
        }

        // TODO: stand pat is SCORE_LOST when in check, generate evasions?
        alpha = alpha.max(best_score);

        // see main search, store an invalid random move in the TT entry if all moves failed low.
        let mut best_move = ChessMove::default();

        // do TT cutoffs with alpha already raised by the stand pat check, because that relies on the null move observation
        // but if there's a TT entry from normal search that's worse than the stand pat score, we should trust that more.
        if let Some(tt_entry) = self
            .state
            .custom
            .tt
            .load::<Chessboard>(pos.zobrist_hash(), ply)
        {
            debug_assert_eq!(tt_entry.hash, pos.zobrist_hash());
            let bound = tt_entry.bound();
            // depth 0 drops immediately to qsearch, so a depth 0 entry always comes from qsearch.
            // However, if we've already done qsearch on this position, we can just re-use the result,
            // so there is no point in checking the depth at all
            if (bound == FailHigh && tt_entry.score >= beta)
                || (bound == FailLow && tt_entry.score <= alpha)
                || bound == Exact
            {
                self.state.statistics.tt_cutoff(Qsearch, bound);
                return tt_entry.score;
            }
            best_move = tt_entry.mov;
        }

        self.state.search_stack[ply].tried_moves.clear();
        let mut move_picker: MovePicker<Chessboard, MAX_CHESS_MOVES_IN_POS> =
            MovePicker::new(pos, best_move, true);
        let move_scorer = CapsMoveScorer {
            board: pos,
            ply,
            tt_move: best_move,
        };
        let mut children_visited = 0;
        while let Some((mov, score)) = move_picker.next(&move_scorer, &self.state) {
            debug_assert!(mov.is_tactical(&pos));
            if score < MoveScore(0) {
                // qsearch see pruning: If the move has a negative SEE score, don't even bother playing it in qsearch.
                break;
            }
            let new_pos =
                pos.make_move_and_prefetch_tt(mov, |hash| self.state.custom.tt.prefetch(hash));
            if new_pos.is_none() {
                continue;
            }
            children_visited += 1;
            self.state.statistics.count_legal_make_move(Qsearch);
            self.state.board_history.push(&pos);
            self.state.search_stack[ply].tried_moves.push(mov);
            let score = -self.qsearch(new_pos.unwrap(), -beta, -alpha, ply + 1);
            self.state.board_history.pop();
            best_score = best_score.max(score);
            if score <= alpha {
                continue;
            }
            bound_so_far = Exact;
            alpha = score;
            best_move = mov;
            if score >= beta {
                bound_so_far = FailHigh;
                break;
            }
        }
        self.state
            .statistics
            .count_complete_node(Qsearch, bound_so_far, 0, ply, children_visited);

        let tt_entry: TTEntry<Chessboard> =
            TTEntry::new(pos.zobrist_hash(), best_score, best_move, 0, bound_so_far);
        self.state.custom.tt.store(tt_entry, ply);
        best_score
    }
}

struct CapsMoveScorer {
    board: Chessboard,
    ply: usize,
    tt_move: ChessMove,
}

impl MoveScorer<Chessboard> for CapsMoveScorer {
    type State = CapsState;

    /// Order moves so that the most promising moves are searched first.
    /// The most promising move is always the TT move, because that is backed up by search.
    /// After that follow various heuristics.
    fn score_move(&self, mov: ChessMove, state: &CapsState) -> MoveScore {
        // The move list is iterated backwards, which is why better moves get higher scores
        // No need to check against the TT move because that's already handled by the move picker
        if mov == state.search_stack[self.ply].killer {
            KILLER_SCORE
        } else if !mov.is_tactical(&self.board) {
            let conthist_score = if self.ply > 0 {
                let prev_move = state.search_stack[self.ply - 1].last_tried_move();
                state
                    .custom
                    .cont_hist
                    .score(mov, prev_move, self.board.active_player())
            } else {
                0
            };
            MoveScore(state.custom.history[mov.from_to_square()] + conthist_score)
        } else {
            let captured = mov.captured(&self.board);
            let base_val = if self.board.see_at_least(mov, SeeScore(0)) {
                MoveScore::MAX - MoveScore(HIST_DIVISOR * 50)
            } else {
                MoveScore::MIN + MoveScore(HIST_DIVISOR * 50)
            };
            let hist_val = state.custom.capt_hist.get(mov, self.board.active_player());
            base_val + MoveScore(captured as i32 * HIST_DIVISOR * 2) + hist_val
        }
    }
}

#[cfg(test)]
mod tests {
    use gears::games::chess::Chessboard;
    use gears::games::{Move, ZobristHistory};
    use gears::search::NodesLimit;

    use crate::eval::chess::hce::HandCraftedEval;
    use crate::eval::chess::piston::PistonEval;
    use crate::eval::rand_eval::RandEval;

    use super::*;

    #[test]
    fn mate_in_one_test() {
        let board = Chessboard::from_fen("4k3/8/4K3/8/8/8/8/6R1 w - - 0 1").unwrap();
        // run multiple times to get different random numbers from the eval function
        for depth in 1..=3 {
            for _ in 0..100 {
                let mut engine = Caps::<RandEval>::default();
                let res = engine
                    .search(
                        board,
                        SearchLimit::depth(Depth::new(depth)),
                        ZobristHistory::default(),
                        SearchSender::no_sender(),
                    )
                    .unwrap();
                assert!(res.score.unwrap().is_game_won_score());
                assert_eq!(res.score.unwrap().plies_until_game_won(), Some(1));
            }
        }
    }

    #[test]
    fn simple_search_test() {
        let list = [
            (
                "r2q1r2/ppp1pkb1/2n1p1pp/2N1P3/2pP2Q1/2P1B2P/PP3PP1/R4RK1 b - - 1 18",
                -500,
                -100,
            ),
            (
                "r1bqkbnr/3n2p1/2p1pp1p/pp1p3P/P2P4/1PP1PNP1/1B3P2/RN1QKB1R w KQkq - 0 14",
                90,
                300,
            ),
        ];
        for (fen, min, max) in list {
            let pos = Chessboard::from_fen(fen).unwrap();
            let mut engine = Caps::<PistonEval>::default();
            let res = engine
                .search_from_pos(pos, SearchLimit::nodes(NodesLimit::new(50_000).unwrap()))
                .unwrap();
            assert!(res.score.is_some_and(|score| score > Score(min)));
            assert!(res.score.is_some_and(|score| score < Score(max)));
        }
    }

    #[test]
    fn lucena_test() {
        let pos = Chessboard::from_name("lucena").unwrap();
        let mut engine = Caps::<PistonEval>::default();
        let res = engine
            .search_from_pos(pos, SearchLimit::depth(Depth::new(7)))
            .unwrap();
        // TODO: More aggressive bound once the engine is stronger
        assert!(res.score.unwrap() >= Score(200));
    }

    #[test]
    fn philidor_test() {
        let pos = Chessboard::from_name("philidor").unwrap();
        let mut engine = Caps::<HandCraftedEval>::default();
        let res =
            engine.search_from_pos(pos, SearchLimit::nodes(NodesLimit::new(100_000).unwrap()));
        // TODO: More aggressive bound once the engine is stronger
        assert!(res.unwrap().score.unwrap().abs() <= Score(200));
    }

    #[test]
    #[cfg(not(debug_assertions))]
    /// puzzles that are reasonably challenging for most humans, but shouldn't be difficult for the engine
    fn mate_test() {
        let fens = [
            ("8/5K2/4N2k/2B5/5pP1/1np2n2/1p6/r2R4 w - - 0 1", "d1d5"),
            ("5rk1/r5p1/2b2p2/3q1N2/6Q1/3B2P1/5P2/6KR w - - 0 1", "f5h6"),
            (
                "2rk2nr/R1pnp3/5b2/5P2/BpPN1Q2/pPq5/P7/1K4R1 w - - 0 1",
                "f4c7",
            ),
            ("k2r3r/PR6/1K6/3R4/8/5np1/B6p/8 w - - 0 1", "d5d8"),
            ("3n3R/8/3p1pp1/r2bk3/8/4NPP1/p3P1KP/1r1R4 w - - 0 1", "h8e8"),
            ("7K/k7/p1R5/4N1q1/8/6rb/5r2/1R6 w - - 0 1", "c6c7"),
            (
                "rkr5/3n1p2/1pp1b3/NP4p1/3PPn1p/QN1B1Pq1/2P5/R6K w - - 0 1",
                "a5c6",
            ),
            ("1kr5/4R3/pP6/1n2N3/3p4/2p5/1r6/4K2R w K - 0 1", "h1h8"),
            ("1k6/1bpQN3/1p6/p7/6p1/2NP1nP1/5PK1/4q3 w - - 0 1", "d7d8"),
            (
                "1k4r1/pb1p4/1p1P4/1P3r1p/1N2Q3/6Pq/4BP1P/4R1K1 w - - 0 1",
                "b4a6",
            ),
        ];
        for (fen, mov) in fens {
            let pos = Chessboard::from_fen(fen).unwrap();
            let mut engine = Caps::<HandCraftedEval>::default();
            let mut limit = SearchLimit::depth(Depth::new(18));
            limit.mate = Depth::new(10);
            limit.fixed_time = Duration::from_secs(2);
            let res = engine
                .search_from_pos(pos, SearchLimit::depth(Depth::new(15)))
                .unwrap();
            println!(
                "chosen move {0}, fen {1}",
                res.chosen_move.to_extended_text(&pos),
                pos.as_fen()
            );
            assert!(res.score.unwrap().is_game_won_score());
            assert_eq!(res.chosen_move.to_compact_text(), mov);
        }
    }
}<|MERGE_RESOLUTION|>--- conflicted
+++ resolved
@@ -37,12 +37,9 @@
 const DEPTH_SOFT_LIMIT: Depth = Depth::new(100);
 /// The maximum value of the `ply` parameter, i.e. the maximum depth (in plies) before qsearch is reached
 const DEPTH_HARD_LIMIT: Depth = Depth::new(128);
-<<<<<<< HEAD
-
+
+const HIST_DIVISOR: i32 = 1024;
 /// The TT move and good captures have a higher score, all other moves have a lower score.
-const KILLER_SCORE: i32 = i32::MAX - 200;
-=======
-const HIST_DIVISOR: i32 = 1024;
 const KILLER_SCORE: MoveScore = MoveScore(i32::MAX - 100 * HIST_DIVISOR);
 
 /// Updates the history using the History Gravity technique,
@@ -54,7 +51,6 @@
     let bonus = bonus - bonus.abs() * *entry / HIST_DIVISOR; // bonus can also be negative
     *entry += bonus;
 }
->>>>>>> 9a5567ce
 
 /// Quiet History Heuristic: Give bonuses to quiet moves that causes a beta cutoff a maluses to quiet moves that were tried
 /// but didn't cause a beta cutoff. Order all non-TT non-killer moves based on that (as well as based on the continuation
@@ -223,18 +219,10 @@
     where
         Self: Sized,
     {
-<<<<<<< HEAD
-        "Chess-playing Alpha-beta Pruning Search (CAPS), a chess engine. Currently very early in development and \
-        not yet all that strong (but still > 2.5k elo). Much larger than SᴍᴀʟʟCᴀᴘꜱ"
-=======
-        let elo = if TypeId::of::<E>() == TypeId::of::<HandCraftedEval>() {
-            " (but still >= 2.5k elo)"
-        } else {
-            ""
-        };
-        format!("Chess-playing Alpha-beta Pruning Search (CAPS), a chess engine. Currently early in development{elo}. \
-        Much larger than SᴍᴀʟʟCᴀᴘꜱ. Eval: {}", E::static_long_name())
->>>>>>> 9a5567ce
+        "Chess-playing Alpha-beta Pruning Search (CAPS), a chess engine. \
+        Currently very early in development and not yet all that strong (but still > 2.5k elo). \
+        Much larger than SᴍᴀʟʟCᴀᴘꜱ"
+            .to_string()
     }
 }
 
@@ -321,12 +309,8 @@
             .min((limit.tc.remaining.saturating_sub(limit.tc.increment)) / 32 + limit.tc.increment)
             .min(limit.tc.remaining / 4);
 
-<<<<<<< HEAD
         // TODO: Use lambda for lazy evaluation in case debug is off
-        sender.send_message(Debug, &format!(
-=======
         self.state.sender.send_message(Debug, &format!(
->>>>>>> 9a5567ce
             "Starting search with limit {time}ms, {incr}ms increment, max {fixed}ms, mate in {mate} plies, max depth {depth}, max {nodes} nodes, soft limit {soft}ms",
             time = limit.tc.remaining.as_millis(),
             incr = limit.tc.increment.as_millis(),
@@ -593,28 +577,19 @@
             depth -= 1;
         }
 
-<<<<<<< HEAD
-        // RFP (Reverse Futility Pruning): If eval is far above beta, it's likely that our opponent
-        // blundered in a previous move of the search, so if the depth is low, don't even bother searching further.
-        // Use `improving` to better distinguish between blunders by our opponent and a generally good static eval
-        // relative to `beta` --  there may be other positional factors that aren't being reflected by the static eval,
-        // (like imminent threads) so don't prune too aggressively if we're not improving.
-        // Be more careful about pruning too aggressively if the node is expected to fail low -- we should not rfp
-        // a true fail low node, but our expectation may also be wrong.
-        if can_prune {
-            let margin = (120 - (improving as i32 * 64)) * depth as i32;
-            let max_depth = 4 + (expected_node_type == FailHigh) as isize;
-            if depth <= max_depth && eval >= beta + Score(margin) {
-=======
         if can_prune {
             // RFP (Reverse Futility Pruning): If eval is far above beta, it's likely that our opponent
             // blundered in a previous move of the search, so if the depth is low, don't even bother searching further.
             // Use `they_blundered` to better distinguish between blunders by our opponent and a generally good static eval
             // relative to `beta` --  there may be other positional factors that aren't being reflected by the static eval,
             // (like imminent threads) so don't prune too aggressively if our opponent hasn't blundered.
-            let margin = (120 - (they_blundered as i32 * 64)) * depth as i32;
+            // Be more careful about pruning too aggressively if the node is expected to fail low -- we should not rfp
+            // a true fail low node, but our expectation may also be wrong.
+            let mut margin = (150 - (they_blundered as i32 * 64)) * depth as i32;
+            if expected_node_type == FailHigh {
+                margin /= 2;
+            }
             if depth < 4 && eval >= beta + Score(margin) {
->>>>>>> 9a5567ce
                 return eval;
             }
 
