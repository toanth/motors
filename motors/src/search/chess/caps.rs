--- conflicted
+++ resolved
@@ -24,11 +24,7 @@
 use gears::games::chess::squares::NUM_SQUARES;
 use gears::games::chess::zobrist::ZOBRIST_KEYS;
 use gears::games::chess::{ChessColor, Chessboard, MAX_CHESS_MOVES_IN_POS, unverified::UnverifiedChessboard};
-<<<<<<< HEAD
-use gears::games::{BoardHistory, ZobristHistory, n_fold_repetition};
-=======
-use gears::games::{PosHash, ZobristHistory, n_fold_repetition};
->>>>>>> b22ae637
+use gears::games::{ZobristHistory, n_fold_repetition};
 use gears::general::bitboards::RawBitboard;
 use gears::general::board::Strictness::Strict;
 use gears::general::board::{BitboardBoard, UnverifiedBoard};
@@ -389,13 +385,8 @@
         self.original_board_hist = take(&mut self.search_params_mut().history);
         self.original_board_hist.push(pos.hash_pos());
 
-<<<<<<< HEAD
         let incomplete = self.iterative_deepening(&pos, soft_limit);
-        if incomplete {
-=======
-        let incomplete = self.iterative_deepening(pos, soft_limit);
         if incomplete || self.output_minimal() {
->>>>>>> b22ae637
             // send one final search info, but don't send empty PVs
             let mut pv = self.current_mpv_pv();
             if pv.is_empty() {
