--- conflicted
+++ resolved
@@ -262,13 +262,8 @@
             self,
             self.eval.as_ref(),
             "0.1.0",
-<<<<<<< HEAD
-            Depth::new_unchecked(12),
-            NodesLimit::new(30_000).unwrap(),
-=======
-            Depth::new(15),
+            Depth::new_unchecked(15),
             NodesLimit::new(20_000).unwrap(),
->>>>>>> 761945a2
             None,
             options,
         )
