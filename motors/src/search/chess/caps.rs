--- conflicted
+++ resolved
@@ -996,11 +996,7 @@
                 current.pv.extend(best_move, &child.pv);
                 if cfg!(debug_assertions)
                     && depth > 1
-<<<<<<< HEAD
-                    && self.multi_pv() == 1
-=======
-                    && self.multi_pv() > 1
->>>>>>> a5c5e607
+                    && self.params.thread_type.num_threads().is_some_and(|n| n == 1)
                     && score < beta
                     && !score.is_won_lost_or_draw_score()
                 {
