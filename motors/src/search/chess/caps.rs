--- conflicted
+++ resolved
@@ -82,9 +82,7 @@
     let Some(ref old_entry) = old_entry else {
         return true;
     };
-    new_entry.bound() == Exact
-        || new_entry.age() != old_entry.age()
-        || new_entry.depth + 3 > old_entry.depth
+    new_entry.bound() == Exact || new_entry.age() != old_entry.age() || new_entry.depth + 3 > old_entry.depth
 }
 
 #[derive(Debug, Clone, Default)]
@@ -1048,21 +1046,9 @@
             return Some(game_result_to_score(pos.no_moves_result(), ply));
         }
 
-<<<<<<< HEAD
-        let tt_entry: TTEntry<Chessboard> = TTEntry::new(
-            pos.zobrist_hash(),
-            best_score,
-            raw_eval,
-            best_move,
-            depth,
-            bound_so_far,
-            self.age,
-        );
-
-=======
         let tt_entry: TTEntry<Chessboard> =
-            TTEntry::new(pos.hash_pos(), best_score, raw_eval, best_move, depth, bound_so_far);
->>>>>>> e4a0e717
+            TTEntry::new(pos.hash_pos(), best_score, raw_eval, best_move, depth, bound_so_far, self.age);
+
         // Store the results in the TT, always replacing the previous entry. Note that the TT move is only overwritten
         // if this node was an exact or fail high node or if there was a collision.
         if !(root && self.current_pv_num > 0) && should_replace(tt_entry, old_entry) {
@@ -1104,14 +1090,9 @@
 
         // Don't do TT cutoffs with alpha already raised by the stand pat check, because that relies on the null move observation.
         // But if there's a TT entry from normal search that's worse than the stand pat score, we should trust that more.
-<<<<<<< HEAD
-        let old_entry = self.tt().load::<Chessboard>(pos.zobrist_hash(), ply);
+        let old_entry = self.tt().load::<Chessboard>(pos.hash_pos(), ply);
         if let Some(tt_entry) = old_entry {
-            debug_assert_eq!(tt_entry.hash, pos.zobrist_hash());
-=======
-        if let Some(tt_entry) = self.tt().load::<Chessboard>(pos.hash_pos(), ply) {
             debug_assert_eq!(tt_entry.hash, pos.hash_pos());
->>>>>>> e4a0e717
             let bound = tt_entry.bound();
             let tt_score = tt_entry.score();
             // depth 0 drops immediately to qsearch, so a depth 0 entry always comes from qsearch.
@@ -1199,31 +1180,14 @@
                 break;
             }
         }
-<<<<<<< HEAD
-        self.statistics
-            .count_complete_node(Qsearch, bound_so_far, 0, ply, children_visited);
-
-        let tt_entry: TTEntry<Chessboard> = TTEntry::new(
-            pos.zobrist_hash(),
-            best_score,
-            raw_eval,
-            best_move,
-            0,
-            bound_so_far,
-            self.age,
-        );
+        self.statistics.count_complete_node(Qsearch, bound_so_far, 0, ply, children_visited);
+
+        let tt_entry: TTEntry<Chessboard> =
+            TTEntry::new(pos.hash_pos(), best_score, raw_eval, best_move, 0, bound_so_far, self.age);
         if should_replace(tt_entry, old_entry) {
             self.tt_mut().store(tt_entry, ply);
         }
-        best_score
-=======
-        self.statistics.count_complete_node(Qsearch, bound_so_far, 0, ply, children_visited);
-
-        let tt_entry: TTEntry<Chessboard> =
-            TTEntry::new(pos.hash_pos(), best_score, raw_eval, best_move, 0, bound_so_far);
-        self.tt_mut().store(tt_entry, ply);
         Some(best_score)
->>>>>>> e4a0e717
     }
 
     fn eval(&mut self, pos: &Chessboard, ply: usize) -> Score {
@@ -1551,19 +1515,7 @@
         let pos = Chessboard::from_fen(fen, Relaxed).unwrap();
         let tt_move = ChessMove::from_text("a1b1", &pos).unwrap();
         let mut tt = TT::default();
-<<<<<<< HEAD
-        let entry = TTEntry::new(
-            pos.zobrist_hash(),
-            Score(0),
-            Score(-12),
-            tt_move,
-            123,
-            Exact,
-            Age::default(),
-        );
-=======
-        let entry = TTEntry::new(pos.hash_pos(), Score(0), Score(-12), tt_move, 123, Exact);
->>>>>>> e4a0e717
+        let entry = TTEntry::new(pos.hash_pos(), Score(0), Score(-12), tt_move, 123, Exact, Age::default());
         tt.store::<Chessboard>(entry, 0);
         let threats = pos.threats();
         let mut caps = Caps::default();
