--- conflicted
+++ resolved
@@ -1311,13 +1311,9 @@
             && !(best_score <= raw_eval && bound_so_far == NodeType::lower_bound())
             && !(best_score >= raw_eval && bound_so_far == NodeType::upper_bound())
         {
-<<<<<<< HEAD
-            self.corr_hist.update(&pos, depth, eval, best_score);
-=======
             self
                 .corr_hist
                 .update(&pos, depth, eval, best_score);
->>>>>>> a1a71df4
         }
 
         Some(best_score)
