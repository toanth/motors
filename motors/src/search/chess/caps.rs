use std::cmp::min;
use std::mem::take;
use std::sync::atomic::Ordering::Relaxed;
use std::time::{Duration, Instant};

use crate::eval::Eval;
use crate::eval::chess::lite::LiTEval;
use crate::search::chess::caps_values::cc;
use crate::search::chess::histories::{
    CaptHist, ContHist, CorrHist, HIST_DIVISOR, HistScoreT, HistoryHeuristic, write_single_hist_table,
};
use crate::search::move_picker::MovePicker;
use crate::search::statistics::SearchType;
use crate::search::statistics::SearchType::{MainSearch, Qsearch};
use crate::search::tt::TTEntry;
use crate::search::*;
use crate::send_debug_msg;
use gears::PlayerResult::{Lose, Win};
use gears::arrayvec::ArrayVec;
use gears::games::chess::moves::ChessMove;
use gears::games::chess::pieces::ChessPieceType::Pawn;
use gears::games::chess::see::SeeScore;
use gears::games::chess::squares::NUM_SQUARES;
use gears::games::chess::{ChessColor, Chessboard, MAX_CHESS_MOVES_IN_POS, unverified::UnverifiedChessboard};
use gears::games::{BoardHistory, PosHash, ZobristHistory, n_fold_repetition};
use gears::general::bitboards::RawBitboard;
use gears::general::board::Strictness::Strict;
use gears::general::board::{BitboardBoard, UnverifiedBoard};
use gears::general::common::Description::NoDescription;
use gears::general::common::{Res, StaticallyNamedEntity, parse_bool_from_str, parse_int_from_str, select_name_static};
use gears::general::move_list::EagerNonAllocMoveList;
use gears::general::moves::Move;
use gears::itertools::Itertools;
use gears::score::{
    MAX_BETA, MAX_NORMAL_SCORE, MAX_SCORE_LOST, MIN_ALPHA, MIN_NORMAL_SCORE, NO_SCORE_YET, SCORE_LOST, ScoreT,
    game_result_to_score,
};
use gears::search::NodeType::*;
use gears::search::*;
use gears::ugi::EngineOptionName::*;
use gears::ugi::EngineOptionType::Check;
use gears::ugi::{EngineOption, EngineOptionName, EngineOptionType, UgiCheck};

/// The maximum value of the `depth` parameter, i.e. the maximum number of Iterative Deepening iterations.
const DEPTH_SOFT_LIMIT: Depth = Depth::new(225);
/// The maximum value of the `ply` parameter in main search, i.e. the maximum depth (in plies) before qsearch is reached
const DEPTH_HARD_LIMIT: Depth = Depth::new(255);

/// Qsearch can go more than 30 plies deeper than the depth hard limit if ther's more material on the board; in that case we simply
/// return the static eval.
const SEARCH_STACK_LEN: usize = DEPTH_HARD_LIMIT.get() + 30;

/// The TT move and good captures have a higher score, all other moves have a lower score.
<<<<<<< HEAD
const KILLER_SCORE: MoveScore = MoveScore(i32::MAX - 100 * HIST_DIVISOR);

/// Updates the history using the History Gravity technique,
/// which keeps history scores from growing arbitrarily large and scales the bonus/malus depending on how
/// "unexpected" they are, i.e. by how much they differ from the current history scores.
fn update_history_score(entry: &mut i32, bonus: i32) {
    // The maximum history score magnitude can be slightly larger than the divisor due to rounding errors.
    // The `.abs()` call is necessary to correctly handle history malus.
    let bonus = bonus - bonus.abs() * *entry / HIST_DIVISOR; // bonus can also be negative
    *entry += bonus;
}

/// Quiet History Heuristic: Give bonuses to quiet moves that causes a beta cutoff a maluses to quiet moves that were tried
/// but didn't cause a beta cutoff. Order all non-TT non-killer moves based on that (as well as based on the continuation
/// history)
#[derive(Debug, Clone, Deref, DerefMut, Index, IndexMut)]
struct HistoryHeuristic(Box<[i32; 64 * 64]>);

impl HistoryHeuristic {
    fn update(&mut self, mov: ChessMove, bonus: i32) {
        update_history_score(&mut self[mov.from_to_square()], bonus);
    }
}

impl Default for HistoryHeuristic {
    fn default() -> Self {
        HistoryHeuristic(Box::new([0; 64 * 64]))
    }
}

/// Capture History Heuristic: Same as quiet history heuristic, but for captures.
#[derive(Debug, Clone)]
struct CaptHist(Box<[[[i32; 64]; 6]; NUM_COLORS]>);

impl CaptHist {
    fn update(&mut self, mov: ChessMove, color: ChessColor, bonus: i32) {
        let entry = &mut self.0[color][mov.piece_type() as usize][mov.dest_square().bb_idx()];
        update_history_score(entry, bonus);
    }
    fn get(&self, mov: ChessMove, color: ChessColor) -> MoveScore {
        MoveScore(self.0[color][mov.piece_type() as usize][mov.dest_square().bb_idx()])
    }
}

impl Default for CaptHist {
    fn default() -> Self {
        Self(Box::new([[[0; 64]; 6]; NUM_COLORS]))
    }
}

/// Continuation history.
/// Used for Countermove History (CMH, 1 ply ago) and Follow-up Move History (FMH, 2 plies ago).
/// Unlike the main quiet history heuristic, this in indexed by the previous piece, previous target square,
/// current piece, current target square, and color.
#[derive(Debug, Clone, Deref, DerefMut, Index, IndexMut)]
struct ContHist(Vec<i32>); // Can't store this on the stack because it's too large.

impl ContHist {
    fn idx(mov: ChessMove, prev_move: ChessMove, color: ChessColor) -> usize {
        (mov.piece_type() as usize + mov.dest_square().bb_idx() * 6)
            + (prev_move.piece_type() as usize + prev_move.dest_square().bb_idx() * 6) * 64 * 6
            + color as usize * 64 * 6 * 64 * 6
    }
    fn update(&mut self, mov: ChessMove, prev_mov: ChessMove, bonus: i32, color: ChessColor) {
        let entry = &mut self[Self::idx(mov, prev_mov, color)];
        update_history_score(entry, bonus);
    }
    fn score(&self, mov: ChessMove, prev_move: ChessMove, color: ChessColor) -> i32 {
        self[Self::idx(mov, prev_move, color)]
    }
}

impl Default for ContHist {
    fn default() -> Self {
        ContHist(vec![0; 2 * 6 * 64 * 6 * 64])
    }
}

// See <https://www.chessprogramming.org/Static_Evaluation_Correction_History>

// Code adapted from Sirius
const CORRHIST_SIZE: usize = 1 << 14;

const MAX_CORRHIST_VAL: isize = i16::MAX as isize;

const CORRHIST_SCALE: isize = 256;

#[derive(Debug, Clone)]
struct CorrHist {
    pawns: Box<[[ScoreT; CORRHIST_SIZE]; NUM_COLORS]>,
    // the outer color index is the active player, the inner color is the color we're looking at
    nonpawns: Box<[[[ScoreT; NUM_COLORS]; CORRHIST_SIZE]; NUM_COLORS]>,
    major: Box<[[ScoreT; CORRHIST_SIZE]; NUM_COLORS]>,
}

impl Default for CorrHist {
    fn default() -> Self {
        CorrHist {
            pawns: Box::new([[0; CORRHIST_SIZE]; NUM_COLORS]),
            nonpawns: Box::new([[[0; NUM_COLORS]; CORRHIST_SIZE]; NUM_COLORS]),
            major: Box::new([[0; CORRHIST_SIZE]; NUM_COLORS]),
        }
    }
}

impl CorrHist {
    fn update_entry(entry: &mut ScoreT, weight: isize, bonus: isize) {
        let val = *entry as isize;
        let new_val = ((val * (CORRHIST_SCALE - weight) + bonus * weight) / CORRHIST_SCALE)
            .clamp(-MAX_CORRHIST_VAL, MAX_CORRHIST_VAL);
        *entry = new_val as ScoreT;
    }

    fn update(&mut self, pos: &Chessboard, depth: isize, eval: Score, score: Score) {
        let color = pos.active_player();
        let weight = (1 + depth).min(16);
        let bonus = (score - eval).0 as isize * CORRHIST_SCALE;
        let pawn_idx = pos.pawn_key().0 as usize % CORRHIST_SIZE;
        Self::update_entry(&mut self.pawns[color][pawn_idx], weight, bonus);
        let major_idx = pos.major_key().0 as usize % CORRHIST_SIZE;
        Self::update_entry(&mut self.major[color][major_idx], weight, bonus);
        for c in ChessColor::iter() {
            let nonpawn_idx = pos.nonpawn_key(c).0 as usize % CORRHIST_SIZE;
            Self::update_entry(&mut self.nonpawns[color][nonpawn_idx][c], weight, bonus);
        }
    }

    fn correct(&mut self, pos: &Chessboard, raw: Score) -> Score {
        if raw.is_won_or_lost() {
            return raw;
        }
        let color = pos.active_player();
        let pawn_idx = pos.pawn_key().0 as usize % CORRHIST_SIZE;
        let mut correction = self.pawns[color][pawn_idx] as isize;
        let major_idx = pos.major_key().0 as usize % CORRHIST_SIZE;
        correction += self.major[color][major_idx] as isize;
        for c in ChessColor::iter() {
            let nonpawn_idx = pos.nonpawn_key(c).0 as usize % CORRHIST_SIZE;
            correction += self.nonpawns[color][nonpawn_idx][c] as isize / 2;
        }
        let score = raw.0 as isize + correction / (2 * CORRHIST_SCALE);
        Score(score.clamp(MIN_NORMAL_SCORE.0 as isize, MAX_NORMAL_SCORE.0 as isize) as ScoreT)
    }
}
=======
const KILLER_SCORE: MoveScore = MoveScore(8 * HIST_DIVISOR);
>>>>>>> 946a8650

#[derive(Debug, Clone)]
struct RootMoveNodes(Box<[[u64; NUM_SQUARES]; NUM_SQUARES]>);

impl Default for RootMoveNodes {
    fn default() -> Self {
        RootMoveNodes(Box::new([[0; NUM_SQUARES]; NUM_SQUARES]))
    }
}

impl RootMoveNodes {
    fn clear(&mut self) {
        for elem in self.0.iter_mut() {
            *elem = [0; NUM_SQUARES];
        }
    }
    fn update(&mut self, mov: ChessMove, nodes: u64) {
        self.0[mov.src_square().bb_idx()][mov.dest_square().bb_idx()] += nodes;
    }

    fn frac_1024(&self, best_move: ChessMove, total_nodes: u64) -> u64 {
        self.0[best_move.src_square().bb_idx()][best_move.dest_square().bb_idx()] * 1024 / total_nodes
    }
}

#[derive(Debug, Clone, Default)]
pub struct CapsCustomInfo {
    history: HistoryHeuristic,
    /// Many moves have a "natural" response, so use that for move ordering:
    /// Instead of only learning which quiet moves are good, learn which quiet moves are good after our
    /// opponent played a given move.
    countermove_hist: ContHist,
    /// Often, a move works because it is immediately followed by some other move, which completes the tactic.
    /// Keep track of such quiet follow-up moves. This is exactly the same as the countermove history, but considers
    /// our previous move instead of the opponent's previous move, i.e. the move 2 plies ago instead of 1 ply ago.
    follow_up_move_hist: ContHist,
    capt_hist: CaptHist,
    corr_hist: CorrHist,
    original_board_hist: ZobristHistory,
    nmp_disabled: [bool; 2],
    depth_hard_limit: usize,
    root_move_nodes: RootMoveNodes,
}

impl CapsCustomInfo {
    fn nmp_disabled_for(&mut self, color: ChessColor) -> &mut bool {
        &mut self.nmp_disabled[color]
    }
}

impl CustomInfo<Chessboard> for CapsCustomInfo {
    fn new_search(&mut self) {
        debug_assert!(!self.nmp_disabled[0]);
        debug_assert!(!self.nmp_disabled[1]);
        // don't update history values, malus and gravity already take care of that
        self.root_move_nodes.clear();
    }

    fn hard_forget_except_tt(&mut self) {
        for value in self.history.iter_mut().flatten() {
            *value = 0;
        }
        self.capt_hist.reset();
        for value in self.countermove_hist.iter_mut() {
            *value = 0;
        }
        for value in self.follow_up_move_hist.iter_mut() {
            *value = 0;
        }
        self.corr_hist.reset();
        self.root_move_nodes.clear();
    }

    fn write_internal_info(&self, pos: &Chessboard) -> Option<String> {
        Some(
            write_single_hist_table(&self.history, pos, false)
                + "\n"
                + &write_single_hist_table(&self.history, pos, true),
        )
    }
}

#[derive(Debug, Default, Clone)]
pub struct CapsSearchStackEntry {
    killer: ChessMove,
    pv: Pv<Chessboard, SEARCH_STACK_LEN>,
    tried_moves: ArrayVec<ChessMove, MAX_CHESS_MOVES_IN_POS>,
    pos: Chessboard,
    eval: Score,
}

impl SearchStackEntry<Chessboard> for CapsSearchStackEntry {
    fn forget(&mut self) {
        self.killer = ChessMove::default();
        self.pv.list.clear();
        self.tried_moves.clear();
        self.pos = Chessboard::default();
        self.eval = Score::default();
    }

    fn pv(&self) -> Option<&[ChessMove]> {
        Some(self.pv.list.as_slice())
    }

    fn last_played_move(&self) -> Option<ChessMove> {
        self.tried_moves.last().copied()
    }
}

impl CapsSearchStackEntry {
    /// If this entry has a lower ply number than the current node, this is the tree edge that leads towards the current node.
    fn last_tried_move(&self) -> ChessMove {
        *self.tried_moves.last().unwrap()
    }
}

type CapsState = SearchState<Chessboard, CapsSearchStackEntry, CapsCustomInfo>;

type DefaultEval = LiTEval;

/// Chess-playing Alpha-beta Pruning Search, or in short, CAPS.
/// Larger than SᴍᴀʟʟCᴀᴘꜱ.
#[derive(Debug)]
pub struct Caps {
    state: CapsState,
    eval: Box<dyn Eval<Chessboard>>,
}

impl Default for Caps {
    fn default() -> Self {
        // ensure the cycle detection table is initialized now so that we don't have to wait for that during search.
        _ = Chessboard::force_init_upcoming_repetition_table();
        Self::with_eval(Box::new(DefaultEval::default()))
    }
}

impl Deref for Caps {
    type Target = CapsState;

    fn deref(&self) -> &Self::Target {
        &self.state
    }
}

impl DerefMut for Caps {
    fn deref_mut(&mut self) -> &mut Self::Target {
        &mut self.state
    }
}

impl StaticallyNamedEntity for Caps {
    fn static_short_name() -> impl Display
    where
        Self: Sized,
    {
        "CAPS"
    }

    fn static_long_name() -> String
    where
        Self: Sized,
    {
        "CAPS: Chess-playing Alpha-beta Pruning Search".to_string()
    }

    fn static_description() -> String
    where
        Self: Sized,
    {
        "Chess-playing Alpha-beta Pruning Search (CAPS), a superhuman chess engine with a hand crafted eval. \
        Much larger than SᴍᴀʟʟCᴀᴘꜱ"
            .to_string()
    }
}

impl Engine<Chessboard> for Caps {
    type SearchStackEntry = CapsSearchStackEntry;
    type CustomInfo = CapsCustomInfo;

    fn with_eval(eval: Box<dyn Eval<Chessboard>>) -> Self {
        Chessboard::force_init_upcoming_repetition_table();
        Self { state: SearchState::new(Depth::new(SEARCH_STACK_LEN)), eval }
    }

    fn static_eval(&mut self, pos: &Chessboard, ply: usize) -> Score {
        self.eval.eval(&pos, ply, self.params.pos.active_player())
    }

    fn max_bench_depth(&self) -> Depth {
        DEPTH_SOFT_LIMIT
    }

    fn search_state_dyn(&self) -> &dyn AbstractSearchState<Chessboard> {
        &self.state
    }

    fn search_state_mut_dyn(&mut self) -> &mut dyn AbstractSearchState<Chessboard> {
        &mut self.state
    }

    fn engine_info(&self) -> EngineInfo {
        let mut options = vec![EngineOption {
            name: Other("UCI_Chess960".to_string()),
            value: Check(UgiCheck { val: true, default: Some(true) }),
        }];
        options.append(&mut cc::ugi_options());
        EngineInfo::new(
            self,
            self.eval.as_ref(),
            "0.1.0",
            Depth::new(15),
            NodesLimit::new(20_000).unwrap(),
            None,
            options,
        )
    }

    fn set_option(&mut self, option: EngineOptionName, old_value: &mut EngineOptionType, value: String) -> Res<()> {
        let name = option.name().to_string();
        if let Other(name) = &option {
            if name.eq_ignore_ascii_case("uci_chess960") {
                let Check(check) = old_value else { unreachable!() };
                let value = parse_bool_from_str(&value, "UCI_Chess960")?;
                check.val = value;
                return Ok(());
            }
            if let Ok(val) = parse_int_from_str(&value, "spsa option value") {
                if let Ok(()) = cc::set_value(name, val) {
                    return Ok(());
                }
            }
        }
        select_name_static(&name, self.engine_info().additional_options().iter(), "uci option", "chess", NoDescription)
            .map(|_| {}) // only called to produce an error message
    }

    fn print_spsa_params(&self) {
        for line in cc::ob_param_string() {
            println!("{line}");
        }
    }

    fn set_eval(&mut self, eval: Box<dyn Eval<Chessboard>>) {
        self.eval = eval;
    }

    fn do_search(&mut self) -> SearchResult<Chessboard> {
        let mut limit = self.params.limit;
        let pos = self.params.pos;
        limit.fixed_time = min(limit.fixed_time, limit.tc.remaining);
        self.depth_hard_limit = if limit.mate.get() == 0 { DEPTH_HARD_LIMIT.get() } else { limit.mate.get() };
        let soft_limit =
            limit.tc.remaining.saturating_sub(limit.tc.increment) / cc::soft_limit_div() + limit.tc.increment;
        self.params.limit = limit;

        send_debug_msg!(
            self.state,
            "Starting search with limit {time} microseconds, {incr}ms increment, max {fixed}ms, mate in {mate} plies, max depth {depth}, \
            max {nodes} nodes, soft limit {soft}ms, {ignored} ignored moves. {elapsed} microseconds have already elapsed ({e2} since starting the search in this thread)",
            time = limit.tc.remaining.as_micros(),
            incr = limit.tc.increment.as_millis(),
            mate = limit.mate.get(),
            depth = limit.depth.get(),
            nodes = limit.nodes.get(),
            fixed = limit.fixed_time.as_millis(),
            soft = soft_limit.as_millis(),
            ignored = self.excluded_moves.len(),
            elapsed = limit.start_time.elapsed().as_micros(),
            e2 = self.execution_start_time.elapsed().as_micros()
        );
        // Use 3fold repetition detection for positions before and including the root node and 2fold for positions during search.
        self.original_board_hist = take(&mut self.search_params_mut().history);
        self.original_board_hist.push(pos.hash_pos());

        let depth = self.iterative_deepening(pos, soft_limit);
        if depth.is_some() {
            // send one final search info, but don't send empty PVs
            let mut pv = self.current_mpv_pv();
            if pv.is_empty() {
                // if we didn't finish looking at the PV, use the PV from the last iteration
                pv = self.cur_pv_data().pv.list.as_slice();
            }
            if !pv.is_empty() {
                self.search_state().send_search_info();
            }
        }
        self.search_result()
    }
}

impl NormalEngine<Chessboard> for Caps {
    fn search_state(&self) -> &SearchStateFor<Chessboard, Self> {
        &self.state
    }

    fn search_state_mut(&mut self) -> &mut SearchStateFor<Chessboard, Self> {
        &mut self.state
    }

    fn time_up(&self, tc: TimeControl, fixed_time: Duration, elapsed: Duration) -> bool {
        debug_assert_eq!(self.uci_nodes() % DEFAULT_CHECK_TIME_INTERVAL, 0);
        // TODO: Compute at the start of the search instead of every time:
        // Instead of storing a SearchLimit, store a different struct that contains soft and hard bounds
        let hard = (tc.remaining.saturating_sub(tc.increment)) * cc::inv_hard_limit_div() as u32 / 1024 + tc.increment;
        // Because fixed_time has been clamped to at most tc.remaining, this can never lead to timeouts
        // (assuming the move overhead is set correctly)
        elapsed >= fixed_time.min(hard)
    }
}

#[allow(clippy::too_many_arguments)]
impl Caps {
    fn prefetch(&self) -> impl Fn(PosHash) + '_ {
        |hash| self.tt().prefetch(hash)
    }

    /// Iterative Deepening (ID): Do a depth 1 search, then a depth 2 search, then a depth 3 search, etc.
    /// This has two advantages: It allows the search to be stopped at any time, and it actually improves strength:
    /// The low-depth searches fill the TT and various heuristics, which improves move ordering and therefore results in
    /// better moves within the same time or nodes budget because the lower-depth searches are comparatively cheap.
    fn iterative_deepening(&mut self, pos: Chessboard, soft_limit: Duration) -> Option<isize> {
        let max_depth = DEPTH_SOFT_LIMIT.min(self.limit().depth).isize();
        let multi_pv = self.multi_pv();
        let mut soft_limit_scale = 1.0;

        self.multi_pvs.resize(multi_pv, PVData::default());
        let mut chosen_at_depth = EagerNonAllocMoveList::<Chessboard, { DEPTH_SOFT_LIMIT.get() }>::default();

        for depth in 1..=max_depth {
            self.statistics.next_id_iteration();
            for pv_num in 0..multi_pv {
                self.current_pv_num = pv_num;
                self.cur_pv_data_mut().bound = None;
                let scaled_soft_limit = soft_limit.mul_f64(soft_limit_scale);
                let (keep_searching, depth, score) = self.aspiration(pos, scaled_soft_limit, depth, max_depth);

                let atomic = &self.state.params.atomic;
                let pv = &self.state.search_stack[0].pv;

                if !pv.is_empty() {
                    if self.current_pv_num == 0 {
                        let chosen_move = pv.get(0).unwrap();
                        let ponder_move = pv.get(1);
                        atomic.set_best_move(chosen_move);
                        atomic.set_ponder_move(ponder_move);
                    }
                    self.state.multi_pvs[self.state.current_pv_num].pv.assign_from(pv);
                    // We can't really trust FailHigh scores. Even though we should still prefer a fail high move, we don't
                    // want a mate limit condition to trigger, so we clamp the fail high score to MAX_NORMAL_SCORE.
                    if let Some(score) = score {
                        debug_assert!(score.is_valid());
                        if pv_num == 0 {
                            atomic.set_score(score);
                        } else {
                            _ = atomic.get_score_t().fetch_max(score.0, Relaxed);
                        }
                    }
                }

                if !keep_searching {
                    return depth;
                }
                if let Some(chosen_move) = self.search_stack[0].pv.get(0) {
                    self.excluded_moves.push(chosen_move);
                }
            }
            self.state.excluded_moves.truncate(self.excluded_moves.len() - multi_pv);
            let chosen = self.best_move();
            chosen_at_depth.push(chosen);
            if depth >= cc::move_stability_min_depth()
                && !is_duration_infinite(soft_limit)
                && chosen_at_depth
                    .iter()
                    .dropping(depth as usize / cc::move_stability_start_div())
                    .all(|m| *m == chosen)
            {
                soft_limit_scale = cc::move_stability_factor() as f64 / 1000.0;
            } else {
                soft_limit_scale = 1.0;
            }
        }
        None
    }

    /// Aspiration Windows (AW): Assume that the score will be close to the score from the previous iteration
    /// of Iterative Deepening, so use alpha, beta bounds around that score to prune more aggressively.
    /// This means that it's possible for the root to fail low (or high), which is always something to consider:
    /// For example, the best move is not trustworthy if the root failed low (but because the TT move is ordered first,
    /// and the TT move at the root is always `state.best_move` (there can be no collisions because it's written to last),
    /// it is still trustworthy except for depth 1 or when doing a multipv search)
    fn aspiration(
        &mut self,
        pos: Chessboard,
        unscaled_soft_limit: Duration,
        depth: isize,
        max_depth: isize,
    ) -> (bool, Option<isize>, Option<Score>) {
        let mut soft_limit_fail_low_extension = 1.0;
        let mut aw_depth = depth;
        loop {
            let alpha = self.cur_pv_data().alpha;
            let beta = self.cur_pv_data().beta;
            let mut window_radius = self.cur_pv_data().radius;
            // limit.fixed time is the min of the fixed time and the remaining time
            let mut soft_limit =
                unscaled_soft_limit.mul_f64(soft_limit_fail_low_extension).min(self.params.limit.fixed_time);
            soft_limit_fail_low_extension = 1.0;
            if depth > 8 && self.multi_pvs.len() == 1 {
                let node_frac = self.root_move_nodes.frac_1024(self.cur_pv_data().pv.list[0], self.uci_nodes());
                soft_limit = soft_limit
                    .mul_f64(((1024 + 512 - node_frac) * cc::soft_limit_node_scale()) as f64 / (1024.0 * 1024.0));
            }
            let limit = self.params.limit.tc;
            let soft_limit = soft_limit.min(
                (limit.remaining.saturating_sub(limit.increment)) * cc::inv_soft_limit_div_clamp() / 1024
                    + limit.increment,
            );
            let elapsed = self.start_time().elapsed();
            if self.should_not_start_negamax(
                elapsed,
                soft_limit,
                self.limit().soft_nodes.get(),
                depth,
                max_depth,
                self.limit().mate,
            ) {
                self.statistics.soft_limit_stop();
                send_debug_msg!(self, "Not starting negamax after {} microseconds", elapsed.as_micros());
                return (false, None, None);
            }
            send_debug_msg!(self, "Starting new aspiration window search after {} microseconds", elapsed.as_micros());
            self.atomic().set_depth(depth); // set depth now so that an immediate stop doesn't increment the depth
            if self.atomic().count_node() >= self.limit().nodes.get() {
                return (false, Some(depth - 1), None);
            }
            let asp_start_time = Instant::now();
            let Some(pv_score) = self.negamax(pos, 0, aw_depth, alpha, beta, Exact) else {
                return (false, Some(depth), None);
            };

            send_debug_msg!(
                self.state,
                "depth {depth}, score {0}, radius {1}, interval ({2}, {3}) nodes {4}, elapsed microseconds: {5}",
                pv_score.0,
                window_radius.0,
                alpha.0,
                beta.0,
                self.uci_nodes(),
                self.start_time().elapsed().as_micros()
            );

            let node_type = pv_score.node_type(alpha, beta);

            // we don't trust the best move in fail low nodes, but we still want to display an updated score
            self.cur_pv_data_mut().score = pv_score;
            self.cur_pv_data_mut().bound = Some(node_type);
            if node_type == FailLow {
                // In a fail low node, we didn't get any new information, and it's possible that we just discovered
                // a problem with our chosen move. So increase the soft limit such that we can gather more information.
                soft_limit_fail_low_extension = cc::soft_limit_fail_low_factor() as f64 / 1000.0;
                aw_depth = depth;
            } else if node_type == FailHigh && depth >= 8 {
                // If the search discovers an unexpectedly good move, it can take a long while to search it because the TT isn't filled
                // and because even with fail soft, scores tend to fall close to the aspiration window. So reduce the depth to speed this up.
                aw_depth = (aw_depth - 1).max(depth - 2);
            }

            if cfg!(debug_assertions) {
                let pv = &self.search_stack[0].pv;
                if pos.player_result_slow(&self.params.history).is_some() {
                    assert_eq!(pv.len(), 0);
                } else {
                    match node_type {
                        FailHigh => debug_assert_eq!(pv.len(), 1, "{pos} {node_type}"),
                        Exact => debug_assert!(
                            // currently, it's possible to reduce the PV through IIR when the TT entry of a PV node gets overwritten,
                            // but that should be relatively rare. In the future, a better replacement policy might make this actually sound
                            self.multi_pv() > 1
                                || pv.len() + pv.len() / 4 + 5 >= self.depth_hard_limit.min(aw_depth as usize)
                                || pv_score.is_won_lost_or_draw_score(),
                            "{aw_depth} {depth} {0} {pv_score} {1}",
                            pv.len(),
                            self.uci_nodes()
                        ),
                        // We don't clear the PV on a fail low node so that we can still send a useful info
                        FailLow => {
                            debug_assert_eq!(0, pv.len());
                        }
                    }
                }
                // assert this now because this doesn't hold for incomplete iterations
                debug_assert!(
                    !pv_score.is_won_or_lost() || pv_score.plies_until_game_over().unwrap() <= 500,
                    "{pv_score}"
                );
            }

            self.statistics.aw_node_type(node_type);
            if node_type == Exact {
                window_radius = Score((window_radius.0 + cc::aw_exact_add()) / cc::aw_exact_div());
            } else {
                let delta = pv_score.0.abs_diff(alpha.0);
                let delta = delta.min(pv_score.0.abs_diff(beta.0));
                let delta = delta.min(cc::aw_delta_max()) as i32;
                window_radius.0 = SCORE_WON.0.min(window_radius.0 * cc::aw_widening_factor() + delta);
            }
            self.cur_pv_data_mut().radius = window_radius;
            self.cur_pv_data_mut().alpha = (pv_score - window_radius).max(MIN_ALPHA);
            self.cur_pv_data_mut().beta = (pv_score + window_radius).min(MAX_BETA);

            if node_type == Exact {
                self.send_search_info();
                return (true, Some(depth), Some(pv_score));
            } else if asp_start_time.elapsed().as_millis() >= 1000 {
                self.send_search_info();
            }
        }
    }

    /// Recursive search function, the most important part of the engine. If the computed score of the current position
    /// lies within the open interval `(alpha, beta)`, return the score. Otherwise, the returned score might not be exact,
    /// but could be closer to the window than the true score. On top of that, there are **many** additional techniques
    /// that can mess with the returned score, so that it's best not to assume too much: For example, it's not unlikely
    /// that a re-search with the same depth returns a different score. Because of PVS, `alpha` is `beta - 1` in almost
    /// all nodes, and most nodes either get cut off before reaching the move loop or produce a beta cutoff after
    /// the first move.
    #[allow(clippy::too_many_lines)]
    fn negamax(
        &mut self,
        pos: Chessboard,
        ply: usize,
        mut depth: isize,
        mut alpha: Score,
        mut beta: Score,
        mut expected_node_type: NodeType,
    ) -> Option<Score> {
        debug_assert!(alpha < beta, "{alpha} {beta} {pos} {ply} {depth}");
        debug_assert!(ply <= DEPTH_HARD_LIMIT.get(), "{ply} {depth} {pos}");
        debug_assert!(depth <= DEPTH_SOFT_LIMIT.isize(), "{ply} {depth} {pos}");
        debug_assert!(self.params.history.len() >= ply, "{ply} {depth} {pos}, {:?}", self.params.history);
        self.statistics.count_node_started(MainSearch);

        let root = ply == 0;
        let is_pv_node = expected_node_type == Exact; // TODO: Make this a generic argument of search?
        debug_assert!(!root || is_pv_node); // root implies pv node
        debug_assert!(alpha + 1 == beta || is_pv_node); // alpha + 1 < beta implies Exact node
        if is_pv_node {
            self.search_stack[ply].pv.clear();
        }

        let mut best_score = NO_SCORE_YET;

        // Always search all children at the root, even for draws or if a search limit has been reached
        if !root {
            // If there is a move that can repeat a position we've looked at during search, we are guaranteed at least a draw score.
            // So don't even bother searching other moves if the draw score would already cause a cutoff.
            if pos.has_upcoming_repetition(&self.params.history) {
                alpha = alpha.max(Score(0));
                best_score = Score(0);
            }
            // Mate Distance Pruning (MDP): If we've already found a mate in n, don't bother looking for longer mates.
            // This isn't intended to gain elo (since it only works in positions that are already won or lost)
            // but makes the engine better at finding shorter checkmates. Don't do MDP at the root because that can prevent us
            // from ever returning exact scores, since for a mate in 1 the score would always be exactly `beta`.
            if self.current_pv_num == 0 {
                alpha = alpha.max(game_result_to_score(Lose, ply));
                beta = beta.min(game_result_to_score(Win, ply + 1));
            }
            if alpha >= beta {
                return Some(alpha);
            }

            let ply_100_ctr = pos.ply_draw_clock();

            if pos.is_50mr_draw()
                || pos.has_insufficient_material()
                // no need to check for twofold repetitions as that is already handled by the upcoming repetition detection
                || n_fold_repetition(3, &self.original_board_hist, pos.hash_pos(), ply_100_ctr.saturating_sub(ply))
            {
                return Some(Score(0));
            }

            if self.should_stop(self.uci_nodes()) {
                return None;
            }
        }

        let us = pos.active_player();
        let in_check = pos.is_in_check();
        // Check extensions. Increase the depth by 1 if in check.
        // Do this before deciding whether to drop into qsearch.
        if in_check {
            self.statistics.in_check();
            depth += 1;
        }
        // limit.mate() is the min of the original limit.mate and DEPTH_HARD_LIMIT
        if depth <= 0 || ply >= self.depth_hard_limit {
            return self.qsearch(pos, alpha, beta, ply);
        }
        let can_prune = !is_pv_node && !in_check;

        let mut bound_so_far = FailLow;

        // ************************
        // ***** Probe the TT *****
        // ************************

        // If we didn't get a move from the TT and there's no best_move to store because the node failed low,
        // store a null move in the TT. This helps IIR.
        let mut best_move = ChessMove::default();
        // Don't initialize eval just yet to save work in case we get a TT cutoff
        let raw_eval;
        let mut eval;
        // the TT entry at the root is useless when doing an actual multipv search
        let ignore_tt_entry = root && self.multi_pvs.len() > 1;
        let old_entry = self.tt().load::<Chessboard>(pos.hash_pos(), ply);
        if let Some(tt_entry) = old_entry {
            if ignore_tt_entry {
                raw_eval = tt_entry.raw_eval(); // can still use the saved raw eval
                eval = raw_eval;
            } else {
                let tt_bound = tt_entry.bound();
                debug_assert_eq!(tt_entry.hash, pos.hash_pos());

                if let Some(tt_move) = tt_entry.mov.check_pseudolegal(&pos) {
                    best_move = tt_move;
                }
                let tt_score = tt_entry.score();
                // TT cutoffs. If we've already seen this position, and the TT entry has more valuable information (higher depth),
                // and we're not a PV node, and the saved score is either exact or at least known to be outside (alpha, beta),
                // simply return it.
                if !is_pv_node && tt_entry.depth as isize >= depth {
                    if (tt_score >= beta && tt_bound == NodeType::lower_bound())
                        || (tt_score <= alpha && tt_bound == NodeType::upper_bound())
                        || tt_bound == Exact
                    {
                        self.statistics.tt_cutoff(MainSearch, tt_bound);
                        // Idea from stormphrax
                        if tt_score >= beta && !best_move.is_null() && !best_move.is_tactical(&pos) {
                            self.update_histories_and_killer(&pos, best_move, depth, ply);
                        }
                        return Some(tt_score);
                    } else if depth <= 6 {
                        // also from stormphrax
                        depth += 1;
                    }
                }
                // Even though we didn't get a cutoff from the TT, we can still use the score and bound to update our guess
                // at what the type of this node is going to be.
                if !is_pv_node {
                    expected_node_type = if tt_bound != Exact {
                        tt_bound
                    } else if tt_score <= alpha {
                        FailLow
                    } else {
                        debug_assert!(tt_score >= beta); // we're using a null window
                        FailHigh
                    }
                }
                raw_eval = tt_entry.raw_eval();
                eval = raw_eval;
                // The TT score is backed by a search, so it should be more trustworthy than a simple call to static eval.
                // Note that the TT score may be a mate score, so `eval` can also be a mate score. This doesn't currently
                // create any problems, but should be kept in mind.
                if tt_bound == Exact
                    || (tt_bound == NodeType::lower_bound() && tt_score >= raw_eval)
                    || (tt_bound == NodeType::upper_bound() && tt_score <= raw_eval)
                {
                    eval = tt_score;
                }
            }
        } else {
            self.statistics.tt_miss(MainSearch);
            raw_eval = self.eval(&pos, ply);
            eval = raw_eval;
        };
        let mut continued_move = ChessMove::default();
        if ply >= 2 {
            continued_move = self.search_stack[ply - 2].last_tried_move();
        }
        eval = self.corr_hist.correct(&pos, continued_move, eval);

        self.record_pos(pos, eval, ply);

        // If the current position is noisy, we want to be more conservative with margins.
        // However, captures and promos are generally good moves, so if our eval is the static eval instead of adjusted from the TT,
        // a noisy condition would mean we're doing even better than expected. // TODO: Apply noisy for RFP etc only if eval is TT eval?
        // If it's from the TT, however, and the first move didn't produce a beta cutoff, we're probably worse than expected
        let pos_noisy = in_check || (best_move != ChessMove::default() && best_move.is_tactical(&pos));

        // Like the commonly used `improving` and `regressing`, these variables compare the current static eval with
        // the static eval 2 plies ago to recognize blunders. Conceptually, `improving` and `regressing` can be seen as
        // a prediction for how the eval is going to evolve, while these variables are more about cutting early after bad moves.
        let they_blundered = ply >= 2 && eval - self.search_stack[ply - 2].eval > Score(cc::they_blundered_threshold());
        let we_blundered = ply >= 2 && eval - self.search_stack[ply - 2].eval < Score(cc::we_blundered_threshold());

        // *********************************************************
        // ***** Pre-move loop pruning (other than TT cutoffs) *****
        // *********************************************************

        let mut nmp_verif_score = None;
        if can_prune {
            // RFP (Reverse Futility Pruning): If eval is far above beta, it's likely that our opponent
            // blundered in a previous move of the search, so if the depth is low, don't even bother searching further.
            // Use `they_blundered` to better distinguish between blunders by our opponent and a generally good static eval
            // relative to `beta` --  there may be other positional factors that aren't being reflected by the static eval,
            // (like imminent threats) so don't prune too aggressively if our opponent hasn't blundered.
            // Be more careful about pruning too aggressively if the node is expected to fail low -- we should not rfp
            // a true fail low node, but our expectation may also be wrong.
            let mut margin = (cc::rfp_base() - (ScoreT::from(they_blundered) * cc::rfp_blunder())) * depth as ScoreT;
            if expected_node_type == FailHigh {
                margin /= cc::rfp_fail_high_div();
            }
            if let Some(entry) = old_entry {
                if entry.score() <= eval && entry.bound() == NodeType::upper_bound() {
                    margin += margin / 4;
                }
            }
            if pos_noisy {
                margin *= 2;
            }

            if depth <= cc::rfp_max_depth() && eval >= beta + Score(margin) {
                return Some(eval);
            }

            // Razoring. If the position appears hopeless, drop into qsearch immediately.
            // This obviously has the potential to miss quite a few tactics, so only do this at low depths and when the
            // difference between the static eval and alpha is really large, and also not when we could miss a mate from the TT.
            if depth <= 2 && eval + Score(512 * depth as ScoreT) < alpha && !eval.is_game_lost_score() {
                let qsearch_score = self.qsearch(pos, alpha, beta, ply)?;
                if qsearch_score <= alpha {
                    return Some(qsearch_score);
                }
                self.search_stack[ply].tried_moves.clear();

                // Since we're in a non-pv node, qsearch must have failed high. So assume that a normal search also fails high.
                expected_node_type = FailHigh;
                // Now that we have a qsearch score, use that instead of static eval if the eval isn't from the TT
                if old_entry.is_none() {
                    eval = qsearch_score;
                }
            }

            // NMP (Null Move Pruning). If static eval of our position is above beta, this node probably isn't that interesting.
            // To test this hypothesis, do a null move and perform a search with reduced depth; if the result is still
            // above beta, then it's very likely that the score would have been above beta if we had played a move,
            // so simply return the nmp score. This is based on the null move observation (there are very few zugzwang positions).
            // If we don't have non-pawn, non-king pieces, we're likely to be in zugzwang, so don't even try NMP.
            let has_nonpawns = (pos.active_player_bb() & !pos.piece_bb(Pawn)).more_than_one_bit_set();
            let nmp_threshold = beta + ScoreT::from(expected_node_type == FailLow) * cc::nmp_fail_low();
            if depth >= cc::nmp_min_depth() && eval >= nmp_threshold && !*self.nmp_disabled_for(us) && has_nonpawns {
                // `make_nullmove` resets the 50mr counter, so we don't consider positions after a nullmove as repetitions,
                // but we can still get TT cutoffs
                self.params.history.push(pos.hash_pos());
                let new_pos = pos.make_nullmove().unwrap();
                // necessary to recognize the null move and to make `last_tried_move()` not panic
                self.search_stack[ply].tried_moves.push(ChessMove::default());
                let reduction = cc::nmp_base() + depth / cc::nmp_depth_div() + isize::from(they_blundered);
                // the child node is expected to fail low, leading to a fail high in this node
                let nmp_res = self.negamax(new_pos, ply + 1, depth - 1 - reduction, -beta, -beta + 1, FailLow);
                _ = self.search_stack[ply].tried_moves.pop();
                self.params.history.pop();
                let score = -nmp_res?;
                if score >= beta {
                    // For shallow depths, don't bother with doing a verification search to avoid useless re-searches,
                    // unless we'd be storing a mate score -- we really want to avoid storing unproved mates in the TT.
                    // It's possible to beat beta with a score of getting mated, so use `is_won_or_lost`
                    // instead of `is_game_won_score`
                    if depth < cc::nmp_verif_depth() && !score.is_won_or_lost() {
                        return Some(score);
                    }
                    *self.nmp_disabled_for(us) = true;
                    // nmp was done with `depth - 1 - reduction`, but we're not doing a null move now, so technically we
                    // should use `depth - reduction`, but using `depth - 1 - reduction` is less expensive and good enough.
                    nmp_verif_score = self.negamax(pos, ply, depth - 1 - reduction, beta - 1, beta, FailHigh);
                    self.search_stack[ply].tried_moves.clear();
                    *self.nmp_disabled_for(us) = false;
                    // The verification score is more trustworthy than the nmp score.
                    if nmp_verif_score.is_none_or(|score| score >= beta) {
                        return nmp_verif_score;
                    }
                }
            }
        }

        // Reverse Futility Reductions: A similar idea to RFP, but done at higher depths.
        // Here, NMP has failed but our eval is still looking great, so do a verification search and if that succeeds,
        // reduce the depth.
        if depth >= 6 && eval >= beta + Score(32 * depth as ScoreT) && !in_check && !root && nmp_verif_score.is_none() {
            let reduction = depth / 2;
            let score = self.negamax(pos, ply, depth - 1 - reduction, beta - 1, beta, FailHigh)?;
            if score >= beta {
                depth -= 2;
            }
            self.search_stack[ply].tried_moves.clear();
        }

        // IIR (Internal Iterative Reductions): If we don't have a TT move, this node will likely take a long time
        // because the move ordering won't be great, so don't spend too much time on it.
        // Instead, search it with reduced depth to fill the TT entry so that we can re-search it faster the next time
        // we see this node. If there was no TT entry because the node failed low, this node probably isn't that interesting,
        // so reducing the depth also makes sense in this case.
        if depth >= cc::iir_min_depth() && best_move == ChessMove::default() {
            depth -= 1;
        }

        self.maybe_send_currline(&pos, alpha, beta, ply, None);

        // An uninteresting move is a quiet move or bad capture unless it's the TT or killer move
        // (i.e. it's every move that gets ordered after the killer). The name is a bit dramatic, the first few of those
        // can still be good candidates to explore.
        let mut num_uninteresting_visited = 0;
        debug_assert!(self.search_stack[ply].tried_moves.is_empty());

        // *************************
        // ***** The move loop *****
        // *************************

        let mut move_picker = MovePicker::<Chessboard, MAX_CHESS_MOVES_IN_POS>::new(pos, best_move, false);
        let move_scorer = CapsMoveScorer { board: pos, ply };
        while let Some((mov, move_score)) = move_picker.next(&move_scorer, self) {
            if can_prune && best_score > MAX_SCORE_LOST {
                // LMP (Late Move Pruning): Trust the move ordering and assume that moves ordered late aren't very interesting,
                // so don't even bother looking at them in the last few layers.
                // FP (Futility Pruning): If the static eval is far below alpha,
                // then it's unlikely that a quiet move can raise alpha: We've probably blundered at some prior point in search,
                // so cut our losses and return. This has the potential of missing sacrificing mate combinations, though.
                let fp_margin = if we_blundered {
                    cc::fp_blunder_base() + cc::fp_blunder_scale() * depth
                } else {
                    cc::fp_base() + cc::fp_scale() * depth
                };
                let mut lmp_threshold = if we_blundered {
                    cc::lmp_blunder_base() + cc::lmp_blunder_scale() * depth
                } else {
                    cc::lmp_base() + cc::lmp_scale() * depth
                };
                // LMP faster if we expect to fail low anyway
                if expected_node_type == FailLow {
                    lmp_threshold -= lmp_threshold / cc::lmp_fail_low_div();
                }
                if depth <= cc::max_move_loop_pruning_depth()
                    && (num_uninteresting_visited >= lmp_threshold
                        || (eval + Score(fp_margin as ScoreT) < alpha && move_score < KILLER_SCORE))
                {
                    break;
                }
                // History Pruning: At very low depth, don't play quiet moves with bad history scores. Skipping bad captures too gained elo.
                if (move_score.0 as isize) < -150 * depth && depth <= 3 {
                    break;
                }
                // PVS SEE pruning: Don't play moves with bad SEE scores at low depth.
                // Be less aggressive with pruning captures to avoid overlooking tactics.
                let bad_tactical = move_score < MoveScore(-HIST_DIVISOR * 8);
                let see_threshold = if bad_tactical { (-50 * depth * depth) as i32 } else { -80 * depth as i32 };
                if move_score < KILLER_SCORE && depth <= 8 && !pos.see_at_least(mov, SeeScore(see_threshold)) {
                    continue;
                }
            }

            if root && self.excluded_moves.contains(&mov) {
                continue;
            }
            let Some(new_pos) = pos.make_move_and_prefetch_tt(mov, self.prefetch()) else {
                continue; // illegal pseudolegal move
            };
            #[cfg(debug_assertions)]
            let debug_history_len = self.params.history.len();
            self.record_move(mov, pos, ply, MainSearch);

            if root && depth >= 8 && self.limit().start_time.elapsed().as_millis() >= 3000 {
                let move_num = self.search_stack[0].tried_moves.len();
                // `qsearch` would give better results, but would make bench be nondeterministic
                let score = -self.eval(&new_pos, 0);
                self.send_currmove(mov, move_num, score, alpha, beta);
            }
            if move_score < KILLER_SCORE {
                num_uninteresting_visited += 1;
            }

            let nodes_before_move = self.state.uci_nodes();
            // PVS (Principal Variation Search): Assume that the TT move is the best move, so we only need to prove
            // that the other moves are worse, which we can do with a zero window search. Should this assumption fail,
            // re-search with a full window.
            let mut score;
            let first_child = self.search_stack[ply].tried_moves.len() == 1;
            let mut child_alpha = -beta;
            let child_beta = -alpha;
            if first_child {
                let child_node_type = expected_node_type.inverse();
                score = -self.negamax(new_pos, ply + 1, depth - 1, child_alpha, child_beta, child_node_type)?;
            } else {
                child_alpha = -(alpha + 1);
                // LMR (Late Move Reductions): Trust the move ordering (quiet history, continuation history and capture history heuristics)
                // and assume that moves ordered later are worse. Therefore, we can do a reduced-depth search with a null window
                // to verify our belief.
                // I think it's common to have a minimum depth for doing LMR, but not having that gained elo.
                let mut reduction = 0;
                if num_uninteresting_visited >= cc::lmr_min_uninteresting() {
                    reduction = depth / cc::lmr_depth_div()
                        + (num_uninteresting_visited + 1).ilog2() as isize
                        + cc::lmr_const();
                    // Reduce bad captures and quiet moves with bad combined history scores more.
                    if move_score < MoveScore(cc::lmr_bad_hist()) {
                        reduction += 1;
                    } else if move_score > MoveScore(cc::lmr_good_hist()) {
                        // Since the TT and killer move and good captures are not lmr'ed,
                        // this only applies to quiet moves with a good combined history score.
                        reduction -= 1;
                    }
                    if !is_pv_node {
                        reduction += 1;
                    }
                    if we_blundered {
                        reduction += 1;
                    }
                    if new_pos.is_in_check() {
                        reduction -= 1;
                    }
                    if in_check {
                        reduction -= 1;
                    }
                }
                // Futility Reduction: If this move is not a TT move, good SEE capture or killer, and our eval is significantly
                // less than alpha, reduce.
                if !in_check
                    && depth >= cc::min_fr_depth()
                    && move_score < KILLER_SCORE
                    && eval + cc::fr_base() + cc::fr_scale() * (depth as ScoreT) < alpha
                {
                    reduction += ((depth + 4) / 4).ilog2() as isize;
                }
                // if the TT move is a capture and we didn't already fail high, it's likely that later moves are worse
                if !in_check && pos_noisy {
                    reduction += 1;
                }
                if mov.is_tactical(&pos) {
                    let hist = self.capt_hist.get(mov, pos.threats(), us);
                    if hist <= MoveScore(-500) {
                        reduction += 1;
                    } else if hist >= MoveScore(250) {
                        reduction -= 1;
                    }
                }
                // this ensures that check extensions prevent going into qsearch while in check
                reduction = reduction.clamp(0, depth - 1);

                score = -self.negamax(new_pos, ply + 1, depth - 1 - reduction, child_alpha, child_beta, FailHigh)?;
                // If the score turned out to be better than expected (at least `alpha`), this might just be because
                // of the reduced depth. So do a full-depth search first, but don't use the full window quite yet.
                if alpha < score && reduction > 0 {
                    // do deeper / shallower: Adjust the first re-search depth based on the result of the first search
                    let mut retry_depth = depth - 1;
                    if score > alpha + 50 + 4 * depth as ScoreT {
                        retry_depth += 1;
                    } else if score < alpha + 10 {
                        retry_depth -= 1;
                    }
                    self.statistics.lmr_first_retry();
                    // we still expect the child to fail high here
                    score = -self.negamax(new_pos, ply + 1, retry_depth, child_alpha, child_beta, FailHigh)?;
                }

                // If the full-depth null-window search performed better than expected, do a full-depth search with the
                // full window to find the true score.
                // This is only relevant for PV nodes, because all other nodes are searched with a null window anyway.
                // This is also necessary to ensure that the PV doesn't get truncated, because otherwise there could be nodes in
                // the PV that were not searched as PV nodes. So we make sure we're researching in PV nodes with beta == alpha + 1.
                if is_pv_node && child_beta - child_alpha == Score(1) && score > alpha {
                    self.statistics.lmr_second_retry();
                    score = -self.negamax(new_pos, ply + 1, depth - 1, -beta, -alpha, Exact)?;
                }
            }

            self.undo_move();

            #[cfg(debug_assertions)]
            debug_assert_eq!(
                self.params.history.len(),
                debug_history_len,
                "depth {depth} ply {ply} old len {debug_history_len} new len {0} child {1}",
                self.params.history.len(),
                self.search_stack[ply].tried_moves.len()
            );

            if root {
                self.state.custom.root_move_nodes.update(mov, self.state.uci_nodes() - nodes_before_move);
                let move_num = self.search_stack[0].tried_moves.len() - 1;
                if move_num < 5 && self.limit().start_time.elapsed().as_millis() >= 3000 {
                    self.send_refutation(mov, score, move_num);
                }
            }
            debug_assert!(score.0.abs() <= SCORE_WON.0, "score {} ply {ply}", score.0);

            best_score = best_score.max(score);

            if score <= alpha {
                continue;
            }
            // We've raised alpha. For most nodes, this results in an immediate beta cutoff because we're using a null window.
            alpha = score;
            // Only set best_move on raising `alpha` instead of `best_score` because fail low nodes should store the
            // default move, which is either the TT move (if there was a TT hit) or the null move.
            best_move = mov;

            // Update the PV. We only need to do this for PV nodes (we could even only do this for non-fail highs,
            // if we didn't have to worry about aw fail high).
            if is_pv_node {
                let ([.., current], [child, ..]) = self.search_stack.split_at_mut(ply + 1) else { unreachable!() };
                current.pv.extend(best_move, &child.pv);
                if cfg!(debug_assertions) {
                    current.pv.assert_valid(pos);
                    if depth > 1
                        && self.params.thread_type.num_threads() == Some(1)
                        && score < beta
                        && !score.is_won_lost_or_draw_score()
                    {
                        let bound = self.tt().load::<Chessboard>(new_pos.hash_pos(), ply + 1).unwrap().bound();
                        debug_assert_eq!(bound, Exact);
                    }
                }
            }

            if score < beta {
                // We're in a PVS PV node and this move raised alpha but didn't cause a fail high, so look at the other moves.
                // PVS PV nodes are rare
                bound_so_far = Exact;
                continue;
            }
            // Beta cutoff. Update history and killer for quiet moves, then break out of the move loop.
            bound_so_far = FailHigh;
            self.update_histories_and_killer(&pos, mov, depth, ply);
            break;
        }

        // ******************************************************
        // ***** After move loop, save some info and return *****
        // ******************************************************

        // Update statistics for this node as soon as we know the node type, before returning.
        self.state.statistics.count_complete_node(
            MainSearch,
            bound_so_far,
            depth,
            ply,
            self.state.search_stack[ply].tried_moves.len(),
        );

        if self.search_stack[ply].tried_moves.is_empty() {
            return Some(game_result_to_score(pos.no_moves_result(), ply));
        }

        let tt_entry: TTEntry<Chessboard> =
            TTEntry::new(pos.hash_pos(), best_score, raw_eval, best_move, depth, bound_so_far, self.age());

        // Store the results in the TT, always replacing the previous entry. Note that the TT move is only overwritten
        // if this node was an exact or fail high node or if there was a collision.
        if !(root && self.current_pv_num > 0) {
            self.tt_mut().store(tt_entry, ply);
        }

        // Corrhist updates
        if !(in_check
            || (!best_move.is_null() && best_move.is_tactical(&pos))
            || (best_score <= eval && bound_so_far == NodeType::lower_bound())
            || (best_score >= eval && bound_so_far == NodeType::upper_bound()))
        {
            self.corr_hist.update(&pos, continued_move, depth, eval, best_score);
        }

        Some(best_score)
    }

    /// Search only "tactical" moves to quieten down the position before calling eval
    fn qsearch(&mut self, pos: Chessboard, mut alpha: Score, beta: Score, ply: usize) -> Option<Score> {
        self.statistics.count_node_started(Qsearch);
        // updating seldepth only in qsearch meaningfully increased performance and was even measurable in a [0, 10] SPRT.
        // TODO: That's weird, retest
        self.atomic().update_seldepth(ply);

        // check nodes in qsearch to allow `go nodes n` to go exactly `n` nodes
        if self.should_stop(self.uci_nodes()) {
            return None;
        }
        let in_check = pos.is_in_check();
        // The stand pat check. Since we're not looking at all moves, it's very likely that there's a move we didn't
        // look at that doesn't make our position worse, so we don't want to assume that we have to play a capture.
        let raw_eval;
        let mut eval;
        let mut bound_so_far = FailLow;

        // see main search, store an invalid null move in the TT entry if all moves failed low.
        let mut best_move = ChessMove::default();

        // Don't do TT cutoffs with alpha already raised by the stand pat check, because that relies on the null move observation.
        // But if there's a TT entry from normal search that's worse than the stand pat score, we should trust that more.
        let old_entry = self.tt().load::<Chessboard>(pos.hash_pos(), ply);
        if let Some(tt_entry) = old_entry {
            debug_assert_eq!(tt_entry.hash, pos.hash_pos());
            let bound = tt_entry.bound();
            let tt_score = tt_entry.score();
            // depth 0 drops immediately to qsearch, so a depth 0 entry always comes from qsearch.
            // However, if we've already done qsearch on this position, we can just re-use the result,
            // so there is no point in checking the depth at all
            if (bound == NodeType::lower_bound() && tt_score >= beta)
                || (bound == NodeType::upper_bound() && tt_score <= alpha)
                || bound == Exact
            {
                self.statistics.tt_cutoff(Qsearch, bound);
                return Some(tt_score);
            }
            raw_eval = tt_entry.raw_eval();
            eval = raw_eval;

            // even though qsearch never checks for game over conditions, it's still possible for it to load a checkmate score
            // and propagate that up to a qsearch parent node, where it gets saved with a depth of 0, so game over scores
            // with a depth of 0 in the TT are possible
            // exact scores should have already caused a cutoff
            // TODO: Removing the `&& !tt_entry.score.is_game_over_score()` condition here and in `negamax` *failed* a
            // nonregression SPRT with `[-7, 0]` bounds even though I don't know why, and those conditions make it fail
            // the re-search test case. So the conditions are still disabled for now,
            // test reintroducing them at some point in the future after I have TT aging!
            if (bound == NodeType::lower_bound() && tt_score >= raw_eval)
                || (bound == NodeType::upper_bound() && tt_score <= raw_eval)
            {
                eval = tt_score;
            };
            if let Some(mov) = tt_entry.mov.check_pseudolegal(&pos) {
                best_move = mov;
            }
        } else {
            raw_eval = if in_check { SCORE_LOST + ply as ScoreT } else { self.eval(&pos, ply) };
            eval = raw_eval;
        }
        let mut best_score = eval;
        if !in_check {
            let mut continued_move = ChessMove::default();
            if ply >= 2 {
                continued_move = self.search_stack[ply - 2].last_tried_move();
            }
            best_score = self.corr_hist.correct(&pos, continued_move, eval);
        }
        // Saving to the TT is probably unnecessary since the score is either from the TT or just the static eval,
        // which is not very valuable. Also, the fact that there's no best move might have unfortunate interactions with
        // IIR, because it will make this fail-high node appear like a fail-low node. TODO: Test regardless, but probably
        // only after aging
        if best_score >= beta || ply >= SEARCH_STACK_LEN {
            return Some(best_score);
        }

        if best_score > alpha {
            bound_so_far = Exact;
            alpha = best_score;
        }
        self.record_pos(pos, best_score, ply);

        self.maybe_send_currline(&pos, alpha, beta, ply, Some(best_score));

        let mut move_picker: MovePicker<Chessboard, MAX_CHESS_MOVES_IN_POS> =
            MovePicker::new(pos, best_move, !in_check);
        let move_scorer = CapsMoveScorer { board: pos, ply };
        let mut children_visited = 0;
        while let Some((mov, score)) = move_picker.next(&move_scorer, &self.state) {
            debug_assert!(mov.is_tactical(&pos) || pos.is_in_check());
            if !eval.is_game_lost_score() && score < MoveScore(0) || children_visited >= 3 {
                // qsearch see pruning and qsearch late move  pruning (lmp):
                // If the move has a negative SEE score or if we've already looked at enough moves, don't even bother playing it in qsearch.
                break;
            }
            let hist_score = self.capt_hist.get(mov, pos.threats(), pos.active_player());
            // qsearch history pruning
            if hist_score < MoveScore(-500) {
                break;
            }
            let Some(new_pos) = pos.make_move(mov) else {
                continue;
            };
            self.record_move(mov, pos, ply, Qsearch);
            children_visited += 1;
            let score = -self.qsearch(new_pos, -beta, -alpha, ply + 1)?;
            self.undo_move();
            best_score = best_score.max(score);
            if score <= alpha {
                continue;
            }
            bound_so_far = Exact;
            alpha = score;
            best_move = mov;
            // even if the child score came from a TT entry with depth > 0, we don't trust this node any more than now
            // because we haven't looked at all nodes
            if score >= beta {
                bound_so_far = FailHigh;
                break;
            }
        }
        self.statistics.count_complete_node(Qsearch, bound_so_far, 0, ply, children_visited);

        let tt_entry: TTEntry<Chessboard> =
            TTEntry::new(pos.hash_pos(), best_score, raw_eval, best_move, 0, bound_so_far, self.age());
        self.tt_mut().store(tt_entry, ply);
        Some(best_score)
    }

    fn eval(&mut self, pos: &Chessboard, ply: usize) -> Score {
        let us = self.params.pos.active_player();
        let res = if ply == 0 {
            self.eval.eval(pos, 0, us)
        } else {
            let old_pos = &self.state.search_stack[ply - 1].pos;
            let mov = self.search_stack[ply - 1].last_tried_move();
            let res = self.eval.eval_incremental(old_pos, mov, pos, ply, us);
            debug_assert_eq!(res, self.eval.eval(pos, ply, us), "{pos} {mov:?} {old_pos} {ply}");
            res
        };
        // the score must not be in the mate score range unless the position includes too many pieces
        debug_assert!(
            !res.is_won_or_lost() || UnverifiedChessboard::new(*pos).verify(Strict).is_err(),
            "{res} {0} {1}, {pos}",
            res.0,
            self.eval.eval(pos, ply, us)
        );
        res.clamp(MIN_NORMAL_SCORE, MAX_NORMAL_SCORE)
    }

    fn update_continuation_hist(
        mov: ChessMove,
        prev_move: ChessMove,
        bonus: HistScoreT,
        color: ChessColor,
        pos: &Chessboard,
        hist: &mut ContHist,
        failed: &[ChessMove],
    ) {
        if prev_move == ChessMove::default() {
            return; // Ignore NMP null moves
        }
        hist.update(mov, prev_move, bonus, color);
        for disappointing in failed.iter().dropping_back(1).filter(|m| !m.is_tactical(pos)) {
            hist.update(*disappointing, prev_move, -bonus, color);
        }
    }

    fn update_histories_and_killer(&mut self, pos: &Chessboard, mov: ChessMove, depth: isize, ply: usize) {
        let color = pos.active_player();
        let (before, [entry, ..]) = self.state.search_stack.split_at_mut(ply) else { unreachable!() };
        let bonus = (depth * cc::hist_depth_bonus()) as HistScoreT;
        let threats = pos.threats();
        if mov.is_tactical(pos) {
            for disappointing in entry.tried_moves.iter().dropping_back(1).filter(|m| m.is_tactical(pos)) {
                self.state.custom.capt_hist.update(*disappointing, threats, color, -bonus);
            }
            self.state.custom.capt_hist.update(mov, threats, color, bonus);
            return;
        }
        entry.killer = mov;
        for disappointing in entry.tried_moves.iter().dropping_back(1).filter(|m| !m.is_tactical(pos)) {
            self.state.custom.history.update(*disappointing, threats, -bonus);
        }
        self.state.custom.history.update(mov, threats, bonus);
        if ply > 0 {
            let parent = before.last_mut().unwrap();
            Self::update_continuation_hist(
                mov,
                parent.last_tried_move(),
                bonus,
                color,
                pos,
                &mut self.state.custom.countermove_hist,
                &entry.tried_moves,
            );
            if ply > 1 {
                let grandparent = &mut before[before.len() - 2];
                let fmh = &mut self.state.custom.follow_up_move_hist;
                Self::update_continuation_hist(
                    mov,
                    grandparent.last_tried_move(),
                    bonus,
                    color,
                    pos,
                    fmh,
                    &entry.tried_moves,
                );
            }
        }
    }

    fn record_pos(&mut self, pos: Chessboard, eval: Score, ply: usize) {
        self.search_stack[ply].pos = pos;
        self.search_stack[ply].eval = eval;
        self.search_stack[ply].tried_moves.clear();
    }

    fn record_move(&mut self, mov: ChessMove, old_pos: Chessboard, ply: usize, typ: SearchType) {
        _ = self.atomic().count_node();
        self.params.history.push(old_pos.hash_pos());
        self.search_stack[ply].tried_moves.push(mov);
        self.statistics.count_legal_make_move(typ);
    }

    // gets skipped when aborting search, but that's fine
    fn undo_move(&mut self) {
        self.params.history.pop();
    }

    #[inline]
    fn maybe_send_currline(&mut self, pos: &Chessboard, alpha: Score, beta: Score, ply: usize, score: Option<Score>) {
        if self.uci_nodes() % DEFAULT_CHECK_TIME_INTERVAL == 0 && self.last_msg_time.elapsed().as_millis() >= 1000 {
            // calling qsearch instead of eval would give better results, but it would also mean that benches are no longer
            // deterministic
            let score = score.unwrap_or_else(|| self.eval(pos, ply));
            let flip = pos.active_player() != self.params.pos.active_player();
            let score = score.flip_if(flip);
            let alpha = alpha.flip_if(flip);
            let beta = beta.flip_if(flip);
            self.send_currline(ply - 1, score, alpha.min(beta), beta.max(alpha));
        }
    }
}

#[derive(Debug)]
struct CapsMoveScorer {
    board: Chessboard,
    ply: usize,
}

impl MoveScorer<Chessboard, Caps> for CapsMoveScorer {
    /// Order moves so that the most promising moves are searched first.
    /// The most promising move is always the TT move, because that is backed up by search.
    /// After that follow various heuristics.
    fn score_move_eager_part(&self, mov: ChessMove, state: &CapsState) -> MoveScore {
        // The move list is iterated backwards, which is why better moves get higher scores
        // No need to check against the TT move because that's already handled by the move picker
        if mov.is_tactical(&self.board) {
            let captured = mov.captured(&self.board);
            let base_val = MoveScore(HIST_DIVISOR * 10);
            let hist_val = state.capt_hist.get(mov, self.board.threats(), self.board.active_player());
            base_val + MoveScore(captured as i16 * HIST_DIVISOR) + hist_val
        } else if mov == state.search_stack[self.ply].killer {
            // `else` ensures that tactical moves can't be killers
            KILLER_SCORE
        } else {
            let countermove_score = if self.ply > 0 {
                let prev_move = state.search_stack[self.ply - 1].last_tried_move();
                state.countermove_hist.score(mov, prev_move, self.board.active_player())
            } else {
                0
            };
            let follow_up_score = if self.ply > 1 {
                let prev_move = state.search_stack[self.ply - 2].last_tried_move();
                state.follow_up_move_hist.score(mov, prev_move, self.board.active_player())
            } else {
                0
            };
            MoveScore(state.history.get(mov, self.board.threats()) + countermove_score + follow_up_score / 2)
        }
    }

    const DEFERRED_OFFSET: MoveScore = MoveScore(HIST_DIVISOR * -30);

    /// Only compute SEE scores for moves when we're actually trying to play them.
    /// Idea from Cosmo.
    fn defer_playing_move(&self, mov: ChessMove) -> bool {
        mov.is_tactical(&self.board) && !self.board.see_at_least(mov, SeeScore(0))
    }
}

#[cfg(test)]
mod tests {
    use gears::games::chess::ChessColor::White;
    use gears::games::chess::Chessboard;
    use gears::general::board::BoardHelpers;
    use gears::general::board::Strictness::{Relaxed, Strict};
    use gears::general::moves::UntrustedMove;
    use gears::search::NodesLimit;

    use crate::eval::chess::lite::{KingGambot, LiTEval};
    use crate::eval::chess::material_only::MaterialOnlyEval;
    use crate::eval::chess::piston::PistonEval;
    use crate::eval::rand_eval::RandEval;
    use crate::search::tests::generic_engine_test;

    use super::*;

    #[test]
    fn mate_in_one_test() {
        let board = Chessboard::from_fen("4k3/8/4K3/8/8/8/8/6R1 w - - 0 1", Strict).unwrap();
        // run multiple times to get different random numbers from the eval function
        for depth in 1..=3 {
            for _ in 0..42 {
                let mut engine = Caps::for_eval::<RandEval>();
                let res = engine.search_with_new_tt(board, SearchLimit::depth(Depth::new(depth)));
                assert!(res.score.is_game_won_score());
                assert_eq!(res.score.plies_until_game_won(), Some(1));
            }
        }
    }

    #[test]
    fn simple_search_test() {
        let list = [
            ("r2q1r2/ppp1pkb1/2n1p1pp/2N1P3/2pP2Q1/2P1B2P/PP3PP1/R4RK1 b - - 1 18", -500, -100),
            ("r1bqkbnr/3n2p1/2p1pp1p/pp1p3P/P2P4/1PP1PNP1/1B3P2/RN1QKB1R w KQkq - 0 14", 90, 300),
        ];
        for (fen, min, max) in list {
            let pos = Chessboard::from_fen(fen, Strict).unwrap();
            let mut engine = Caps::for_eval::<PistonEval>();
            let res = engine.search_with_new_tt(pos, SearchLimit::nodes(NodesLimit::new(30_000).unwrap()));
            assert!(res.score > Score(min));
            assert!(res.score < Score(max));
        }
    }

    #[test]
    fn lucena_test() {
        let pos = Chessboard::from_name("lucena").unwrap();
        let mut engine = Caps::for_eval::<PistonEval>();
        let res = engine.search_with_new_tt(pos, SearchLimit::depth(Depth::new(7)));
        // TODO: More aggressive bound once the engine is stronger
        assert!(res.score >= Score(200));
    }

    #[test]
    fn philidor_test() {
        let pos = Chessboard::from_name("philidor").unwrap();
        let mut engine = Caps::for_eval::<LiTEval>();
        let res = engine.search_with_new_tt(pos, SearchLimit::nodes(NodesLimit::new(50_000).unwrap()));
        assert!(res.score.abs() <= Score(256));
    }

    #[test]
    fn kiwipete_test() {
        let pos = Chessboard::from_name("kiwipete").unwrap();
        let mut engine = Caps::for_eval::<LiTEval>();
        let res = engine.search_with_new_tt(pos, SearchLimit::nodes(NodesLimit::new(12_345).unwrap()));
        let score = res.score;
        assert!(score.abs() <= Score(64), "{score}");
        assert!(
            [ChessMove::from_compact_text("e2a6", &pos).unwrap(), ChessMove::from_compact_text("d5e6", &pos).unwrap()]
                .contains(&res.chosen_move),
            "{}",
            res.chosen_move.compact_formatter(&pos)
        );
    }

    #[test]
    fn generic_test() {
        generic_engine_test(Caps::for_eval::<LiTEval>());
        generic_engine_test(Caps::for_eval::<RandEval>());
        let tt = TT::default();
        depth_1_nodes_test(Caps::for_eval::<RandEval>(), tt.clone());
        depth_1_nodes_test(Caps::for_eval::<MaterialOnlyEval>(), tt.clone());
        depth_1_nodes_test(Caps::for_eval::<PistonEval>(), tt.clone());
        depth_1_nodes_test(Caps::for_eval::<KingGambot>(), tt.clone());
        depth_1_nodes_test(Caps::for_eval::<LiTEval>(), tt.clone());
    }

    // TODO: Eventually, make sure that GAPS also passed this
    fn depth_1_nodes_test(mut engine: Caps, tt: TT) {
        for pos in Chessboard::bench_positions() {
            let _ = engine.search_with_tt(pos, SearchLimit::depth_(1), tt.clone());
            if pos.legal_moves_slow().is_empty() {
                continue;
            }
            let root_entry = tt.load(pos.hash_pos(), 0).unwrap();
            assert!(root_entry.depth <= 2); // possible extensions
            assert_eq!(root_entry.bound(), Exact);
            assert!(root_entry.mov.check_legal(&pos).is_some());
            let moves = pos.legal_moves_slow();
            assert!(engine.uci_nodes() as usize >= moves.len()); // >= because of extensions
            for m in moves {
                let new_pos = pos.make_move(m).unwrap();
                let entry = tt.load::<Chessboard>(new_pos.hash_pos(), 1);
                let Some(entry) = entry else {
                    continue; // it's possible that a position is not in the TT because qsearch didn't save it
                };
                assert!(entry.depth <= 2, "{entry:?} {new_pos}");
                assert!(-entry.score <= root_entry.score, "{entry:?}\n{root_entry:?}\n{new_pos}");
            }
        }
    }
    #[test]
    fn only_one_move_test() {
        let fen = "B4QRb/8/8/8/2K3P1/5k2/8/b3RRNB b - - 0 1";
        let pos = Chessboard::from_fen(fen, Relaxed).unwrap();
        assert!(pos.debug_verify_invariants(Strict).is_err());
        let mut caps = Caps::for_eval::<PistonEval>();
        let limit = SearchLimit::per_move(Duration::from_millis(999_999_999));
        let res = caps.search_with_new_tt(pos, limit);
        assert_eq!(res.chosen_move, ChessMove::from_compact_text("f3g3", &pos).unwrap());
        assert_eq!(caps.depth().get(), 1);
        assert!(caps.uci_nodes() <= 1000); // might be a bit more than 1 because of check extensions
    }

    #[test]
    fn mate_research_test() {
        let pos = Chessboard::from_fen("k7/3B4/4N3/K7/8/8/8/8 w - - 16 9", Strict).unwrap();
        let mut caps = Caps::for_eval::<LiTEval>();
        let limit = SearchLimit::mate_in_moves(5);
        let res = caps.search_with_new_tt(pos, limit);
        assert!(res.score.is_game_won_score());
        let nodes = caps.search_state().uci_nodes();
        let tt = caps.search_state().tt().clone();
        // Don't clear the internal state
        let second_search = caps.search_with_tt(pos, limit, tt.clone());
        assert!(second_search.score.is_game_won_score());
        let second_search_nodes = caps.search_state().uci_nodes();
        assert!(second_search_nodes * 2 < nodes, "{second_search_nodes} {nodes}");
        let d3 = SearchLimit::depth(Depth::new(3));
        let d3_search = caps.search_with_tt(pos, d3, tt.clone());
        assert!(d3_search.score.is_game_won_score(), "{}", d3_search.score.0);
        let d3_nodes = caps.search_state().uci_nodes();
        caps.forget();
        assert_eq!(caps.search_state().uci_nodes(), 0);
        let fresh_d3_search = caps.search_with_new_tt(pos, d3);
        assert!(!fresh_d3_search.score.is_won_or_lost(), "{}", fresh_d3_search.score.0);
        let fresh_d3_nodes = caps.search_state().uci_nodes();
        assert!(fresh_d3_nodes > d3_nodes + d3_nodes / 4, "{fresh_d3_nodes} {d3_nodes}");
        caps.forget();
        _ = caps.search_with_new_tt(pos, d3);
        assert_eq!(caps.search_state().uci_nodes(), fresh_d3_nodes);
    }

    #[test]
    fn move_order_test() {
        let fen = "7k/8/8/8/p7/1p6/1R1r4/K7 w - - 4 3";
        let pos = Chessboard::from_fen(fen, Relaxed).unwrap();
        let tt_move = ChessMove::from_text("a1b1", &pos).unwrap();
        let tt = TT::default();
        let entry = TTEntry::new(pos.hash_pos(), Score(0), Score(-12), tt_move, 123, Exact, Age::default());
        tt.store::<Chessboard>(entry, 0);
        let threats = pos.threats();
        let mut caps = Caps::default();
        let killer = ChessMove::from_text("b2c2", &pos).unwrap();
        caps.search_stack[0].killer = killer;
        let hist_move = ChessMove::from_text("b2b1", &pos).unwrap();
        caps.history.update(hist_move, threats, 1000);
        let bad_quiet = ChessMove::from_text("b2a2", &pos).unwrap();
        caps.history.update(bad_quiet, threats, -1);
        let bad_capture = ChessMove::from_text("b2b3", &pos).unwrap();
        caps.capt_hist.update(bad_capture, threats, White, 100);

        let mut move_picker: MovePicker<Chessboard, MAX_CHESS_MOVES_IN_POS> = MovePicker::new(pos, tt_move, false);
        let move_scorer = CapsMoveScorer { board: pos, ply: 0 };
        let mut moves = vec![];
        let mut scores = vec![];
        while let Some((mov, score)) = move_picker.next(&move_scorer, &caps.state) {
            moves.push(mov);
            scores.push(score);
        }
        assert_eq!(moves.len(), 6);
        assert!(scores.is_sorted_by(|a, b| a > b), "{scores:?} {moves:?} {pos}");
        assert_eq!(scores[0], MoveScore::MAX);
        assert_eq!(moves[0], tt_move);
        let good_capture = ChessMove::from_text("b2d2", &pos).unwrap();
        assert_eq!(moves[1], good_capture);
        assert_eq!(moves[2], killer);
        assert_eq!(moves[3], hist_move);
        assert_eq!(moves[4], bad_quiet);
        assert_eq!(moves[5], bad_capture);
        let search_res = caps.search_with_tt(pos, SearchLimit::depth_(1), tt.clone());
        assert_eq!(search_res.chosen_move, good_capture);
        assert!(search_res.score > Score(0));
        let tt_entry = tt.load::<Chessboard>(pos.hash_pos(), 0).unwrap();
        assert_eq!(tt_entry.score, search_res.score.compact());
        assert_eq!(tt_entry.mov, UntrustedMove::from_move(good_capture));
    }

    #[test]
    #[cfg(not(debug_assertions))]
    /// puzzles that are reasonably challenging for most humans, but shouldn't be too difficult for the engine
    fn mate_test() {
        use gears::general::moves::ExtendedFormat::Standard;
        let fens = [
            ("8/5K2/4N2k/2B5/5pP1/1np2n2/1p6/r2R4 w - - 0 1", "d1d5", 5),
            ("5rk1/r5p1/2b2p2/3q1N2/6Q1/3B2P1/5P2/6KR w - - 0 1", "f5h6", 5),
            ("2rk2nr/R1pnp3/5b2/5P2/BpPN1Q2/pPq5/P7/1K4R1 w - - 0 1", "f4c7", 6),
            ("k2r3r/PR6/1K6/3R4/8/5np1/B6p/8 w - - 0 1", "d5d8", 6),
            ("3n3R/8/3p1pp1/r2bk3/8/4NPP1/p3P1KP/1r1R4 w - - 0 1", "h8e8", 6),
            ("7K/k7/p1R5/4N1q1/8/6rb/5r2/1R6 w - - 0 1", "c6c7", 4),
            ("rkr5/3n1p2/1pp1b3/NP4p1/3PPn1p/QN1B1Pq1/2P5/R6K w - - 0 1", "a5c6", 7),
            ("1kr5/4R3/pP6/1n2N3/3p4/2p5/1r6/4K2R w K - 0 1", "h1h8", 7),
            ("1k6/1bpQN3/1p6/p7/6p1/2NP1nP1/5PK1/4q3 w - - 0 1", "d7d8", 8),
            ("1k4r1/pb1p4/1p1P4/1P3r1p/1N2Q3/6Pq/4BP1P/4R1K1 w - - 0 1", "b4a6", 10),
            ("rk6/p1r3p1/P3B1Kp/1p2B3/8/8/8/8 w - - 0 1", "e6d7", 5),
        ];
        for (fen, best_move, num_moves) in fens {
            let pos = Chessboard::from_fen(fen, Relaxed).unwrap();
            let mut engine = Caps::for_eval::<LiTEval>();
            let limit = SearchLimit::mate_in_moves(num_moves);
            let res = engine.search_with_new_tt(pos, limit);
            let score = res.score;
            println!(
                "chosen move {0}, fen {1}, depth {2}, time {3}ms",
                res.chosen_move.extended_formatter(&pos, Standard),
                pos.as_fen(),
                engine.depth(),
                engine.start_time().elapsed().as_millis()
            );
            assert!(score.is_game_won_score());
            assert_eq!(res.chosen_move.compact_formatter(&pos).to_string(), best_move);
        }
    }
}<|MERGE_RESOLUTION|>--- conflicted
+++ resolved
@@ -51,154 +51,7 @@
 const SEARCH_STACK_LEN: usize = DEPTH_HARD_LIMIT.get() + 30;
 
 /// The TT move and good captures have a higher score, all other moves have a lower score.
-<<<<<<< HEAD
-const KILLER_SCORE: MoveScore = MoveScore(i32::MAX - 100 * HIST_DIVISOR);
-
-/// Updates the history using the History Gravity technique,
-/// which keeps history scores from growing arbitrarily large and scales the bonus/malus depending on how
-/// "unexpected" they are, i.e. by how much they differ from the current history scores.
-fn update_history_score(entry: &mut i32, bonus: i32) {
-    // The maximum history score magnitude can be slightly larger than the divisor due to rounding errors.
-    // The `.abs()` call is necessary to correctly handle history malus.
-    let bonus = bonus - bonus.abs() * *entry / HIST_DIVISOR; // bonus can also be negative
-    *entry += bonus;
-}
-
-/// Quiet History Heuristic: Give bonuses to quiet moves that causes a beta cutoff a maluses to quiet moves that were tried
-/// but didn't cause a beta cutoff. Order all non-TT non-killer moves based on that (as well as based on the continuation
-/// history)
-#[derive(Debug, Clone, Deref, DerefMut, Index, IndexMut)]
-struct HistoryHeuristic(Box<[i32; 64 * 64]>);
-
-impl HistoryHeuristic {
-    fn update(&mut self, mov: ChessMove, bonus: i32) {
-        update_history_score(&mut self[mov.from_to_square()], bonus);
-    }
-}
-
-impl Default for HistoryHeuristic {
-    fn default() -> Self {
-        HistoryHeuristic(Box::new([0; 64 * 64]))
-    }
-}
-
-/// Capture History Heuristic: Same as quiet history heuristic, but for captures.
-#[derive(Debug, Clone)]
-struct CaptHist(Box<[[[i32; 64]; 6]; NUM_COLORS]>);
-
-impl CaptHist {
-    fn update(&mut self, mov: ChessMove, color: ChessColor, bonus: i32) {
-        let entry = &mut self.0[color][mov.piece_type() as usize][mov.dest_square().bb_idx()];
-        update_history_score(entry, bonus);
-    }
-    fn get(&self, mov: ChessMove, color: ChessColor) -> MoveScore {
-        MoveScore(self.0[color][mov.piece_type() as usize][mov.dest_square().bb_idx()])
-    }
-}
-
-impl Default for CaptHist {
-    fn default() -> Self {
-        Self(Box::new([[[0; 64]; 6]; NUM_COLORS]))
-    }
-}
-
-/// Continuation history.
-/// Used for Countermove History (CMH, 1 ply ago) and Follow-up Move History (FMH, 2 plies ago).
-/// Unlike the main quiet history heuristic, this in indexed by the previous piece, previous target square,
-/// current piece, current target square, and color.
-#[derive(Debug, Clone, Deref, DerefMut, Index, IndexMut)]
-struct ContHist(Vec<i32>); // Can't store this on the stack because it's too large.
-
-impl ContHist {
-    fn idx(mov: ChessMove, prev_move: ChessMove, color: ChessColor) -> usize {
-        (mov.piece_type() as usize + mov.dest_square().bb_idx() * 6)
-            + (prev_move.piece_type() as usize + prev_move.dest_square().bb_idx() * 6) * 64 * 6
-            + color as usize * 64 * 6 * 64 * 6
-    }
-    fn update(&mut self, mov: ChessMove, prev_mov: ChessMove, bonus: i32, color: ChessColor) {
-        let entry = &mut self[Self::idx(mov, prev_mov, color)];
-        update_history_score(entry, bonus);
-    }
-    fn score(&self, mov: ChessMove, prev_move: ChessMove, color: ChessColor) -> i32 {
-        self[Self::idx(mov, prev_move, color)]
-    }
-}
-
-impl Default for ContHist {
-    fn default() -> Self {
-        ContHist(vec![0; 2 * 6 * 64 * 6 * 64])
-    }
-}
-
-// See <https://www.chessprogramming.org/Static_Evaluation_Correction_History>
-
-// Code adapted from Sirius
-const CORRHIST_SIZE: usize = 1 << 14;
-
-const MAX_CORRHIST_VAL: isize = i16::MAX as isize;
-
-const CORRHIST_SCALE: isize = 256;
-
-#[derive(Debug, Clone)]
-struct CorrHist {
-    pawns: Box<[[ScoreT; CORRHIST_SIZE]; NUM_COLORS]>,
-    // the outer color index is the active player, the inner color is the color we're looking at
-    nonpawns: Box<[[[ScoreT; NUM_COLORS]; CORRHIST_SIZE]; NUM_COLORS]>,
-    major: Box<[[ScoreT; CORRHIST_SIZE]; NUM_COLORS]>,
-}
-
-impl Default for CorrHist {
-    fn default() -> Self {
-        CorrHist {
-            pawns: Box::new([[0; CORRHIST_SIZE]; NUM_COLORS]),
-            nonpawns: Box::new([[[0; NUM_COLORS]; CORRHIST_SIZE]; NUM_COLORS]),
-            major: Box::new([[0; CORRHIST_SIZE]; NUM_COLORS]),
-        }
-    }
-}
-
-impl CorrHist {
-    fn update_entry(entry: &mut ScoreT, weight: isize, bonus: isize) {
-        let val = *entry as isize;
-        let new_val = ((val * (CORRHIST_SCALE - weight) + bonus * weight) / CORRHIST_SCALE)
-            .clamp(-MAX_CORRHIST_VAL, MAX_CORRHIST_VAL);
-        *entry = new_val as ScoreT;
-    }
-
-    fn update(&mut self, pos: &Chessboard, depth: isize, eval: Score, score: Score) {
-        let color = pos.active_player();
-        let weight = (1 + depth).min(16);
-        let bonus = (score - eval).0 as isize * CORRHIST_SCALE;
-        let pawn_idx = pos.pawn_key().0 as usize % CORRHIST_SIZE;
-        Self::update_entry(&mut self.pawns[color][pawn_idx], weight, bonus);
-        let major_idx = pos.major_key().0 as usize % CORRHIST_SIZE;
-        Self::update_entry(&mut self.major[color][major_idx], weight, bonus);
-        for c in ChessColor::iter() {
-            let nonpawn_idx = pos.nonpawn_key(c).0 as usize % CORRHIST_SIZE;
-            Self::update_entry(&mut self.nonpawns[color][nonpawn_idx][c], weight, bonus);
-        }
-    }
-
-    fn correct(&mut self, pos: &Chessboard, raw: Score) -> Score {
-        if raw.is_won_or_lost() {
-            return raw;
-        }
-        let color = pos.active_player();
-        let pawn_idx = pos.pawn_key().0 as usize % CORRHIST_SIZE;
-        let mut correction = self.pawns[color][pawn_idx] as isize;
-        let major_idx = pos.major_key().0 as usize % CORRHIST_SIZE;
-        correction += self.major[color][major_idx] as isize;
-        for c in ChessColor::iter() {
-            let nonpawn_idx = pos.nonpawn_key(c).0 as usize % CORRHIST_SIZE;
-            correction += self.nonpawns[color][nonpawn_idx][c] as isize / 2;
-        }
-        let score = raw.0 as isize + correction / (2 * CORRHIST_SCALE);
-        Score(score.clamp(MIN_NORMAL_SCORE.0 as isize, MAX_NORMAL_SCORE.0 as isize) as ScoreT)
-    }
-}
-=======
 const KILLER_SCORE: MoveScore = MoveScore(8 * HIST_DIVISOR);
->>>>>>> 946a8650
 
 #[derive(Debug, Clone)]
 struct RootMoveNodes(Box<[[u64; NUM_SQUARES]; NUM_SQUARES]>);
