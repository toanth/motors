use std::cmp::min;
use std::mem::take;
use std::sync::atomic::Ordering::Relaxed;
use std::time::{Duration, Instant};

use crate::eval::chess::lite::LiTEval;
use crate::eval::Eval;
use crate::io::ugi_output::{color_for_score, score_gradient};
use crate::search::chess::caps_values::cc;
use crate::search::move_picker::MovePicker;
use crate::search::statistics::SearchType;
use crate::search::statistics::SearchType::{MainSearch, Qsearch};
use crate::search::tt::TTEntry;
use crate::search::*;
use derive_more::{Deref, DerefMut, Index, IndexMut};
use gears::arrayvec::ArrayVec;
use gears::games::chess::moves::{ChessMove, ChessMoveFlags};
use gears::games::chess::pieces::ChessPieceType::Pawn;
use gears::games::chess::see::SeeScore;
use gears::games::chess::squares::ChessSquare;
use gears::games::chess::{ChessColor, Chessboard, MAX_CHESS_MOVES_IN_POS};
use gears::games::{n_fold_repetition, BoardHistory, PosHash, ZobristHistory};
use gears::general::bitboards::RawBitboard;
use gears::general::board::BitboardBoard;
use gears::general::common::Description::NoDescription;
use gears::general::common::{parse_bool_from_str, parse_int_from_str, select_name_static, Res, StaticallyNamedEntity};
use gears::general::move_list::EagerNonAllocMoveList;
use gears::general::moves::Move;
use gears::output::text_output::AdaptFormatter;
use gears::output::Message::Debug;
use gears::output::OutputOpts;
<<<<<<< HEAD
use gears::score::{game_result_to_score, ScoreT, MAX_BETA, MAX_NORMAL_SCORE, MAX_SCORE_LOST, MIN_ALPHA, NO_SCORE_YET};
=======
use gears::score::{
    game_result_to_score, ScoreT, MAX_BETA, MAX_SCORE_LOST, MIN_ALPHA, NO_SCORE_YET,
};
>>>>>>> 34f48e0b
use gears::search::NodeType::*;
use gears::search::*;
use gears::ugi::EngineOptionName::*;
use gears::ugi::EngineOptionType::Check;
use gears::ugi::{EngineOption, EngineOptionName, EngineOptionType, UgiCheck};
use gears::PlayerResult::{Lose, Win};
use itertools::Itertools;

/// The maximum value of the `depth` parameter, i.e. the maximum number of Iterative Deepening iterations.
const DEPTH_SOFT_LIMIT: Depth = Depth::new(225);
/// The maximum value of the `ply` parameter, i.e. the maximum depth (in plies) before qsearch is reached
const DEPTH_HARD_LIMIT: Depth = Depth::new(255);

/// Qsearch can't go more than 30 plies deep, so this prevents out of bounds accesses
const SEARCH_STACK_LEN: usize = DEPTH_HARD_LIMIT.get() + 30;

const HIST_DIVISOR: i32 = 1024;
/// The TT move and good captures have a higher score, all other moves have a lower score.
const KILLER_SCORE: MoveScore = MoveScore(i32::MAX - 100 * HIST_DIVISOR);

/// Updates the history using the History Gravity technique,
/// which keeps history scores from growing arbitrarily large and scales the bonus/malus depending on how
/// "unexpected" they are, i.e. by how much they differ from the current history scores.
fn update_history_score(entry: &mut i32, bonus: i32) {
    // The maximum history score magnitude can be slightly larger than the divisor due to rounding errors.
    // The `.abs()` call is necessary to correctly handle history malus.
    let bonus = bonus - bonus.abs() * *entry / HIST_DIVISOR; // bonus can also be negative
    *entry += bonus;
}

/// Quiet History Heuristic: Give bonuses to quiet moves that causes a beta cutoff a maluses to quiet moves that were tried
/// but didn't cause a beta cutoff. Order all non-TT non-killer moves based on that (as well as based on the continuation
/// history)
#[derive(Debug, Clone, Deref, DerefMut, Index, IndexMut)]
struct HistoryHeuristic([i32; 64 * 64]);

impl HistoryHeuristic {
    fn update(&mut self, mov: ChessMove, bonus: i32) {
        update_history_score(&mut self[mov.from_to_square()], bonus);
    }
}

impl Default for HistoryHeuristic {
    fn default() -> Self {
        HistoryHeuristic([0; 64 * 64])
    }
}

/// Capture History Heuristic: Same as quiet history heuristic, but for captures.
#[derive(Debug, Clone, Index, IndexMut)]
struct CaptHist([[[i32; 64]; 6]; 2]);

impl CaptHist {
    fn update(&mut self, mov: ChessMove, color: ChessColor, bonus: i32) {
        let entry = &mut self[color as usize][mov.piece_type() as usize][mov.dest_square().bb_idx()];
        update_history_score(entry, bonus);
    }
    fn get(&self, mov: ChessMove, color: ChessColor) -> MoveScore {
        MoveScore(self[color as usize][mov.piece_type() as usize][mov.dest_square().bb_idx()])
    }
}

impl Default for CaptHist {
    fn default() -> Self {
        Self([[[0; 64]; 6]; 2])
    }
}

/// Continuation history.
/// Used for Countermove History (CMH, 1 ply ago) and Follow-up Move History (FMH, 2 plies ago).
/// Unlike the main quiet history heuristic, this in indexed by the previous piece, previous target square,
/// current piece, current target square, and color.
#[derive(Debug, Clone, Deref, DerefMut, Index, IndexMut)]
struct ContHist(Vec<i32>); // Can't store this on the stack because it's too large.

impl ContHist {
    fn idx(mov: ChessMove, prev_move: ChessMove, color: ChessColor) -> usize {
        (mov.piece_type() as usize + mov.dest_square().bb_idx() * 6)
            + (prev_move.piece_type() as usize + prev_move.dest_square().bb_idx() * 6) * 64 * 6
            + color as usize * 64 * 6 * 64 * 6
    }
    fn update(&mut self, mov: ChessMove, prev_mov: ChessMove, bonus: i32, color: ChessColor) {
        let entry = &mut self[Self::idx(mov, prev_mov, color)];
        update_history_score(entry, bonus);
    }
    fn score(&self, mov: ChessMove, prev_move: ChessMove, color: ChessColor) -> i32 {
        self[Self::idx(mov, prev_move, color)]
    }
}

impl Default for ContHist {
    fn default() -> Self {
        ContHist(vec![0; 2 * 6 * 64 * 6 * 64])
    }
}

#[derive(Debug, Clone, Default)]
pub struct CapsCustomInfo {
    history: HistoryHeuristic,
    /// Many moves have a "natural" response, so use that for move ordering:
    /// Instead of only learning which quiet moves are good, learn which quiet moves are good after our
    /// opponent played a given move.
    countermove_hist: ContHist,
    /// Often, a move works because it is immediately followed by some other move, which completes the tactic.
    /// Keep track of such quiet follow-up moves. This is exactly the same as the countermove history, but considers
    /// our previous move instead of the opponent's previous move, i.e. the move 2 plies ago instead of 1 ply ago.
    follow_up_move_hist: ContHist,
    capt_hist: CaptHist,
    original_board_hist: ZobristHistory,
    nmp_disabled: [bool; 2],
    depth_hard_limit: usize,
}

impl CapsCustomInfo {
    fn nmp_disabled_for(&mut self, color: ChessColor) -> &mut bool {
        &mut self.nmp_disabled[color as usize]
    }
}

impl CustomInfo<Chessboard> for CapsCustomInfo {
    fn new_search(&mut self) {
        debug_assert!(!self.nmp_disabled[0]);
        debug_assert!(!self.nmp_disabled[1]);
        // don't update history values, malus and gravity already take care of that
    }

    fn hard_forget_except_tt(&mut self) {
        for value in self.history.iter_mut() {
            *value = 0;
        }
        for value in self.capt_hist.0.iter_mut().flatten().flatten() {
            *value = 0;
        }
        for value in self.countermove_hist.iter_mut() {
            *value = 0;
        }
        for value in self.follow_up_move_hist.iter_mut() {
            *value = 0;
        }
    }

    fn write_internal_info(&self) -> Option<String> {
        Some(write_single_hist_table(&self.history, false) + "\n" + &write_single_hist_table(&self.history, true))
    }
}

fn write_single_hist_table(table: &HistoryHeuristic, flip: bool) -> String {
    let show_square = |from: ChessSquare| {
        let sum: i32 = ChessSquare::iter()
            .map(|to| {
                let idx = if flip {
                    ChessMove::new(to, from, ChessMoveFlags::QueenMove).from_to_square()
                } else {
                    ChessMove::new(from, to, ChessMoveFlags::QueenMove).from_to_square()
                };
                table.0[idx]
            })
            .sum();
        sum as f64 / 64.0
    };
    let as_nums = ChessSquare::iter()
        .map(|sq| {
            let score = show_square(sq);
            format!("{score:^7.1}").color(color_for_score(Score((score * 4.0) as ScoreT), &score_gradient()))
        })
        .collect_vec();

    let formatter = Chessboard::default().pretty_formatter(None, None, OutputOpts::default());
    let mut formatter = AdaptFormatter {
        underlying: formatter,
        color_frame: Box::new(|_, col| col),
        display_piece: Box::new(move |sq, _, _| as_nums[sq.bb_idx()].to_string()),
        horizontal_spacer_interval: None,
        vertical_spacer_interval: None,
        square_width: Some(7),
    };
    let text =
        if flip { "Main History Destination Square:\n" } else { "Main History Source Square:\n" }.bold().to_string();
    text + &Chessboard::default().display_pretty(&mut formatter)
}

#[derive(Debug, Default, Clone)]
pub struct CapsSearchStackEntry {
    killer: ChessMove,
    pv: Pv<Chessboard, SEARCH_STACK_LEN>,
    tried_moves: ArrayVec<ChessMove, MAX_CHESS_MOVES_IN_POS>,
    pos: Chessboard,
    eval: Score,
}

impl SearchStackEntry<Chessboard> for CapsSearchStackEntry {
    fn pv(&self) -> Option<&[ChessMove]> {
        Some(self.pv.list.as_slice())
    }

    fn last_played_move(&self) -> Option<ChessMove> {
        self.tried_moves.last().copied()
    }
}

impl CapsSearchStackEntry {
    /// If this entry has a lower ply number than the current node, this is the tree edge that leads towards the current node.
    fn last_tried_move(&self) -> ChessMove {
        *self.tried_moves.last().unwrap()
    }
}

type CapsState = SearchState<Chessboard, CapsSearchStackEntry, CapsCustomInfo>;

type DefaultEval = LiTEval;

/// Chess-playing Alpha-beta Pruning Search, or in short, CAPS.
/// Larger than SᴍᴀʟʟCᴀᴘꜱ.
#[derive(Debug)]
pub struct Caps {
    state: CapsState,
    eval: Box<dyn Eval<Chessboard>>,
}

impl Default for Caps {
    fn default() -> Self {
        Self::with_eval(Box::new(DefaultEval::default()))
    }
}

impl StaticallyNamedEntity for Caps {
    fn static_short_name() -> impl Display
    where
        Self: Sized,
    {
        "CAPS"
    }

    fn static_long_name() -> String
    where
        Self: Sized,
    {
        "CAPS: Chess-playing Alpha-beta Pruning Search".to_string()
    }

    fn static_description() -> String
    where
        Self: Sized,
    {
        "Chess-playing Alpha-beta Pruning Search (CAPS), a chess engine. \
        Currently early in development, but still around 3k elo with a hand crafted eval. \
        Much larger than SᴍᴀʟʟCᴀᴘꜱ"
            .to_string()
    }
}

impl Engine<Chessboard> for Caps {
    type SearchStackEntry = CapsSearchStackEntry;
    type CustomInfo = CapsCustomInfo;

    fn with_eval(eval: Box<dyn Eval<Chessboard>>) -> Self {
        Self { state: SearchState::new(Depth::new(SEARCH_STACK_LEN)), eval }
    }

    fn static_eval(&mut self, pos: Chessboard, ply: usize) -> Score {
        self.eval.eval(&pos, ply)
    }

    fn max_bench_depth(&self) -> Depth {
        DEPTH_SOFT_LIMIT
    }

    fn search_state_dyn(&self) -> &dyn AbstractSearchState<Chessboard> {
        &self.state
    }

    fn search_state_mut_dyn(&mut self) -> &mut dyn AbstractSearchState<Chessboard> {
        &mut self.state
    }

    fn search_state(&self) -> &SearchStateFor<Chessboard, Self> {
        &self.state
    }

    fn search_state_mut(&mut self) -> &mut SearchStateFor<Chessboard, Self> {
        &mut self.state
    }

    fn engine_info(&self) -> EngineInfo {
        let mut options = vec![EngineOption {
            name: Other("UCI_Chess960".to_string()),
            value: Check(UgiCheck { val: true, default: Some(true) }),
        }];
        options.append(&mut cc::ugi_options());
        EngineInfo::new(
            self,
            self.eval.as_ref(),
            "0.1.0",
            Depth::new(15),
            NodesLimit::new(20_000).unwrap(),
            None,
            options,
        )
    }

    fn time_up(&self, tc: TimeControl, fixed_time: Duration, start_time: Instant) -> bool {
        debug_assert!(self.state.uci_nodes() % DEFAULT_CHECK_TIME_INTERVAL == 0);
        let elapsed = start_time.elapsed();
        // divide by 4 unless moves to go is very small, but don't divide by 1 (or zero) to avoid timeouts
        // TODO: Compute at the start of the search instead of every time:
        // Instead of storing a SearchLimit, store a different struct that contains soft and hard bounds
        let divisor = tc.moves_to_go.unwrap_or(usize::MAX).clamp(2, cc::hard_limit_div()) as u32;
        // Because fixed_time has been clamped to at most tc.remaining, this can never lead to timeouts
        // (assuming the move overhead is set correctly)
        elapsed >= fixed_time.min(tc.remaining / divisor + tc.increment)
    }

    fn set_option(&mut self, option: EngineOptionName, old_value: &mut EngineOptionType, value: String) -> Res<()> {
        let name = option.name().to_string();
        if let Other(name) = &option {
            if name.eq_ignore_ascii_case("uci_chess960") {
                let Check(check) = old_value else { unreachable!() };
                let value = parse_bool_from_str(&value, "UCI_Chess960")?;
                check.val = value;
                return Ok(());
            }
            if let Ok(val) = parse_int_from_str(&value, "spsa option value") {
                if let Ok(()) = cc::set_value(name, val) {
                    return Ok(());
                }
            }
        }
        select_name_static(&name, self.engine_info().additional_options().iter(), "uci option", "chess", NoDescription)
            .map(|_| {}) // only called to produce an error message
    }

    fn print_spsa_params(&self) {
        for line in cc::ob_param_string() {
            println!("{line}");
        }
    }

    fn set_eval(&mut self, eval: Box<dyn Eval<Chessboard>>) {
        self.eval = eval;
    }

    fn do_search(&mut self) -> SearchResult<Chessboard> {
        let mut limit = self.state.params.limit;
        let pos = self.state.params.pos;
        limit.fixed_time = min(limit.fixed_time, limit.tc.remaining);
        self.state.custom.depth_hard_limit =
            if limit.mate.get() == 0 { DEPTH_HARD_LIMIT.get() } else { limit.mate.get() };
        let soft_limit = limit
            .fixed_time
            .min((limit.tc.remaining.saturating_sub(limit.tc.increment)) / cc::soft_limit_div() + limit.tc.increment)
            .min(limit.tc.remaining / cc::soft_limit_div_clamp());
        self.state.params.limit = limit;

        // Ideally, this would only evaluate the arguments if debug is on, but that's annoying to implement
        // and would still require synchronization because debug mode might be turned on while the engine is searching.
        // Fortunately, `format_args!` avoids heap allocations.
        self.state.send_non_ugi(Debug, &format_args!(
            "Starting search with limit {time}ms, {incr}ms increment, max {fixed}ms, mate in {mate} plies, max depth {depth}, \
            max {nodes} nodes, soft limit {soft}ms, {ignored} ignored moves",
            time = limit.tc.remaining.as_millis(),
            incr = limit.tc.increment.as_millis(),
            mate = limit.mate.get(),
            depth = limit.depth.get(),
            nodes = limit.nodes.get(),
            fixed = limit.fixed_time.as_millis(),
            soft = soft_limit.as_millis(),
            ignored = self.state.excluded_moves.len(),
        ));
        // Use 3fold repetition detection for positions before and including the root node and 2fold for positions during search.
        self.state.custom.original_board_hist = take(&mut self.state.search_params_mut().history);
        self.state.custom.original_board_hist.push(pos.hash_pos());

        let depth = self.iterative_deepening(pos, soft_limit);
        if let Some(depth) = depth {
            // send one final search info, but don't send empty PVs or PVs from a fail high
            // that would consist of only one move
            let pv = self.state.current_mpv_pv();
            if !pv.is_empty() && (depth == 1 || pv.len() > 1) {
                self.search_state().send_search_info();
            }
        }
        self.state.search_result()
    }
}

#[allow(clippy::too_many_arguments)]
impl Caps {
    fn prefetch(&self) -> impl Fn(PosHash) + '_ {
        |hash| self.state.tt().prefetch(hash)
    }

    /// Iterative Deepening (ID): Do a depth 1 search, then a depth 2 search, then a depth 3 search, etc.
    /// This has two advantages: It allows the search to be stopped at any time, and it actually improves strength:
    /// The low-depth searches fill the TT and various heuristics, which improves move ordering and therefore results in
    /// better moves within the same time or nodes budget because the lower-depth searches are comparatively cheap.
<<<<<<< HEAD
    fn iterative_deepening(&mut self, pos: Chessboard, soft_limit: Duration) -> SearchResult<Chessboard> {
=======
    fn iterative_deepening(&mut self, pos: Chessboard, soft_limit: Duration) -> Option<isize> {
>>>>>>> 34f48e0b
        let max_depth = DEPTH_SOFT_LIMIT.min(self.limit().depth).isize();
        let multi_pv = self.state.multi_pv();
        let mut soft_limit_scale = 1.0;

        self.state.multi_pvs.resize(multi_pv, PVData::default());
        let mut chosen_at_depth = EagerNonAllocMoveList::<Chessboard, { DEPTH_SOFT_LIMIT.get() }>::default();

        for depth in 1..=max_depth {
            self.state.statistics.next_id_iteration();
            for pv_num in 0..multi_pv {
                self.state.current_pv_num = pv_num;
                self.state.cur_pv_data_mut().bound = None;
                let scaled_soft_limit = soft_limit.mul_f64(soft_limit_scale);
                if self.should_not_start_negamax(scaled_soft_limit, max_depth, self.limit().mate) {
                    return None;
                }
                let (keep_searching, depth, score) =
                    self.aspiration(pos, scaled_soft_limit, depth, max_depth);

                let atomic = &self.state.params.atomic;
                let pv = &self.state.search_stack[0].pv;

                if pv.len() > 0 {
                    if self.state.current_pv_num == 0 {
                        let chosen_move = pv.get(0).unwrap();
                        let ponder_move = pv.get(1);
                        atomic.set_best_move(chosen_move);
                        atomic.set_ponder_move(ponder_move);
                    }
                    self.state.multi_pvs[self.state.current_pv_num]
                        .pv
                        .assign_from(pv);
                    // We can't really trust FailHigh scores. Even though we should still prefer a fail high move, we don't
                    // want a mate limit condition to trigger, so we clamp the fail high score to MAX_NORMAL_SCORE.
                    if let Some(score) = score {
                        debug_assert!(score.is_valid());
                        atomic.set_score(score);
                        if pv_num == 0 {
                            atomic.set_score(score);
                        } else {
                            atomic.get_score_t().fetch_max(score.0, Relaxed);
                        }
                    }
                }

                if !keep_searching {
                    return depth;
                }
                if let Some(chosen_move) = self.state.search_stack[0].pv.get(0) {
                    self.state.excluded_moves.push(chosen_move);
                }
            }
            self.state.excluded_moves.truncate(self.state.excluded_moves.len() - multi_pv);
            let chosen = self.state.best_move();
            chosen_at_depth.push(chosen);
            if depth >= cc::move_stability_min_depth()
                && !is_duration_infinite(soft_limit)
                && chosen_at_depth
                    .iter()
                    .dropping(depth as usize / cc::move_stability_start_div())
                    .all(|m| *m == chosen)
            {
                soft_limit_scale = cc::move_stability_factor() as f64 / 1000.0;
            } else {
                soft_limit_scale = 1.0;
            }
        }
        None
    }

    /// Aspiration Windows (AW): Assume that the score will be close to the score from the previous iteration
    /// of Iterative Deepening, so use alpha, beta bounds around that score to prune more aggressively.
    /// This means that it's possible for the root to fail low (or high), which is always something to consider:
    /// For example, the best move is not trustworthy if the root failed low (but because the TT move is ordered first,
    /// and the TT move at the root is always `state.best_move` (there can be no collisions because it's written to last),
    /// it should in theory still be trustworthy if the root failed high)
    fn aspiration(
        &mut self,
        pos: Chessboard,
        unscaled_soft_limit: Duration,
        depth: isize,
        max_depth: isize,
    ) -> (bool, Option<isize>, Option<Score>) {
        let mut soft_limit_scale = 1.0;
        loop {
            let alpha = self.state.cur_pv_data().alpha;
            let beta = self.state.cur_pv_data().beta;
            let mut window_radius = self.state.cur_pv_data().radius;
            let soft_limit = unscaled_soft_limit.mul_f64(soft_limit_scale);
            soft_limit_scale = 1.0;
            if self.should_not_start_negamax(soft_limit, max_depth, self.limit().mate) {
                self.state.statistics.soft_limit_stop();
                return (false, None, None);
            }
            self.state.atomic().set_depth(depth); // set depth now so that an immediate stop doesn't increment the depth
            self.state.atomic().count_node();
            let asp_start_time = Instant::now();
<<<<<<< HEAD
            let Some(pv_score) = self.negamax(pos, 0, self.state.depth().isize(), *alpha, *beta, Exact) else {
                return false;
=======
            let Some(pv_score) =
                self.negamax(pos, 0, self.state.depth().isize(), alpha, beta, Exact)
            else {
                return (false, Some(depth), None);
>>>>>>> 34f48e0b
            };

            self.state.send_non_ugi(
                Debug,
                &format_args!(
                    "depth {depth}, score {0}, radius {1}, interval ({2}, {3}) nodes {4}",
                    pv_score.0,
                    window_radius.0,
                    alpha.0,
                    beta.0,
                    self.state.uci_nodes(),
                    depth = self.state.depth().get()
                ),
            );

            let node_type = pv_score.node_type(alpha, beta);

            // we don't trust the best move in fail low nodes, but we still want to display an updated score
<<<<<<< HEAD
            self.state.multi_pvs[self.state.current_pv_num].score = pv_score;
            // adding ` && node_type != FailLow` gains elo, which is weird because this only prevents incomplete search iterations that have
            // already changed the PV from affecting the chosen move.
            if !pv.is_empty() && node_type != FailLow {
                if self.state.current_pv_num == 0 {
                    let chosen_move = pv.get(0).unwrap();
                    let ponder_move = pv.get(1);
                    atomic.set_best_move(chosen_move);
                    atomic.set_ponder_move(ponder_move);
                }
                self.state.multi_pvs[self.state.current_pv_num].pv.assign_from(pv);
                // We can't really trust FailHigh scores. Even though we should still prefer a fail high move, we don't
                // want a mate limit condition to trigger, so we clamp the fail high score to MAX_NORMAL_SCORE.
                if self.state.current_pv_num == 0 {
                    if node_type == Exact {
                        atomic.set_score(pv_score); // can't be SCORE_TIME_UP or similar because that wouldn't be exact
                    } else if node_type == FailHigh && !self.state.stop_flag() {
                        // todo: stop flag condition necessary?
                        atomic.set_score(pv_score.min(MAX_NORMAL_SCORE));
                    }
                }
            }

=======
            self.state.cur_pv_data_mut().score = pv_score;
            self.state.cur_pv_data_mut().bound = Some(node_type);
>>>>>>> 34f48e0b
            if node_type == FailLow {
                // In a fail low node, we didn't get any new information, and it's possible that we just discovered
                // a problem with our chosen move. So increase the soft limit such that we can gather more information.
                soft_limit_scale = cc::soft_limit_fail_low_factor() as f64 / 1000.0;
            }

            if cfg!(debug_assertions) {
                let pv = &self.state.search_stack[0].pv;
                if pos.player_result_slow(&self.state.params.history).is_some() {
                    assert_eq!(pv.len(), 0);
                } else {
                    match node_type {
                        FailHigh => debug_assert_eq!(pv.len(), 1, "{pos} {node_type}"),
                        Exact => debug_assert!(
                            // currently, it's possible to reduce the PV through IIR when the TT entry of a PV node gets overwritten,
                            // but that should be relatively rare. In the future, a better replacement policy might make this actually sound
                            self.state.multi_pv() > 1
                                || pv.len() + pv.len() / 4 + 5
                                    >= self.state.custom.depth_hard_limit.min(depth as usize)
                                || pv_score.is_won_lost_or_draw_score(),
                            "{depth} {0} {pv_score} {1}",
                            pv.len(),
                            self.state.uci_nodes()
                        ),
                        // We don't clear the PV on a fail low node so that we can still send a useful info
                        FailLow => {
                            debug_assert_eq!(0, pv.len());
                        }
                    }
                }
                // assert this now because this doesn't hold for incomplete iterations
                debug_assert!(
                    !pv_score.is_won_or_lost() || pv_score.plies_until_game_over().unwrap() <= 256,
                    "{pv_score}"
                );
            }

<<<<<<< HEAD
            // assert this now because this doesn't hold for incomplete iterations
            debug_assert!(!pv_score.is_won_or_lost() || pv_score.plies_until_game_over().unwrap() <= 256, "{pv_score}");

=======
>>>>>>> 34f48e0b
            self.state.statistics.aw_node_type(node_type);
            if node_type == Exact {
                window_radius = Score((window_radius.0 + cc::aw_exact_add()) / cc::aw_exact_div());
            } else {
                let delta = pv_score.0.abs_diff(alpha.0);
                let delta = delta.min(pv_score.0.abs_diff(beta.0));
                let delta = delta.min(cc::aw_delta_max()) as i32;
                window_radius.0 = SCORE_WON.0.min(window_radius.0 * cc::aw_widening_factor() + delta);
            }
            self.state.cur_pv_data_mut().radius = window_radius;
            self.state.cur_pv_data_mut().alpha = (pv_score - window_radius).max(MIN_ALPHA);
            self.state.cur_pv_data_mut().beta = (pv_score + window_radius).min(MAX_BETA);

            if node_type == Exact {
                self.state.send_search_info();
                return (true, Some(depth), Some(pv_score));
            } else if asp_start_time.elapsed().as_millis() >= 1000 {
                self.state.send_search_info();
            }
        }
    }

    /// Recursive search function, the most important part of the engine. If the computed score of the current position
    /// lies within the open interval `(alpha, beta)`, return the score. Otherwise, the returned score might not be exact,
    /// but could be closer to the window than the true score. On top of that, there are **many** additional techniques
    /// that can mess with the returned score, so that it's best not to assume too much: For example, it's not unlikely
    /// that a re-search with the same depth returns a different score. Because of PVS, `alpha` is `beta - 1` in almost
    /// all nodes, and most nodes either get cut off before reaching the move loop or produce a beta cutoff after
    /// the first move.
    #[allow(clippy::too_many_lines)]
    fn negamax(
        &mut self,
        pos: Chessboard,
        ply: usize,
        mut depth: isize,
        mut alpha: Score,
        mut beta: Score,
        mut expected_node_type: NodeType,
    ) -> Option<Score> {
        debug_assert!(alpha < beta);
        debug_assert!(ply <= DEPTH_HARD_LIMIT.get());
        debug_assert!(depth <= DEPTH_SOFT_LIMIT.isize());
        debug_assert!(self.state.params.history.len() >= ply);
        self.state.statistics.count_node_started(MainSearch);

        let root = ply == 0;
        let is_pv_node = expected_node_type == Exact; // TODO: Make this a generic argument of search?
        debug_assert!(!root || is_pv_node); // root implies pv node
        debug_assert!(alpha + 1 == beta || is_pv_node); // alpha + 1 < beta implies Exact node
        if is_pv_node {
            self.state.search_stack[ply].pv.clear();
        }

        // Mate Distance Pruning (MDP): If we've already found a mate in n, don't bother looking for longer mates.
        // This isn't intended to gain elo (since it only works in positions that are already won or lost)
        // but makes the engine better at finding shorter checkmates. Don't do MDP at the root because that can prevent us
        // from ever returning exact scores, since for a mate in 1 the score would always be exactly `beta`.
        if !root {
            alpha = alpha.max(game_result_to_score(Lose, ply));
            beta = beta.min(game_result_to_score(Win, ply + 1));
            if alpha >= beta {
                return Some(alpha);
            }
        }

        let ply_100_ctr = pos.halfmove_repetition_clock();
        if !root
            && (pos.is_50mr_draw()
                || pos.has_insufficient_material()
                || n_fold_repetition(2, &self.state.params.history, pos.hash_pos(), ply_100_ctr)
                || n_fold_repetition(
                    3,
                    &self.state.custom.original_board_hist,
                    pos.hash_pos(),
                    ply_100_ctr.saturating_sub(ply),
                ))
        {
            return Some(Score(0));
        }
        let in_check = pos.is_in_check();
        // Check extensions. Increase the depth by 1 if in check.
        // Do this before deciding whether to drop into qsearch.
        if in_check {
            self.state.statistics.in_check();
            depth += 1;
        }
        // limit.mate() is the min of the original limit.mate and DEPTH_HARD_LIMIT
        if depth <= 0 || ply >= self.state.custom.depth_hard_limit {
            return Some(self.qsearch(pos, alpha, beta, ply));
        }
        let can_prune = !is_pv_node && !in_check;

        let mut best_score = NO_SCORE_YET;
        let mut bound_so_far = FailLow;

        // If we didn't get a move from the TT and there's no best_move to store because the node failed low,
        // store a null move in the TT. This helps IIR.
        let mut best_move = ChessMove::default();
        // Don't initialize eval just yet to save work in case we get a TT cutoff
        let mut eval;
        // the TT entry at the root is useless when doing an actual multipv search
        let ignore_tt_entry = root && self.state.multi_pvs.len() > 1;
        if let Some(tt_entry) = self.state.tt().load::<Chessboard>(pos.hash_pos(), ply) {
            if !ignore_tt_entry {
                let tt_bound = tt_entry.bound();
                debug_assert_eq!(tt_entry.hash, pos.hash_pos());

                if let Some(tt_move) = tt_entry.mov.check_pseudolegal(&pos) {
                    best_move = tt_move;
                }
                // TT cutoffs. If we've already seen this position, and the TT entry has more valuable information (higher depth),
                // and we're not a PV node, and the saved score is either exact or at least known to be outside (alpha, beta),
                // simply return it.
                if !is_pv_node && tt_entry.depth as isize >= depth {
                    if (tt_entry.score >= beta && tt_bound == NodeType::lower_bound())
                        || (tt_entry.score <= alpha && tt_bound == NodeType::upper_bound())
                        || tt_bound == Exact
                    {
                        self.state.statistics.tt_cutoff(MainSearch, tt_bound);
                        // Idea from stormphrax
                        if tt_entry.score >= beta && !best_move.is_null() && !best_move.is_tactical(&pos) {
                            self.update_histories_and_killer(&pos, best_move, depth, ply);
                        }
                        return Some(tt_entry.score);
                    } else if depth <= 6 {
                        // also from stormphrax
                        depth += 1;
                    }
                }
                // Even though we didn't get a cutoff from the TT, we can still use the score and bound to update our guess
                // at what the type of this node is going to be.
                if !is_pv_node {
                    expected_node_type = if tt_bound != Exact {
                        tt_bound
                    } else if tt_entry.score <= alpha {
                        FailLow
                    } else {
                        debug_assert!(tt_entry.score >= beta); // we're using a null window
                        FailHigh
                    }
                }

                eval = self.eval(pos, ply);
                // The TT score is backed by a search, so it should be more trustworthy than a simple call to static eval.
                // Note that the TT score may be a mate score, so `eval` can also be a mate score. This doesn't currently
                // create any problems, but should be kept in mind.
                if tt_bound == Exact
                    || (tt_bound == NodeType::lower_bound() && tt_entry.score >= eval)
                    || (tt_bound == NodeType::upper_bound() && tt_entry.score <= eval)
                {
                    eval = tt_entry.score;
                }
            } else {
                eval = self.eval(pos, ply);
            }
        } else {
            self.state.statistics.tt_miss(MainSearch);
            eval = self.eval(pos, ply);
        };

        self.record_pos(pos, eval, ply);

        // If the current position is noisy, we want to be more conservative with margins.
        // However, captures and promos are generally good moves, so if our eval is the static eval instead of adjusted from the TT,
        // a noisy condition would mean we're doing even better than expected. // TODO: Apply noisy for RFP etc only if eval is TT eval?
        // If it's from the TT, however, and the first move didn't produce a beta cutoff, we're probably worse than expected
        let is_noisy = in_check || (best_move != ChessMove::default() && best_move.is_tactical(&pos));

        // Like the commonly used `improving` and `regressing`, these variables compare the current static eval with
        // the static eval 2 plies ago to recognize blunders. Conceptually, `improving` and `regressing` can be seen as
        // a prediction for how the eval is going to evolve, while these variables are more about cutting early after bad moves.
        let they_blundered =
            ply >= 2 && eval - self.state.search_stack[ply - 2].eval > Score(cc::they_blundered_threshold());
        let we_blundered =
            ply >= 2 && eval - self.state.search_stack[ply - 2].eval < Score(cc::we_blundered_threshold());

        // IIR (Internal Iterative Reductions): If we don't have a TT move, this node will likely take a long time
        // because the move ordering won't be great, so don't spend too much time on it.
        // Instead, search it with reduced depth to fill the TT entry so that we can re-search it faster the next time
        // we see this node. If there was no TT entry because the node failed low, this node probably isn't that interesting,
        // so reducing the depth also makes sense in this case.
        if depth >= cc::iir_min_depth() && best_move == ChessMove::default() {
            depth -= 1;
        }

        if can_prune {
            // RFP (Reverse Futility Pruning): If eval is far above beta, it's likely that our opponent
            // blundered in a previous move of the search, so if the depth is low, don't even bother searching further.
            // Use `they_blundered` to better distinguish between blunders by our opponent and a generally good static eval
            // relative to `beta` --  there may be other positional factors that aren't being reflected by the static eval,
            // (like imminent threats) so don't prune too aggressively if our opponent hasn't blundered.
            // Be more careful about pruning too aggressively if the node is expected to fail low -- we should not rfp
            // a true fail low node, but our expectation may also be wrong.
            let mut margin = (cc::rfp_base() - (ScoreT::from(they_blundered) * cc::rfp_blunder())) * depth as ScoreT;
            if expected_node_type == FailHigh {
                margin /= cc::rfp_fail_high_div();
            }
            if is_noisy {
                margin *= 2;
            }

            if depth <= cc::rfp_max_depth() && eval >= beta + Score(margin) {
                return Some(eval);
            }

            // NMP (Null Move Pruning). If static eval of our position is above beta, this node probably isn't that interesting.
            // To test this hypothesis, do a null move and perform a search with reduced depth; if the result is still
            // above beta, then it's very likely that the score would have been above beta if we had played a move,
            // so simply return the nmp score. This is based on the null move observation (there are very few zugzwang positions).
            // If we don't have non-pawn, non-king pieces, we're likely to be in zugzwang, so don't even try NMP.
            let has_nonpawns = (pos.active_player_bb() & !pos.piece_bb(Pawn)).more_than_one_bit_set();
            let nmp_threshold = beta + ScoreT::from(expected_node_type == FailLow) * cc::nmp_fail_low();
            if depth >= cc::nmp_min_depth()
                && eval >= nmp_threshold
                && !*self.state.custom.nmp_disabled_for(pos.active_player())
                && has_nonpawns
            {
                // `make_nullmove` resets the 50mr counter, so we don't consider positions after a nullmove as repetitions,
                // but we can still get TT cutoffs
                self.state.params.history.push(pos.hash_pos());
                let new_pos = pos.make_nullmove().unwrap();
                // necessary to recognize the null move and to make `last_tried_move()` not panic
                self.state.search_stack[ply].tried_moves.push(ChessMove::default());
                let reduction = cc::nmp_base() + depth / cc::nmp_depth_div() + isize::from(they_blundered);
                // the child node is expected to fail low, leading to a fail high in this node
                let nmp_res = self.negamax(new_pos, ply + 1, depth - 1 - reduction, -beta, -beta + 1, FailLow);
                _ = self.state.search_stack[ply].tried_moves.pop();
                self.state.params.history.pop();
                let score = -nmp_res?;
                if score >= beta {
                    // For shallow depths, don't bother with doing a verification search to avoid useless re-searches,
                    // unless we'd be storing a mate score -- we really want to avoid storing unproved mates in the TT.
                    // It's possible to beat beta with a score of getting mated, so use `is_won_or_lost`
                    // instead of `is_game_won_score`
                    if depth < cc::nmp_verif_depth() && !score.is_won_or_lost() {
                        return Some(score);
                    }
                    *self.state.custom.nmp_disabled_for(pos.active_player()) = true;
                    // nmp was done with `depth - 1 - reduction`, but we're not doing a null move now, so technically we
                    // should use `depth - reduction`, but using `depth - 1 - reduction` is less expensive and good enough.
                    let verification_score = self.negamax(pos, ply, depth - 1 - reduction, beta - 1, beta, FailHigh);
                    self.state.search_stack[ply].tried_moves.clear();
                    *self.state.custom.nmp_disabled_for(pos.active_player()) = false;
                    // The verification score is more trustworthy than the nmp score.
                    if verification_score.is_none_or(|score| score >= beta) {
                        return verification_score;
                    }
                }
            }
        }

        if self.state.uci_nodes() % DEFAULT_CHECK_TIME_INTERVAL == 0
            && self.state.last_msg_time.elapsed().as_millis() >= 1500
        {
            let score = self.qsearch(pos, alpha, beta, ply);
            self.state.search_stack[ply].forget();
            let flip = pos.active_player() != self.state.params.pos.active_player();
            let score = score.flip_if(flip);
            let alpha = alpha.flip_if(flip);
            let beta = beta.flip_if(flip);
            self.state.send_currline(ply - 1, score, alpha.min(beta), beta.max(alpha));
            // the current ply doesn't have a move
        }

        // An uninteresting move is a quiet move or bad capture unless it's the TT or killer move
        // (i.e. it's every move that gets ordered after the killer). The name is a bit dramatic, the first few of those
        // can still be good candidates to explore.
        let mut num_uninteresting_visited = 0;
        debug_assert!(self.state.search_stack[ply].tried_moves.is_empty());

        let mut move_picker = MovePicker::<Chessboard, MAX_CHESS_MOVES_IN_POS>::new(pos, best_move, false);
        let move_scorer = CapsMoveScorer { board: pos, ply };
        while let Some((mov, move_score)) = move_picker.next(&move_scorer, &self.state) {
            if can_prune && best_score > MAX_SCORE_LOST {
                // LMP (Late Move Pruning): Trust the move ordering and assume that moves ordered late aren't very interesting,
                // so don't even bother looking at them in the last few layers.
                // FP (Futility Pruning): If the static eval is far below alpha,
                // then it's unlikely that a quiet move can raise alpha: We've probably blundered at some prior point in search,
                // so cut our losses and return. This has the potential of missing sacrificing mate combinations, though.
                let fp_margin = if we_blundered {
                    cc::fp_blunder_base() + cc::fp_blunder_scale() * depth
                } else {
                    cc::fp_base() + cc::fp_scale() * depth
                };
                let mut lmp_threshold = if we_blundered {
                    cc::lmp_blunder_base() + cc::lmp_blunder_scale() * depth
                } else {
                    cc::lmp_base() + cc::lmp_scale() * depth
                };
                // LMP faster if we expect to fail low anyway
                if expected_node_type == FailLow {
                    lmp_threshold -= lmp_threshold / cc::lmp_fail_low_div();
                }
                if depth <= cc::max_move_loop_pruning_depth()
                    && (num_uninteresting_visited >= lmp_threshold
                        || (eval + Score(fp_margin as ScoreT) < alpha && move_score < KILLER_SCORE))
                {
                    break;
                }
                // History Pruning: At very low depth, don't play quiet moves with bad history scores. Skipping bad captures too gained elo.
                if move_score.0 < cc::lmr_bad_hist() && depth <= 2 {
                    break;
                }
            }

            if root && self.state.excluded_moves.contains(&mov) {
                continue;
            }
            let Some(new_pos) = pos.make_move_and_prefetch_tt(mov, self.prefetch()) else {
                continue; // illegal pseudolegal move
            };
            let debug_history_len = self.state.params.history.len();
            self.record_move(mov, pos, ply, MainSearch);
            if root && depth >= 8 && self.state.start_time.elapsed().as_millis() >= 3000 {
                let move_num = self.state.search_stack[0].tried_moves.len();
                // will usually get a TT cutoff immediately
                let score = -self.qsearch(new_pos, alpha, beta, 1);
                self.state.send_currmove(mov, move_num, score, alpha, beta);
            }
            if move_score < KILLER_SCORE {
                num_uninteresting_visited += 1;
            }

            // PVS (Principal Variation Search): Assume that the TT move is the best move, so we only need to prove
            // that the other moves are worse, which we can do with a zero window search. Should this assumption fail,
            // re-search with a full window.
            let mut score;
            if self.state.search_stack[ply].tried_moves.len() == 1 {
                score = -self.negamax(new_pos, ply + 1, depth - 1, -beta, -alpha, expected_node_type.inverse())?;
            } else {
                // LMR (Late Move Reductions): Trust the move ordering (quiet history, continuation history and capture history heuristics)
                // and assume that moves ordered later are worse. Therefore, we can do a reduced-depth search with a null window
                // to verify our belief.
                // I think it's common to have a minimum depth for doing LMR, but not having that gained elo.
                let mut reduction = 0;
                if !in_check && num_uninteresting_visited >= cc::lmr_min_uninteresting() {
                    reduction = depth / cc::lmr_depth_div()
                        + (num_uninteresting_visited + 1).ilog2() as isize
                        + cc::lmr_const();
                    // Reduce bad captures and quiet moves with bad combined history scores more.
                    if move_score < MoveScore(cc::lmr_bad_hist()) {
                        reduction += 1;
                    } else if move_score > MoveScore(cc::lmr_good_hist()) {
                        // Since the TT and killer move and good captures are not lmr'ed,
                        // this only applies to quiet moves with a good combined history score.
                        // Note that this can cause LMR to *extend* instead of reduce, so in the future
                        // it might make sense to clamp the extension.
                        reduction -= 1;
                    }
                    if !is_pv_node {
                        reduction += 1;
                    }
                    if we_blundered {
                        reduction += 1;
                    }
                }
                // Futility Reduction: If this move is not a TT move, good SEE capture or killer, and our eval is significantly
                // less than alpha, reduce.
                if !in_check
                    && depth >= cc::min_fr_depth()
                    && move_score < KILLER_SCORE
                    && eval + cc::fr_base() + cc::fr_scale() * (depth as ScoreT) < alpha
                {
                    reduction += 1;
                }
                // if the TT move is a capture and we didn't already fail high, it's likely that later moves are worse
                if !in_check && is_noisy {
                    reduction += 1;
                }
                // this ensures that check extensions prevent going into qsearch while in check
                reduction = reduction.min(depth - 1);

                score = -self.negamax(new_pos, ply + 1, depth - 1 - reduction, -(alpha + 1), -alpha, FailHigh)?;
                // If the score turned out to be better than expected (at least `alpha`), this might just be because
                // of the reduced depth. So do a full-depth search first, but don't use the full window quite yet.
                if alpha < score && reduction > 0 {
                    self.state.statistics.lmr_first_retry();
                    // we still expect a fail high here
                    score = -self.negamax(new_pos, ply + 1, depth - 1, -(alpha + 1), -alpha, FailHigh)?;
                }
                // If the full-depth search also performed better than expected, do a full-depth search with the
                // full window to find the true score.
                // This is only relevant for PV nodes, because all other nodes are searched with a null window anyway.
                // This is necessary to ensure that the PV doesn't get truncated, because otherwise there could be nodes in
                // the PV that were not searched as PV nodes.
                if is_pv_node && alpha < score {
                    self.state.statistics.lmr_second_retry();
                    score = -self.negamax(new_pos, ply + 1, depth - 1, -beta, -alpha, Exact)?;
                }
            }

            self.undo_move();

            debug_assert_eq!(
                self.state.params.history.len(),
                debug_history_len,
                "depth {depth} ply {ply} old len {debug_history_len} new len {0} child {1}",
                self.state.params.history.len(),
                self.state.search_stack[ply].tried_moves.len()
            );
            // Check for cancellation right after searching a move to avoid storing incorrect information
            // in the TT or PV.
            // TODO: Since we now abort directly using `?`, we can actually trust the score of all searched children here.
            // So maybe store as an all-node to the TT?
            if self.should_stop() {
                // The current child's score is not trustworthy, but all already seen children are.
                // This only matters for the root; all other nodes get their return value ignored.
                // This should really be used in aspiration() by inspecting the PV, but somehow that loses elo
                return None;
            }
            debug_assert!(score.0.abs() <= SCORE_WON.0, "score {} ply {ply}", score.0);

            best_score = best_score.max(score);

            if score <= alpha {
                continue;
            }
            // We've raised alpha. For most nodes, this results in an immediate beta cutoff because we're using a null window.
            alpha = score;
            // Only set best_move on raising `alpha` instead of `best_score` because fail low nodes should store the
            // default move, which is either the TT move (if there was a TT hit) or the null move.
            best_move = mov;

            // Update the PV. We only need to do this for PV nodes (we could even only do this for non-fail highs,
            // if we didn't have to worry about aw fail high).
            if is_pv_node {
                let ([.., current], [child, ..]) = self.state.search_stack.split_at_mut(ply + 1) else {
                    unreachable!()
                };
                current.pv.extend(best_move, &child.pv);
                if depth > 1 && score < beta && !score.is_won_lost_or_draw_score() {
                    debug_assert_eq!(
                        self.state.tt().load::<Chessboard>(new_pos.hash_pos(), ply + 1).unwrap().bound(),
                        Exact
                    );
                }
            }

            if score < beta {
                // We're in a PVS PV node and this move raised alpha but didn't cause a fail high, so look at the other moves.
                // PVS PV nodes are rare
                bound_so_far = Exact;
                continue;
            }
            // Beta cutoff. Update history and killer for quiet moves, then break out of the move loop.
            bound_so_far = FailHigh;
            self.update_histories_and_killer(&pos, mov, depth, ply);
            break;
        }

        // Update statistics for this node as soon as we know the node type, before returning.
        self.state.statistics.count_complete_node(
            MainSearch,
            bound_so_far,
            depth,
            ply,
            self.state.search_stack[ply].tried_moves.len(),
        );

        if self.state.search_stack[ply].tried_moves.is_empty() {
            return Some(game_result_to_score(pos.no_moves_result_if(in_check), ply));
        }

        let tt_entry: TTEntry<Chessboard> = TTEntry::new(pos.hash_pos(), best_score, best_move, depth, bound_so_far);
        // Store the results in the TT, always replacing the previous entry. Note that the TT move is only overwritten
        // if this node was an exact or fail high node or if there was a collision.
        if !(root && self.state.current_pv_num > 0) {
            self.state.tt_mut().store(tt_entry, ply);
        }

        Some(best_score)
    }

    fn update_continuation_hist(
        mov: ChessMove,
        prev_move: ChessMove,
        bonus: i32,
        color: ChessColor,
        pos: &Chessboard,
        hist: &mut ContHist,
        failed: &[ChessMove],
    ) {
        if prev_move == ChessMove::default() {
            return; // Ignore NMP null moves
        }
        hist.update(mov, prev_move, bonus, color);
        for disappointing in failed.iter().dropping_back(1).filter(|m| !m.is_tactical(pos)) {
            hist.update(*disappointing, prev_move, -bonus, color);
        }
    }

    fn update_histories_and_killer(&mut self, pos: &Chessboard, mov: ChessMove, depth: isize, ply: usize) {
        let color = pos.active_player();
        let (before, [entry, ..]) = self.state.search_stack.split_at_mut(ply) else { unreachable!() };
        let bonus = (depth * cc::hist_depth_bonus()) as i32;
        if mov.is_tactical(pos) {
            for disappointing in entry.tried_moves.iter().dropping_back(1).filter(|m| m.is_tactical(pos)) {
                self.state.custom.capt_hist.update(*disappointing, color, -bonus);
            }
            self.state.custom.capt_hist.update(mov, color, bonus);
            return;
        }
        entry.killer = mov;
        for disappointing in entry.tried_moves.iter().dropping_back(1).filter(|m| !m.is_tactical(pos)) {
            self.state.custom.history.update(*disappointing, -bonus);
        }
        self.state.custom.history.update(mov, bonus);
        if ply > 0 {
            let parent = before.last_mut().unwrap();
            let cmh = &mut self.state.custom.countermove_hist;
            Self::update_continuation_hist(mov, parent.last_tried_move(), bonus, color, pos, cmh, &entry.tried_moves);
            if ply > 1 {
                let grandparent = &mut before[before.len() - 2];
                let fmh = &mut self.state.custom.follow_up_move_hist;
                let old_move = grandparent.last_tried_move();
                Self::update_continuation_hist(mov, old_move, bonus, color, pos, fmh, &entry.tried_moves);
            }
        }
    }

    /// Search only "tactical" moves to quieten down the position before calling eval
    fn qsearch(&mut self, pos: Chessboard, mut alpha: Score, beta: Score, ply: usize) -> Score {
        self.state.statistics.count_node_started(Qsearch);
        // updating seldepth only in qsearch meaningfully increased performance and was even measurable in a [0, 10] SPRT.
        self.state.atomic().update_seldepth(ply);
        // The stand pat check. Since we're not looking at all moves, it's very likely that there's a move we didn't
        // look at that doesn't make our position worse, so we don't want to assume that we have to play a capture.
        let mut best_score;
        let mut bound_so_far = FailLow;

        // see main search, store an invalid null move in the TT entry if all moves failed low.
        let mut best_move = ChessMove::default();

        // Don't do TT cutoffs with alpha already raised by the stand pat check, because that relies on the null move observation.
        // But if there's a TT entry from normal search that's worse than the stand pat score, we should trust that more.
        if let Some(tt_entry) = self.state.tt().load::<Chessboard>(pos.hash_pos(), ply) {
            debug_assert_eq!(tt_entry.hash, pos.hash_pos());
            let bound = tt_entry.bound();
            // depth 0 drops immediately to qsearch, so a depth 0 entry always comes from qsearch.
            // However, if we've already done qsearch on this position, we can just re-use the result,
            // so there is no point in checking the depth at all
            if (bound == NodeType::lower_bound() && tt_entry.score >= beta)
                || (bound == NodeType::upper_bound() && tt_entry.score <= alpha)
                || bound == Exact
            {
                self.state.statistics.tt_cutoff(Qsearch, bound);
                return tt_entry.score;
            }
            best_score = self.eval(pos, ply);
            // If the TT score is an upper bound, it can't be worse than the stand pat score unless it's from a regular
            // search entry, i.e. depth is greater than 0.
            if bound == FailLow && tt_entry.score < best_score {
                debug_assert!(tt_entry.depth > 0);
            }
            // even though qsearch never checks for game over conditions, it's still possible for it to load a checkmate score
            // and propagate that up to a qsearch parent node, where it gets saved with a depth of 0, so game over scores
            // with a depth of 0 in the TT are possible
            // exact scores should have already caused a cutoff
            // TODO: Removing the `&& !tt_entry.score.is_game_over_score()` condition here and in `negamax` *failed* a
            // nonregression SPRT with `[-7, 0]` bounds even though I don't know why, and those conditions make it fail
            // the re-search test case. So the conditions are still disabled for now,
            // test reintroducing them at some point in the future after I have TT aging!
            if (bound == NodeType::lower_bound() && tt_entry.score >= best_score)
                || (bound == NodeType::upper_bound() && tt_entry.score <= best_score)
            {
                best_score = tt_entry.score;
            };
            if let Some(mov) = tt_entry.mov.check_pseudolegal(&pos) {
                best_move = mov;
            }
        } else {
            best_score = self.eval(pos, ply);
        }
        // Saving to the TT is probably unnecessary since the score is either from the TT or just the static eval,
        // which is not very valuable. Also, the fact that there's no best move might have unfortunate interactions with
        // IIR, because it will make this fail-high node appear like a fail-low node. TODO: Test regardless, but probably
        // only after aging
        if best_score >= beta {
            return best_score;
        }
        // TODO: Set stand pat to SCORE_LOST when in check, generate evasions?
        if best_score > alpha {
            bound_so_far = Exact;
            alpha = best_score;
        }
        self.record_pos(pos, best_score, ply);

        let mut move_picker: MovePicker<Chessboard, MAX_CHESS_MOVES_IN_POS> = MovePicker::new(pos, best_move, true);
        let move_scorer = CapsMoveScorer { board: pos, ply };
        let mut children_visited = 0;
        while let Some((mov, score)) = move_picker.next(&move_scorer, &self.state) {
            debug_assert!(mov.is_tactical(&pos));
            if score < MoveScore(0) {
                // qsearch see pruning: If the move has a negative SEE score, don't even bother playing it in qsearch.
                break;
            }
            let Some(new_pos) = pos.make_move(mov) else {
                continue;
            };
            self.record_move(mov, pos, ply, Qsearch);
            children_visited += 1;
            let score = -self.qsearch(new_pos, -beta, -alpha, ply + 1);
            self.undo_move();
            best_score = best_score.max(score);
            if score <= alpha {
                continue;
            }
            bound_so_far = Exact;
            alpha = score;
            best_move = mov;
            // even if the child score came from a TT entry with depth > 0, we don't trust this node any more than now
            // because we haven't looked at all nodes
            if score >= beta {
                bound_so_far = FailHigh;
                break;
            }
        }
        self.state.statistics.count_complete_node(Qsearch, bound_so_far, 0, ply, children_visited);

        let tt_entry: TTEntry<Chessboard> = TTEntry::new(pos.hash_pos(), best_score, best_move, 0, bound_so_far);
        self.state.tt_mut().store(tt_entry, ply);
        best_score
    }

    fn eval(&mut self, pos: Chessboard, ply: usize) -> Score {
        let res = if ply == 0 {
            self.eval.eval(&pos, 0)
        } else {
            let old_pos = &self.state.search_stack[ply - 1].pos;
            let mov = &self.state.search_stack[ply - 1].last_tried_move();
            self.eval.eval_incremental(old_pos, *mov, &pos, ply)
        };
        debug_assert!(!res.is_won_or_lost(), "{res} {0} {1}, {pos}", res.0, self.eval.eval(&pos, ply));
        res
    }

    fn record_pos(&mut self, pos: Chessboard, eval: Score, ply: usize) {
        self.state.search_stack[ply].pos = pos;
        self.state.search_stack[ply].eval = eval;
        self.state.search_stack[ply].tried_moves.clear();
    }

    fn record_move(&mut self, mov: ChessMove, old_pos: Chessboard, ply: usize, typ: SearchType) {
        self.state.atomic().count_node();
        self.state.params.history.push(old_pos.hash_pos());
        self.state.search_stack[ply].tried_moves.push(mov);
        self.state.statistics.count_legal_make_move(typ);
    }

    fn undo_move(&mut self) {
        self.state.params.history.pop();
    }
}

#[derive(Debug)]
struct CapsMoveScorer {
    board: Chessboard,
    ply: usize,
}

impl MoveScorer<Chessboard, Caps> for CapsMoveScorer {
    /// Order moves so that the most promising moves are searched first.
    /// The most promising move is always the TT move, because that is backed up by search.
    /// After that follow various heuristics.
    fn score_move(&self, mov: ChessMove, state: &CapsState) -> MoveScore {
        // The move list is iterated backwards, which is why better moves get higher scores
        // No need to check against the TT move because that's already handled by the move picker
        if mov == state.search_stack[self.ply].killer {
            KILLER_SCORE
        } else if !mov.is_tactical(&self.board) {
            let countermove_score = if self.ply > 0 {
                let prev_move = state.search_stack[self.ply - 1].last_tried_move();
                state.custom.countermove_hist.score(mov, prev_move, self.board.active_player())
            } else {
                0
            };
            let follow_up_score = if self.ply > 1 {
                let prev_move = state.search_stack[self.ply - 2].last_tried_move();
                state.custom.follow_up_move_hist.score(mov, prev_move, self.board.active_player())
            } else {
                0
            };
            MoveScore(state.custom.history[mov.from_to_square()] + countermove_score + follow_up_score / 2)
        } else {
            let captured = mov.captured(&self.board);
            let base_val = if self.board.see_at_least(mov, SeeScore(0)) {
                MoveScore::MAX - MoveScore(HIST_DIVISOR * 50)
            } else {
                MoveScore::MIN + MoveScore(HIST_DIVISOR * 50)
            };
            let hist_val = state.custom.capt_hist.get(mov, self.board.active_player());
            base_val + MoveScore(captured as i32 * HIST_DIVISOR * 2) + hist_val
        }
    }
}

#[cfg(test)]
mod tests {
    use gears::games::chess::Chessboard;
    use gears::general::board::BoardHelpers;
    use gears::general::board::Strictness::{Relaxed, Strict};
    #[cfg(not(debug_assertions))]
    use gears::general::moves::ExtendedFormat::Standard;
    use gears::search::NodesLimit;

    use crate::eval::chess::lite::{KingGambot, LiTEval};
    use crate::eval::chess::material_only::MaterialOnlyEval;
    use crate::eval::chess::piston::PistonEval;
    use crate::eval::rand_eval::RandEval;
    use crate::search::tests::generic_engine_test;

    use super::*;

    #[test]
    fn mate_in_one_test() {
        let board = Chessboard::from_fen("4k3/8/4K3/8/8/8/8/6R1 w - - 0 1", Strict).unwrap();
        // run multiple times to get different random numbers from the eval function
        for depth in 1..=3 {
            for _ in 0..42 {
                let mut engine = Caps::for_eval::<RandEval>();
                let res = engine.search_with_new_tt(board, SearchLimit::depth(Depth::new(depth)));
                assert!(res.score.is_game_won_score());
                assert_eq!(res.score.plies_until_game_won(), Some(1));
            }
        }
    }

    #[test]
    fn simple_search_test() {
        let list = [
            ("r2q1r2/ppp1pkb1/2n1p1pp/2N1P3/2pP2Q1/2P1B2P/PP3PP1/R4RK1 b - - 1 18", -500, -100),
            ("r1bqkbnr/3n2p1/2p1pp1p/pp1p3P/P2P4/1PP1PNP1/1B3P2/RN1QKB1R w KQkq - 0 14", 90, 300),
        ];
        for (fen, min, max) in list {
            let pos = Chessboard::from_fen(fen, Strict).unwrap();
            let mut engine = Caps::for_eval::<PistonEval>();
            let res = engine.search_with_new_tt(pos, SearchLimit::nodes(NodesLimit::new(30_000).unwrap()));
            assert!(res.score > Score(min));
            assert!(res.score < Score(max));
        }
    }

    #[test]
    fn lucena_test() {
        let pos = Chessboard::from_name("lucena").unwrap();
        let mut engine = Caps::for_eval::<PistonEval>();
        let res = engine.search_with_new_tt(pos, SearchLimit::depth(Depth::new(7)));
        // TODO: More aggressive bound once the engine is stronger
        assert!(res.score >= Score(200));
    }

    #[test]
    fn philidor_test() {
        let pos = Chessboard::from_name("philidor").unwrap();
        let mut engine = Caps::for_eval::<LiTEval>();
        let res = engine.search_with_new_tt(pos, SearchLimit::nodes(NodesLimit::new(50_000).unwrap()));
        assert!(res.score.abs() <= Score(200));
    }

    #[test]
    fn kiwipete_test() {
        let pos = Chessboard::from_name("kiwipete").unwrap();
        let mut engine = Caps::for_eval::<LiTEval>();
        let res = engine.search_with_new_tt(pos, SearchLimit::nodes(NodesLimit::new(12_345).unwrap()));
        let score = res.score;
        assert!(score.abs() <= Score(64), "{score}");
        assert!(
            [ChessMove::from_compact_text("e2a6", &pos).unwrap(), ChessMove::from_compact_text("d5e6", &pos).unwrap()]
                .contains(&res.chosen_move),
            "{}",
            res.chosen_move.compact_formatter(&pos)
        );
    }

    #[test]
    fn generic_test() {
        generic_engine_test(Caps::for_eval::<LiTEval>());
        generic_engine_test(Caps::for_eval::<RandEval>());
        let tt = TT::default();
        depth_1_nodes_test(Caps::for_eval::<RandEval>(), tt.clone());
        depth_1_nodes_test(Caps::for_eval::<MaterialOnlyEval>(), tt.clone());
        depth_1_nodes_test(Caps::for_eval::<PistonEval>(), tt.clone());
        depth_1_nodes_test(Caps::for_eval::<KingGambot>(), tt.clone());
    }

    // TODO: Eventually, make sure that GAPS also passed this
    fn depth_1_nodes_test(mut engine: Caps, tt: TT) {
        for pos in Chessboard::bench_positions() {
            let _ = engine.search_with_tt(pos, SearchLimit::depth_(1), tt.clone());
            if pos.legal_moves_slow().is_empty() {
                continue;
            }
            let root_entry = tt.load(pos.hash_pos(), 0).unwrap();
            assert!(root_entry.depth <= 2); // possible extensions
            assert_eq!(root_entry.bound(), Exact);
            assert!(root_entry.mov.check_legal(&pos).is_some());
            let moves = pos.legal_moves_slow();
            assert!(engine.state.uci_nodes() as usize >= moves.len()); // >= because of extensions
            for m in moves {
                let new_pos = pos.make_move(m).unwrap();
                let entry = tt.load::<Chessboard>(new_pos.hash_pos(), 0);
                let Some(entry) = entry else {
                    continue; // it's possible that a position is not in the TT because qsearch didn't save it
                };
                assert!(entry.depth <= 1);
                assert!(-entry.score <= root_entry.score);
            }
        }
    }
    #[test]
    fn only_one_move_test() {
        let fen = "B4QRb/8/8/8/2K3P1/5k2/8/b3RRNB b - - 0 1";
        let pos = Chessboard::from_fen(fen, Relaxed).unwrap();
        assert!(pos.debug_verify_invariants(Strict).is_err());
        let mut caps = Caps::for_eval::<PistonEval>();
        let limit = SearchLimit::per_move(Duration::from_millis(999_999_999));
        let res = caps.search_with_new_tt(pos, limit);
        assert_eq!(res.chosen_move, ChessMove::from_compact_text("f3g3", &pos).unwrap());
        assert_eq!(caps.state.depth().get(), 1);
        assert!(caps.state.uci_nodes() <= 1000); // might be a bit more than 1 because of check extensions
    }

    #[test]
    fn mate_research_test() {
        let pos = Chessboard::from_fen("k7/3B4/4N3/K7/8/8/8/8 w - - 16 9", Strict).unwrap();
        let mut caps = Caps::for_eval::<LiTEval>();
        let limit = SearchLimit::mate_in_moves(5);
        let res = caps.search_with_new_tt(pos, limit);
        assert!(res.score.is_game_won_score());
        let nodes = caps.search_state().uci_nodes();
        let tt = caps.search_state().tt().clone();
        // Don't clear the internal state
        let second_search = caps.search_with_tt(pos, limit, tt.clone());
        assert!(second_search.score.is_game_won_score());
        let second_search_nodes = caps.search_state().uci_nodes();
        assert!(second_search_nodes * 2 < nodes, "{second_search_nodes} {nodes}");
        let d3 = SearchLimit::depth(Depth::new(3));
        let d3_search = caps.search_with_tt(pos, d3, tt.clone());
        assert!(d3_search.score.is_game_won_score(), "{}", d3_search.score.0);
        let d3_nodes = caps.search_state().uci_nodes();
        caps.forget();
        assert_eq!(caps.search_state().uci_nodes(), 0);
        let fresh_d3_search = caps.search_with_new_tt(pos, d3);
        assert!(!fresh_d3_search.score.is_won_or_lost(), "{}", fresh_d3_search.score.0);
        let fresh_d3_nodes = caps.search_state().uci_nodes();
        assert!(fresh_d3_nodes > d3_nodes + d3_nodes / 4, "{fresh_d3_nodes} {d3_nodes}");
        caps.forget();
        _ = caps.search_with_new_tt(pos, d3);
        assert_eq!(caps.search_state().uci_nodes(), fresh_d3_nodes);
    }

    #[test]
    #[cfg(not(debug_assertions))]
    /// puzzles that are reasonably challenging for most humans, but shouldn't be too difficult for the engine
    fn mate_test() {
        let fens = [
            ("8/5K2/4N2k/2B5/5pP1/1np2n2/1p6/r2R4 w - - 0 1", "d1d5", 5),
            ("5rk1/r5p1/2b2p2/3q1N2/6Q1/3B2P1/5P2/6KR w - - 0 1", "f5h6", 5),
            ("2rk2nr/R1pnp3/5b2/5P2/BpPN1Q2/pPq5/P7/1K4R1 w - - 0 1", "f4c7", 6),
            ("k2r3r/PR6/1K6/3R4/8/5np1/B6p/8 w - - 0 1", "d5d8", 6),
            ("3n3R/8/3p1pp1/r2bk3/8/4NPP1/p3P1KP/1r1R4 w - - 0 1", "h8e8", 6),
            ("7K/k7/p1R5/4N1q1/8/6rb/5r2/1R6 w - - 0 1", "c6c7", 4),
            ("rkr5/3n1p2/1pp1b3/NP4p1/3PPn1p/QN1B1Pq1/2P5/R6K w - - 0 1", "a5c6", 7),
            ("1kr5/4R3/pP6/1n2N3/3p4/2p5/1r6/4K2R w K - 0 1", "h1h8", 7),
            ("1k6/1bpQN3/1p6/p7/6p1/2NP1nP1/5PK1/4q3 w - - 0 1", "d7d8", 8),
            ("1k4r1/pb1p4/1p1P4/1P3r1p/1N2Q3/6Pq/4BP1P/4R1K1 w - - 0 1", "b4a6", 10),
            ("rk6/p1r3p1/P3B1Kp/1p2B3/8/8/8/8 w - - 0 1", "e6d7", 5),
        ];
        for (fen, best_move, num_moves) in fens {
            let pos = Chessboard::from_fen(fen, Relaxed).unwrap();
            let mut engine = Caps::for_eval::<LiTEval>();
            let limit = SearchLimit::mate_in_moves(num_moves);
            let res = engine.search_with_new_tt(pos, limit);
            let score = res.score;
            println!(
                "chosen move {0}, fen {1}, depth {2}, time {3}ms",
                res.chosen_move.extended_formatter(&pos, Standard),
                pos.as_fen(),
                engine.state.depth(),
                engine.state.start_time.elapsed().as_millis()
            );
            assert!(score.is_game_won_score());
            assert_eq!(res.chosen_move.compact_formatter(&pos).to_string(), best_move);
        }
    }
}<|MERGE_RESOLUTION|>--- conflicted
+++ resolved
@@ -29,13 +29,7 @@
 use gears::output::text_output::AdaptFormatter;
 use gears::output::Message::Debug;
 use gears::output::OutputOpts;
-<<<<<<< HEAD
-use gears::score::{game_result_to_score, ScoreT, MAX_BETA, MAX_NORMAL_SCORE, MAX_SCORE_LOST, MIN_ALPHA, NO_SCORE_YET};
-=======
-use gears::score::{
-    game_result_to_score, ScoreT, MAX_BETA, MAX_SCORE_LOST, MIN_ALPHA, NO_SCORE_YET,
-};
->>>>>>> 34f48e0b
+use gears::score::{game_result_to_score, ScoreT, MAX_BETA, MAX_SCORE_LOST, MIN_ALPHA, NO_SCORE_YET};
 use gears::search::NodeType::*;
 use gears::search::*;
 use gears::ugi::EngineOptionName::*;
@@ -431,11 +425,7 @@
     /// This has two advantages: It allows the search to be stopped at any time, and it actually improves strength:
     /// The low-depth searches fill the TT and various heuristics, which improves move ordering and therefore results in
     /// better moves within the same time or nodes budget because the lower-depth searches are comparatively cheap.
-<<<<<<< HEAD
-    fn iterative_deepening(&mut self, pos: Chessboard, soft_limit: Duration) -> SearchResult<Chessboard> {
-=======
     fn iterative_deepening(&mut self, pos: Chessboard, soft_limit: Duration) -> Option<isize> {
->>>>>>> 34f48e0b
         let max_depth = DEPTH_SOFT_LIMIT.min(self.limit().depth).isize();
         let multi_pv = self.state.multi_pv();
         let mut soft_limit_scale = 1.0;
@@ -452,8 +442,7 @@
                 if self.should_not_start_negamax(scaled_soft_limit, max_depth, self.limit().mate) {
                     return None;
                 }
-                let (keep_searching, depth, score) =
-                    self.aspiration(pos, scaled_soft_limit, depth, max_depth);
+                let (keep_searching, depth, score) = self.aspiration(pos, scaled_soft_limit, depth, max_depth);
 
                 let atomic = &self.state.params.atomic;
                 let pv = &self.state.search_stack[0].pv;
@@ -465,9 +454,7 @@
                         atomic.set_best_move(chosen_move);
                         atomic.set_ponder_move(ponder_move);
                     }
-                    self.state.multi_pvs[self.state.current_pv_num]
-                        .pv
-                        .assign_from(pv);
+                    self.state.multi_pvs[self.state.current_pv_num].pv.assign_from(pv);
                     // We can't really trust FailHigh scores. Even though we should still prefer a fail high move, we don't
                     // want a mate limit condition to trigger, so we clamp the fail high score to MAX_NORMAL_SCORE.
                     if let Some(score) = score {
@@ -476,7 +463,7 @@
                         if pv_num == 0 {
                             atomic.set_score(score);
                         } else {
-                            atomic.get_score_t().fetch_max(score.0, Relaxed);
+                            _ = atomic.get_score_t().fetch_max(score.0, Relaxed);
                         }
                     }
                 }
@@ -533,15 +520,8 @@
             self.state.atomic().set_depth(depth); // set depth now so that an immediate stop doesn't increment the depth
             self.state.atomic().count_node();
             let asp_start_time = Instant::now();
-<<<<<<< HEAD
-            let Some(pv_score) = self.negamax(pos, 0, self.state.depth().isize(), *alpha, *beta, Exact) else {
-                return false;
-=======
-            let Some(pv_score) =
-                self.negamax(pos, 0, self.state.depth().isize(), alpha, beta, Exact)
-            else {
+            let Some(pv_score) = self.negamax(pos, 0, self.state.depth().isize(), alpha, beta, Exact) else {
                 return (false, Some(depth), None);
->>>>>>> 34f48e0b
             };
 
             self.state.send_non_ugi(
@@ -560,34 +540,8 @@
             let node_type = pv_score.node_type(alpha, beta);
 
             // we don't trust the best move in fail low nodes, but we still want to display an updated score
-<<<<<<< HEAD
-            self.state.multi_pvs[self.state.current_pv_num].score = pv_score;
-            // adding ` && node_type != FailLow` gains elo, which is weird because this only prevents incomplete search iterations that have
-            // already changed the PV from affecting the chosen move.
-            if !pv.is_empty() && node_type != FailLow {
-                if self.state.current_pv_num == 0 {
-                    let chosen_move = pv.get(0).unwrap();
-                    let ponder_move = pv.get(1);
-                    atomic.set_best_move(chosen_move);
-                    atomic.set_ponder_move(ponder_move);
-                }
-                self.state.multi_pvs[self.state.current_pv_num].pv.assign_from(pv);
-                // We can't really trust FailHigh scores. Even though we should still prefer a fail high move, we don't
-                // want a mate limit condition to trigger, so we clamp the fail high score to MAX_NORMAL_SCORE.
-                if self.state.current_pv_num == 0 {
-                    if node_type == Exact {
-                        atomic.set_score(pv_score); // can't be SCORE_TIME_UP or similar because that wouldn't be exact
-                    } else if node_type == FailHigh && !self.state.stop_flag() {
-                        // todo: stop flag condition necessary?
-                        atomic.set_score(pv_score.min(MAX_NORMAL_SCORE));
-                    }
-                }
-            }
-
-=======
             self.state.cur_pv_data_mut().score = pv_score;
             self.state.cur_pv_data_mut().bound = Some(node_type);
->>>>>>> 34f48e0b
             if node_type == FailLow {
                 // In a fail low node, we didn't get any new information, and it's possible that we just discovered
                 // a problem with our chosen move. So increase the soft limit such that we can gather more information.
@@ -625,12 +579,6 @@
                 );
             }
 
-<<<<<<< HEAD
-            // assert this now because this doesn't hold for incomplete iterations
-            debug_assert!(!pv_score.is_won_or_lost() || pv_score.plies_until_game_over().unwrap() <= 256, "{pv_score}");
-
-=======
->>>>>>> 34f48e0b
             self.state.statistics.aw_node_type(node_type);
             if node_type == Exact {
                 window_radius = Score((window_radius.0 + cc::aw_exact_add()) / cc::aw_exact_div());
