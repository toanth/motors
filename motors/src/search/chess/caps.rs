use arrayvec::ArrayVec;
use std::cmp::min;
use std::mem::take;
use std::time::{Duration, Instant};

use derive_more::{Deref, DerefMut, Index, IndexMut};
use itertools::Itertools;
use rand::rngs::StdRng;
use rand::SeedableRng;

use crate::eval::chess::lite::LiTEval;
use gears::games::chess::moves::ChessMove;
use gears::games::chess::pieces::UncoloredChessPiece::Pawn;
use gears::games::chess::see::SeeScore;
use gears::games::chess::{Chessboard, MAX_CHESS_MOVES_IN_POS};
use gears::games::{n_fold_repetition, Board, BoardHistory, Color, Move, ZobristHistory};
use gears::general::bitboards::RawBitboard;
use gears::general::common::Description::NoDescription;
use gears::general::common::{select_name_static, Res, StaticallyNamedEntity};
use gears::output::Message::Debug;
use gears::score::{
    game_result_to_score, ScoreT, MAX_NORMAL_SCORE, MAX_SCORE_LOST, NO_SCORE_YET, SCORE_LOST,
    SCORE_TIME_UP,
};
use gears::search::*;
use gears::ugi::EngineOptionName::*;
use gears::ugi::EngineOptionType::Spin;
use gears::ugi::{EngineOption, EngineOptionName, EngineOptionType, UgiCheck, UgiSpin};

use crate::eval::Eval;
use crate::search::move_picker::MovePicker;
use crate::search::statistics::SearchType;
use crate::search::statistics::SearchType::{MainSearch, Qsearch};
use crate::search::tt::{TTEntry, TT};
use crate::search::*;

/// The maximum value of the `depth` parameter, i.e. the maximum number of Iterative Deepening iterations.
const DEPTH_SOFT_LIMIT: Depth = Depth::new(100);
/// The maximum value of the `ply` parameter, i.e. the maximum depth (in plies) before qsearch is reached
const DEPTH_HARD_LIMIT: Depth = Depth::new(128);

const HIST_DIVISOR: i32 = 1024;
/// The TT move and good captures have a higher score, all other moves have a lower score.
const KILLER_SCORE: MoveScore = MoveScore(i32::MAX - 100 * HIST_DIVISOR);

/// Updates the history using the History Gravity technique,
/// which keeps history scores from growing arbitrarily large and scales the bonus/malus depending on how
/// "unexpected" they are, i.e. by how much they differ from the current history scores.
fn update_history_score(entry: &mut i32, bonus: i32) {
    // The maximum history score magnitude can be slightly larger than the divisor due to rounding errors.
    // The `.abs()` call is necessary to correctly handle history malus.
    let bonus = bonus - bonus.abs() * *entry / HIST_DIVISOR; // bonus can also be negative
    *entry += bonus;
}

/// Quiet History Heuristic: Give bonuses to quiet moves that causes a beta cutoff a maluses to quiet moves that were tried
/// but didn't cause a beta cutoff. Order all non-TT non-killer moves based on that (as well as based on the continuation
/// history)
#[derive(Debug, Clone, Deref, DerefMut, Index, IndexMut)]
struct HistoryHeuristic([i32; 64 * 64]);

impl HistoryHeuristic {
    fn update(&mut self, mov: ChessMove, bonus: i32) {
        update_history_score(&mut self[mov.from_to_square()], bonus);
    }
}

impl Default for HistoryHeuristic {
    fn default() -> Self {
        HistoryHeuristic([0; 64 * 64])
    }
}

/// Capture History Heuristic: Same as quiet history heuristic, but for captures.
#[derive(Debug, Clone, Index, IndexMut)]
struct CaptHist([[[i32; 64]; 6]; 2]);

impl CaptHist {
    fn update(&mut self, mov: ChessMove, color: Color, bonus: i32) {
        let entry =
            &mut self[color as usize][mov.uncolored_piece() as usize][mov.dest_square().bb_idx()];
        update_history_score(entry, bonus);
    }
    fn get(&self, mov: ChessMove, color: Color) -> MoveScore {
        MoveScore(self[color as usize][mov.uncolored_piece() as usize][mov.dest_square().bb_idx()])
    }
}

impl Default for CaptHist {
    fn default() -> Self {
        Self([[[0; 64]; 6]; 2])
    }
}

/// Continuation history.
/// Used for Countermove History (CMH, 1 ply ago) and Follow-up Move History (FMH, 2 plies ago).
/// Unlike the main quiet history heuristic, this in indexed by the previous piece, previous target square,
/// current piece, current target square, and color.
#[derive(Debug, Clone, Deref, DerefMut, Index, IndexMut)]
struct ContHist(Vec<i32>); // Can't store this on the stack because it's too large.

impl ContHist {
    fn idx(mov: ChessMove, prev_move: ChessMove, color: Color) -> usize {
        (mov.uncolored_piece() as usize + mov.dest_square().bb_idx() * 6)
            + (prev_move.uncolored_piece() as usize + prev_move.dest_square().bb_idx() * 6) * 64 * 6
            + color as usize * 64 * 6 * 64 * 6
    }
    fn update(&mut self, mov: ChessMove, prev_mov: ChessMove, bonus: i32, color: Color) {
        let entry = &mut self[Self::idx(mov, prev_mov, color)];
        update_history_score(entry, bonus);
    }
    fn score(&self, mov: ChessMove, prev_move: ChessMove, color: Color) -> i32 {
        self[Self::idx(mov, prev_move, color)]
    }
}

impl Default for ContHist {
    fn default() -> Self {
        ContHist(vec![0; 2 * 6 * 64 * 6 * 64])
    }
}

#[derive(Debug, Clone, Default)]
struct Additional {
    history: HistoryHeuristic,
    /// Many moves have a "natural" response, so use that for move ordering:
    /// Instead of only learning which quiet moves are good, learn which quiet moves are good after our
    /// opponent played a given move.
    countermove_hist: ContHist,
    /// Often, a move works because it is immediately followed by some other move, which completes the tactic.
    /// Keep track of such quiet follow-up moves. This is exactly the same as the countermove history, but considers
    /// our previous move instead of the opponent's previous move, i.e. the move 2 plies ago instead of 1 ply ago.
    follow_up_move_hist: ContHist,
    capt_hist: CaptHist,
    tt: TT,
    original_board_hist: ZobristHistory<Chessboard>,
}

impl CustomInfo<Chessboard> for Additional {
    fn tt(&self) -> Option<&TT> {
        Some(&self.tt)
    }

    fn new_search(&mut self) {
        // don't update history values, malus and gravity already take care of that
    }

    fn forget(&mut self) {
        for value in self.history.iter_mut() {
            *value = 0;
        }
        for value in self.capt_hist.0.iter_mut().flatten().flatten() {
            *value = 0;
        }
        for value in self.countermove_hist.iter_mut() {
            *value = 0;
        }
        for value in self.follow_up_move_hist.iter_mut() {
            *value = 0;
        }
    }
}

#[derive(Debug, Default, Clone)]
struct CapsSearchStackEntry {
    killer: ChessMove,
    pv: Pv<Chessboard, { DEPTH_HARD_LIMIT.get() }>,
    tried_moves: ArrayVec<ChessMove, MAX_CHESS_MOVES_IN_POS>,
    pos: Chessboard,
    eval: Score,
}

impl SearchStackEntry<Chessboard> for CapsSearchStackEntry {
    fn pv(&self) -> Option<&[ChessMove]> {
        Some(&self.pv.list[0..self.pv.length])
    }
}

impl CapsSearchStackEntry {
    /// If this entry has a lower ply number than the current node, this is the tree edge that leads towards the current node.
    fn last_tried_move(&self) -> ChessMove {
        *self.tried_moves.last().unwrap()
    }
}

type CapsState = ABSearchState<Chessboard, CapsSearchStackEntry, Additional>;

type DefaultEval = LiTEval;

/// Chess-playing Alpha-beta Pruning Search, or in short, CAPS.
/// Larger than SᴍᴀʟʟCᴀᴘꜱ.
#[derive(Debug)]
pub struct Caps {
    state: CapsState,
    eval: Box<dyn Eval<Chessboard>>,
}

impl Default for Caps {
    fn default() -> Self {
        // TODO: Make sure this doesn't inadvertently make other threads use a different eval
        Self::with_eval(Box::new(DefaultEval::default()))
    }
}

impl StaticallyNamedEntity for Caps {
    fn static_short_name() -> impl Display
    where
        Self: Sized,
    {
        "CAPS"
    }

    fn static_long_name() -> String
    where
        Self: Sized,
    {
        "CAPS: Chess-playing Alpha-beta Pruning Search".to_string()
    }

    fn static_description() -> String
    where
        Self: Sized,
    {
        "Chess-playing Alpha-beta Pruning Search (CAPS), a chess engine. \
        Currently early in development, but still around 3k elo with a hand crafted eval. \
        Much larger than SᴍᴀʟʟCᴀᴘꜱ"
            .to_string()
    }
}

impl AbstractEngine<Chessboard> for Caps {
    fn max_bench_depth(&self) -> Depth {
        DEPTH_SOFT_LIMIT
    }

    fn engine_info(&self) -> EngineInfo {
        let options = vec![
            EngineOption {
                name: Hash,
                value: Spin(UgiSpin {
                    val: 64,
                    default: Some(64),
                    min: Some(0),
                    max: Some(10_000_000), // use at most 10 terabytes (should be enough for anybody™)
                }),
            },
            EngineOption {
                name: Threads,
                value: Spin(UgiSpin {
                    val: 1,
                    default: Some(1),
                    min: Some(1),
                    max: Some(1000),
                }),
            },
            EngineOption {
                name: EngineOptionName::Other("UCI_Chess960".to_string()),
                value: EngineOptionType::Check(UgiCheck {
                    val: true,
                    default: Some(true),
                }),
            },
        ];
        EngineInfo::new(
            self,
            self.eval.as_ref(),
            "0.1.0",
            Depth::new(12),
            NodesLimit::new(30_000).unwrap(),
            options,
        )
    }

    fn set_option(&mut self, option: EngineOptionName, _value: String) -> Res<()> {
        let name = option.name().to_string();
        if let EngineOptionName::Other(name) = option {
            if name == "UCI_Chess960" {
                return Ok(());
            }
        }
        select_name_static(
            &name,
            self.engine_info().options.iter(),
            "uci option",
            "chess",
            NoDescription,
        )?; // only called to produce an error message
        Err("Unrecognized option name. Spelling error?".to_string())
    }
}

impl Engine<Chessboard> for Caps {
    fn set_tt(&mut self, tt: TT) {
        self.state.custom.tt = tt;
    }

    fn set_eval(&mut self, eval: Box<dyn Eval<Chessboard>>) {
        self.eval = eval;
    }

    fn do_search(
        &mut self,
        pos: Chessboard,
        search_moves: Vec<ChessMove>,
        multipv: usize,
        mut limit: SearchLimit,
    ) -> Res<SearchResult<Chessboard>> {
        limit.fixed_time = min(limit.fixed_time, limit.tc.remaining);
        let soft_limit = limit
            .fixed_time
            .min((limit.tc.remaining.saturating_sub(limit.tc.increment)) / 32 + limit.tc.increment)
            .min(limit.tc.remaining / 4);

        // TODO: Use lambda for lazy evaluation in case debug is off
        self.state.sender.send_message(Debug, &format!(
            "Starting search with limit {time}ms, {incr}ms increment, max {fixed}ms, mate in {mate} plies, max depth {depth}, max {nodes} nodes, soft limit {soft}ms",
            time = limit.tc.remaining.as_millis(),
            incr = limit.tc.increment.as_millis(),
            mate = limit.mate.get(),
            depth = limit.depth.get(),
            nodes = limit.nodes.get(),
            fixed = limit.fixed_time.as_millis(),
            soft = soft_limit.as_millis(),
        ));
        // Use 3fold repetition detection for positions before and including the root node and 2fold for positions during search.
        self.state.custom.original_board_hist = take(&mut self.state.board_history);
        self.state.custom.original_board_hist.push(&pos);
        if search_moves.is_empty() {
            self.state.excluded_moves = vec![];
        } else {
            let moves = pos.legal_moves_slow();
            let num_legal_moves = moves.len();
            self.state.excluded_moves = moves
                .into_iter()
                .filter(|m| !search_moves.contains(m))
                .collect_vec();
            assert!(self.state.excluded_moves.len() < num_legal_moves);
        }

        let result = self.iterative_deepening(pos, limit, soft_limit, multipv);
        assert_ne!(result.chosen_move, ChessMove::default()); // TODO: Test go nodes 1
        Ok(result)
    }

    fn time_up(&self, tc: TimeControl, fixed_time: Duration, start_time: Instant) -> bool {
        debug_assert!(self.state.main_search_nodes() % DEFAULT_CHECK_TIME_INTERVAL == 0);
        let elapsed = start_time.elapsed();
        // divide by 4 unless moves to go is very small, but don't divide by 1 (or zero) to avoid timeouts
        let divisor = tc.moves_to_go.unwrap_or(usize::MAX).clamp(2, 4) as u32;
        // Because fixed_time has been clamped to at most tc.remaining, this can never lead to timeouts
        // (assuming the move overhead is set correctly)
        elapsed >= fixed_time.min(tc.remaining / divisor + tc.increment)
    }

    fn search_state(&self) -> &impl SearchState<Chessboard> {
        &self.state
    }

    fn search_state_mut(&mut self) -> &mut impl SearchState<Chessboard> {
        &mut self.state
    }

    fn can_use_multiple_threads() -> bool
    where
        Self: Sized,
    {
        true
    }
    fn with_eval(eval: Box<dyn Eval<Chessboard>>) -> Self {
        Self {
            state: ABSearchState::new(DEPTH_HARD_LIMIT),
            eval,
        }
    }

    fn static_eval(&mut self, pos: Chessboard) -> Score {
        self.eval.eval(&pos)
    }
}

#[allow(clippy::too_many_arguments)]
impl Caps {
    /// Iterative Deepening (ID): Do a depth 1 search, then a depth 2 search, then a depth 3 search, etc.
    /// This has two advantages: It allows the search to be stopped at any time, and it actually improves strength:
    /// The low-depth searches fill the TT and various heuristics, which improves move ordering and therefore results in
    /// better moves within the same time or nodes budget because the lower-depth searches are comparatively cheap.
    fn iterative_deepening(
        &mut self,
        pos: Chessboard,
        limit: SearchLimit,
        soft_limit: Duration,
        multipv: usize,
    ) -> SearchResult<Chessboard> {
        let max_depth = DEPTH_SOFT_LIMIT.min(limit.depth).isize();

        self.state.multi_pvs.resize(multipv, PVData::default());

        let mut result = SearchResult::default();
        loop {
            self.state.statistics.next_id_iteration();
            for pv_num in 0..multipv {
                self.state.pv_num = pv_num;
                let mut pv_data = self.state.multi_pvs[pv_num];
                let keep_searching = self.aspiration(
                    pos,
                    limit,
                    soft_limit,
                    &mut pv_data.alpha,
                    &mut pv_data.beta,
                    &mut pv_data.radius,
                    max_depth,
                    &mut result,
                );
                // self.state.mov() returns the current best move except when the search was cancelled in a fail low aw,
                // but in that case we don't use it, so it's fine
                let mov = self.state.mov();
                self.state.multi_pvs[pv_num] = pv_data;
                self.state.multi_pvs[pv_num].best_move = mov;
                self.state.excluded_moves.push(mov);
                if !keep_searching {
                    return result;
                }
            }
            self.state
                .excluded_moves
                .truncate(self.state.excluded_moves.len() - multipv);
        }
    }

    /// Aspiration Windows (AW): Assume that the score will be close to the score from the previous iteration
    /// of Iterative Deepening, so use alpha, beta bounds around that score to prune more aggressively.
    /// This means that it's possible for the root to fail low (or high), which is always something to consider:
    /// For example, the best move is not trustworthy if the root failed low (but because the TT move is ordered first,
    /// and the TT move at the root is always `state.best_move` (there can be no collisions because it's written to last),
    /// it should in theory still be trustworthy if the root failed high)
    fn aspiration(
        &mut self,
        pos: Chessboard,
        limit: SearchLimit,
        soft_limit: Duration,
        alpha: &mut Score,
        beta: &mut Score,
        window_radius: &mut Score,
        max_depth: isize,
        result: &mut SearchResult<Chessboard>,
    ) -> bool {
        loop {
            if self.should_not_start_iteration(soft_limit, max_depth, limit.mate) {
                self.state.statistics.soft_limit_stop();
                return false;
            }
            let pv_score = self.negamax(
                pos,
                limit,
                0,
                self.state.depth().isize(),
                *alpha,
                *beta,
                Exact,
            );
            // for multipv searches, we want to return the first pv. Create the result now so that it's not overwritten
            if self.state.pv_num == 0 {
                if self.state.search_cancelled() {
                    if self.state.mov() == ChessMove::default() {
                        eprintln!("Warning: Not even a single iteration finished");
                        let mut rng = StdRng::seed_from_u64(42); // keep everything deterministic
                        let chosen_move = pos
                            .random_legal_move(&mut rng)
                            .expect("search() called in a position with no legal moves");
                        self.state.search_stack[0].pv.clear();
                        self.state.search_stack[0].pv.reset_to_move(chosen_move);
                    }
                    self.state.sender.send_search_info(self.search_info()); // depth hasn't been incremented
                } else {
                    self.state.score = pv_score;
                }
                // incomplete iterations and root nodes that failed low don't overwrite the `state.mov()`,
                // so it should be fine to unconditionally assign here. We use self.state.score instead of pv_score
                // because the latter would be incorrect for cancelled iterations.
                *result = SearchResult::new_from_pv(
                    self.state.score,
                    self.state.search_stack[0].pv().unwrap(),
                );
            }
            assert!(
                !(pv_score != SCORE_TIME_UP
                    && pv_score.plies_until_game_over().is_some_and(|x| x <= 0)),
                "score {0} depth {1}",
                pv_score.0,
                self.state.depth().get(),
            );
            self.state.sender.send_message(
                Debug,
                &format!(
                    "depth {depth}, score {0}, radius {1}, interval ({2}, {3})",
                    pv_score.0,
                    window_radius.0,
                    alpha.0,
                    beta.0,
                    depth = self.state.depth().get()
                ),
            );

            if self.state.search_cancelled() {
                return false;
            }

            let exact = if pv_score > *alpha && pv_score < *beta {
                self.state.sender.send_search_info(self.search_info()); // do this before incrementing the depth

                // make sure that alpha and beta are at least 2 apart, to recognize PV nodes.
                *window_radius = Score(1.max(window_radius.0 / 2));
                self.state.statistics.aw_exact();
                true
            } else {
                window_radius.0 *= 3;
                if pv_score <= *alpha {
                    self.state.statistics.aw_fail_low();
                } else {
                    self.state.statistics.aw_fail_high();
                }
                false
            };
            *alpha = (pv_score - *window_radius).max(SCORE_LOST);
            *beta = (pv_score + *window_radius).min(SCORE_WON);
            // TODO: Increase soft limit for an aw fail low? (Because we don't have a lot of information in that case,
            // and risk playing a move we might have just found a refutation to)
            if exact {
                return true;
            }
        }
    }

    /// Recursive search function, the most important part of the engine. If the computed score of the current position
    /// lies within the open interval `(alpha, beta)`, return the score. Otherwise, the returned score might not be exact,
    /// but could be closer to the window than the true score. On top of that, there are **many** additional techniques
    /// that can mess with the returned score, so that it's best not to assume too much: For example, it's not unlikely
    /// that a re-search with the same depth returns a different score. Because of PVS, `alpha` is `beta - 1` in almost
    /// all nodes, and most nodes either get cut off before reaching the move loop or produce a beta cutoff after
    /// the first move.
    #[allow(clippy::too_many_lines)]
    fn negamax(
        &mut self,
        pos: Chessboard,
        limit: SearchLimit,
        ply: usize,
        mut depth: isize,
        mut alpha: Score,
        beta: Score,
        mut expected_node_type: NodeType,
    ) -> Score {
        debug_assert!(alpha < beta);
        debug_assert!(ply <= DEPTH_HARD_LIMIT.get());
        debug_assert!(depth <= DEPTH_SOFT_LIMIT.isize());
        debug_assert!(self.state.board_history.0.len() >= ply);
        self.state
            .statistics
            .count_node_started(MainSearch, ply, false);

        let mut tt = self.state.custom.tt.clone();

        let root = ply == 0;
        let is_pv_node = expected_node_type == Exact; // TODO: Make this a generic argument of search?
        debug_assert!(!root || is_pv_node); // root implies pv node
        debug_assert!(alpha + 1 == beta || is_pv_node); // alpha + 1 < beta implies Exact node

        let ply_100_ctr = pos.halfmove_repetition_clock();
        if !root
            && (n_fold_repetition(2, &self.state.board_history, &pos, ply_100_ctr)
                || n_fold_repetition(
                    3,
                    &self.state.custom.original_board_hist,
                    &pos,
                    ply_100_ctr.saturating_sub(ply),
                )
                || pos.is_50mr_draw()
                || pos.has_insufficient_material())
        {
            return Score(0);
        }
        let in_check = pos.is_in_check();
        // Check extensions. Increase the depth by 1 if in check.
        // Do this before deciding whether to drop into qsearch.
        if in_check {
            self.state.statistics.in_check();
            depth += 1;
        }
        if depth <= 0 || ply >= DEPTH_HARD_LIMIT.get() {
            return self.qsearch(pos, alpha, beta, ply);
        }
        let can_prune = !is_pv_node && !in_check;

        let mut best_score = NO_SCORE_YET;
        let mut bound_so_far = FailLow;

        // In case of a collision, if there's no best_move to store because the node failed low,
        // store a null move in the TT. This helps IIR.
        let mut best_move = ChessMove::default();
        let mut eval = self.eval(pos, ply);
        if let Some(tt_entry) = tt.load::<Chessboard>(pos.zobrist_hash(), ply) {
            let bound = tt_entry.bound();
            debug_assert_eq!(tt_entry.hash, pos.zobrist_hash());

            // TT cutoffs. If we've already seen this position, and the TT entry has more valuable information (higher depth),
            // and we're not a PV node, and the saved score is either exact or at least known to be outside (alpha, beta),
            // simply return it.
            if !is_pv_node
                && tt_entry.depth as isize >= depth
                && ((tt_entry.score >= beta && bound == FailHigh)
                    || (tt_entry.score <= alpha && bound == FailLow)
                    || bound == Exact)
            {
                self.state.statistics.tt_cutoff(MainSearch, bound);
                return tt_entry.score;
            }
            // Even though we didn't get a cutoff from the TT, we can still use the score and bound to update our guess
            // at what the type of this node is going to be.
            if !is_pv_node {
                if bound == Exact {
                    expected_node_type = if tt_entry.score <= alpha {
                        FailLow
                    } else {
                        FailHigh
                    }
                } else {
                    // TODO: Base instead on relation between tt score and window?
                    // Or only update if the difference between tt score and the window is large?
                    expected_node_type = bound;
                }
            }

            best_move = tt_entry.mov;
            // The TT score is backed by a search, so it should be more trustworthy than a simple call to static eval.
            if !tt_entry.score.is_game_over_score()
                && (bound == Exact
                    || (bound == FailHigh && tt_entry.score >= eval)
                    || (bound == FailLow && tt_entry.score <= eval))
            {
                eval = tt_entry.score;
            }
        } else {
            self.state.statistics.tt_miss(MainSearch);
        };
        // the TT entry at the root is useless when doing multipv, but don't do this for a single pv search
        // throws away the TT entry from previous searches at the root
        if root && self.state.multi_pvs.len() > 1 {
            best_move = self.state.multi_pvs[self.state.pv_num].best_move;
        }

        self.record_pos(pos, eval, ply);

        // like the commonly used `improving` and `regressing`, these variables compare the current static eval with
        // the static eval 2 plies ago to recognize blunders. Conceptually, `improving` and `regressing` can be seen as
        // a prediction for how the eval is going to evolve, while these variables are more about cutting early after bad moves.
        // TODO: Currently, this uses the TT score when possible. Think about if there are unintended consequences.
        let they_blundered = ply >= 2 && eval - self.state.search_stack[ply - 2].eval > Score(50);
        let we_blundered = ply >= 2 && eval - self.state.search_stack[ply - 2].eval < Score(-50);
        debug_assert!(!eval.is_game_over_score());
        // IIR (Internal Iterative Reductions): If we don't have a TT move, this node will likely take a long time
        // because the move ordering won't be great, so don't spend too much time on this node.
        // Instead, search it with reduced depth to fill the TT entry so that we can re-search it faster the next time
        // we see this node. If there was no TT entry because the node failed low, this node probably isn't that interesting,
        // so reducing the depth also makes sense in this case.
        if depth > 4 && best_move == ChessMove::default() {
            depth -= 1;
        }

        if can_prune {
            // RFP (Reverse Futility Pruning): If eval is far above beta, it's likely that our opponent
            // blundered in a previous move of the search, so if the depth is low, don't even bother searching further.
            // Use `they_blundered` to better distinguish between blunders by our opponent and a generally good static eval
            // relative to `beta` --  there may be other positional factors that aren't being reflected by the static eval,
            // (like imminent threats) so don't prune too aggressively if our opponent hasn't blundered.
            // Be more careful about pruning too aggressively if the node is expected to fail low -- we should not rfp
            // a true fail low node, but our expectation may also be wrong.
            let mut margin = (150 - (ScoreT::from(they_blundered) * 64)) * depth as ScoreT;
            if expected_node_type == FailHigh {
                margin /= 2;
            }
            if depth < 4 && eval >= beta + Score(margin) {
                return eval;
            }

            // NMP (Null Move Pruning). If static eval of our position is above beta, this node probably isn't that interesting.
            // To test this hypothesis, do a null move and perform a search with reduced depth; if the result is still
            // above beta, then it's very likely that the score would have been above beta if we had played a move,
            // so simply return the nmp score. This is based on the null move observation (there are very few zugzwang positions).
            // A more careful implementation would do a verification search to check for zugzwang, and possibly avoid even trying
            // nmp in a position with no pieces except the king and pawns.
            // TODO: Verification search.
<<<<<<< HEAD
            let has_nonpawns =
                (pos.active_player_bb() & !pos.piece_bb(Pawn)).more_than_one_bit_set();
            if depth >= 3 && eval >= beta && has_nonpawns {
                // `make_nullmove` resets the 50mr counter, so we don't consider positions after a nullmove as repetitions,
=======
            if depth >= 3 && eval >= beta {
                // `make_nullmove` resets the 50mr counter,                      so we don't consider positions after a nullmove as repetitions,
>>>>>>> b49d6286
                // but we can still get TT cutoffs
                self.state.board_history.push(&pos);
                let new_pos = pos.make_nullmove().unwrap();
                // necessary to recognize the null move and to make `last_tried_move()` not panic
                self.state.search_stack[ply]
                    .tried_moves
                    .push(ChessMove::default());
                let reduction = 3 + depth / 4 + isize::from(they_blundered);
                let score = -self.negamax(
                    new_pos,
                    limit,
                    ply + 1,
                    depth - 1 - reduction,
                    -beta,
                    -beta + 1,
                    FailLow, // the child node is expected to fail low, leading to a fail high in this node
                );
                self.state.search_stack[ply].tried_moves.pop();
                self.state.board_history.pop();
                if score >= beta {
                    return score.min(MAX_NORMAL_SCORE);
                }
            }
        }

        // An uninteresting move is a quiet move or bad capture unless it's the TT or killer move
        // (i.e. it's every move that gets ordered after the killer). The name is a bit dramatic, the first few of those
        // can still be good candidates to explore.
        let mut num_uninteresting_visited = 0;
        debug_assert!(self.state.search_stack[ply].tried_moves.is_empty());

        let mut move_picker =
            MovePicker::<Chessboard, MAX_CHESS_MOVES_IN_POS>::new(pos, best_move, false);
        let move_scorer = CapsMoveScorer { board: pos, ply };
        while let Some((mov, move_score)) = move_picker.next(&move_scorer, &self.state) {
            // LMP (Late Move Pruning): Trust the move ordering and assume that moves ordered late aren't very interesting,
            // so don't even bother looking at them in the last few layers.
            // FP (Futility Pruning): If the static eval is far below alpha,
            // then it's unlikely that a quiet move can raise alpha: We've probably blundered at some prior point in search,
            // so cut our losses and return. This has the potential of missing sacrificing mate combinations, though.
            let fp_margin = if we_blundered {
                200 + 32 * depth
            } else {
                300 + 64 * depth
            };
            let mut lmp_threshold = if we_blundered {
                6 + 4 * depth
            } else {
                8 + 8 * depth
            };
            // LMP faster if we expect to fail low anyway
            if expected_node_type == FailLow {
                lmp_threshold -= lmp_threshold / 4;
            }
            if can_prune
                && best_score > MAX_SCORE_LOST
                && depth <= 3
                && (num_uninteresting_visited >= lmp_threshold
                    || (eval + Score(fp_margin as ScoreT) < alpha && move_score < KILLER_SCORE))
            {
                break;
            }

            if ply == 0 && self.state.excluded_moves.contains(&mov) {
                continue;
            }
            let Some(new_pos) = pos.make_move(mov) else {
                continue; // illegal pseudolegal move
            };
            if move_score < KILLER_SCORE {
                num_uninteresting_visited += 1;
            }

            // O(1). Resets the child's pv length so that it's not the maximum length it used to be.
            // TODO: Do this in `record_move`?
            self.state.search_stack[ply + 1].pv.clear();

            let debug_history_len = self.state.board_history.len();

            self.record_move(mov, pos, ply, MainSearch);
            // PVS (Principal Variation Search): Assume that the TT move is the best move, so we only need to prove
            // that the other moves are worse, which we can do with a zero window search. Should this assumption fail,
            // re-search with a full window.
            let mut score;
            if self.state.search_stack[ply].tried_moves.len() == 1 {
                score = -self.negamax(
                    new_pos,
                    limit,
                    ply + 1,
                    depth - 1,
                    -beta,
                    -alpha,
                    expected_node_type.inverse(),
                );
            } else {
                // LMR (Late Move Reductions): Trust the move ordering (quiet history, continuation history and capture history heuristics)
                // and assume that moves ordered later are worse. Therefore, we can do a reduced-depth search with a null window
                // to verify our belief.
                // I think it's common to have a minimum depth for doing LMR, but not having that gained elo.
                let mut reduction = 0;
                if !in_check && num_uninteresting_visited > 2 {
                    reduction =
                        1 + depth / 8 + (num_uninteresting_visited + 1).ilog2() as isize - 2;
                    // Reduce bad captures and quiet moves with bad combined history scores more.
                    if move_score < -MoveScore(HIST_DIVISOR / 4) {
                        reduction += 1;
                    } else if move_score > MoveScore(HIST_DIVISOR / 2) {
                        // Since the TT and killer move and good captures are not lmr'ed,
                        // this only applies to quiet moves with a good combined history score.
                        reduction -= 1;
                    }
                    if !is_pv_node {
                        reduction += 1;
                    }
                }
                // this ensures that check extensions prevent going into qsearch while in check
                reduction = reduction.min(depth - 1);

                score = -self.negamax(
                    new_pos,
                    limit,
                    ply + 1,
                    depth - 1 - reduction,
                    -(alpha + 1),
                    -alpha,
                    FailHigh,
                );
                // If the score turned out to be better than expected (at least `alpha`), this might just be because
                // of the reduced depth. So do a full-depth search first, but don't use the full window quite yet.
                if alpha < score && reduction > 0 {
                    self.state.statistics.lmr_first_retry();
                    score = -self.negamax(
                        new_pos,
                        limit,
                        ply + 1,
                        depth - 1,
                        -(alpha + 1),
                        -alpha,
                        FailHigh, // we still expect a fail high here
                    );
                }
                // If the full-depth search also performed better than expected, do a full-depth search with the
                // full window to find the true score. If the score was at least `beta`, don't search again
                // -- this move is probably already too good, so don't waste more time finding out how good it is exactly.
                if alpha < score && score < beta {
                    debug_assert_eq!(expected_node_type, Exact);
                    self.state.statistics.lmr_second_retry();
                    score = -self.negamax(new_pos, limit, ply + 1, depth - 1, -beta, -alpha, Exact);
                }
            }

            self.undo_move();

            debug_assert_eq!(
                self.state.board_history.len(),
                debug_history_len,
                "depth {depth} ply {ply} old len {debug_history_len} new len {0} child {1}",
                self.state.board_history.len(),
                self.state.search_stack[ply].tried_moves.len()
            );
            // Check for cancellation right after searching a move to avoid storing incorrect information
            // in the TT or PV.
            if self.should_stop(limit) {
                return SCORE_TIME_UP;
            }
            debug_assert!(score.0.abs() <= SCORE_WON.0, "score {} ply {ply}", score.0);

            best_score = best_score.max(score);
            // Save indentation by using `continue` instead of nested if statements.
            if score <= alpha {
                continue;
            }
            // We've raised alpha. For most nodes, this results in an immediate beta cutoff because we're using a null window.
            alpha = score;
            // Only set best_move on raising `alpha` instead of `best_score` because fail low nodes should store the
            // default move, which is either the TT move (if there was a TT hit) or the null move.
            best_move = mov;

            // Update the PV. We only need to do this for PV nodes (we could even only do this for non-fail highs,
            // if we didn't have to worry about aw fail high).
            if is_pv_node {
                let split = self.state.search_stack.split_at_mut(ply + 1);
                let pv = &mut split.0.last_mut().unwrap().pv;
                let child_pv = &split.1[0].pv;
                pv.extend(ply, best_move, child_pv);
            }

            if score < beta {
                // We're in a PVS PV node and this move raised alpha but didn't cause a fail high, so look at the other moves.
                // PVS PV nodes are rare
                bound_so_far = Exact;
                continue;
            }
            // Beta cutoff. Update history and killer for quiet moves, then break out of the moves loop.
            bound_so_far = FailHigh;
            self.update_histories_and_killer(&pos, mov, depth, ply, pos.active_player());
            break;
        }

        // Update statistics for this node as soon as we know the node type, before returning.
        self.state.statistics.count_complete_node(
            MainSearch,
            bound_so_far,
            depth,
            ply,
            self.state.search_stack[ply].tried_moves.len(),
        );

        if ply == 0 {
            debug_assert!(!self.state.search_stack[ply].tried_moves.is_empty());
        } else if self.state.search_stack[ply].tried_moves.is_empty() {
            // TODO: Merge cached in-check branch
            return game_result_to_score(pos.no_moves_result(), ply);
        }

        let tt_entry: TTEntry<Chessboard> = TTEntry::new(
            pos.zobrist_hash(),
            best_score,
            best_move,
            depth,
            bound_so_far,
        );
        // TODO: eventually test that not overwriting PV nodes unless the depth is quite a bit greater gains
        // Store the results in the TT, always replacing the previous entry. Note that the TT move is only overwritten
        // if this node was an exact or fail high node or if there was a collision.
        if !(root && self.state.pv_num > 0) {
            tt.store(tt_entry, ply);
        }

        best_score
    }

    fn update_continuation_hist(
        mov: ChessMove,
        prev_move: ChessMove,
        depth: isize,
        color: Color,
        pos: &Chessboard,
        hist: &mut ContHist,
        failed: &[ChessMove],
    ) {
        let bonus = (depth * depth) as i32;
        if prev_move == ChessMove::default() {
            return; // Ignore NMP null moves
        }
        hist.update(mov, prev_move, bonus, color);
        for disappointing in failed
            .iter()
            .dropping_back(1)
            .filter(|m| !m.is_tactical(pos))
        {
            hist.update(*disappointing, prev_move, -bonus, color);
        }
    }

    fn update_histories_and_killer(
        &mut self,
        pos: &Chessboard,
        mov: ChessMove,
        depth: isize,
        ply: usize,
        color: Color,
    ) {
        let (before, now) = self.state.search_stack.split_at_mut(ply);
        let entry = &mut now[0];
        let bonus = (depth * depth) as i32;
        if mov.is_tactical(pos) {
            for disappointing in entry
                .tried_moves
                .iter()
                .dropping_back(1)
                .filter(|m| m.is_tactical(pos))
            {
                self.state
                    .custom
                    .capt_hist
                    .update(*disappointing, color, -bonus);
            }
            self.state.custom.capt_hist.update(mov, color, -bonus);
            return;
        }
        entry.killer = mov;
        for disappointing in entry
            .tried_moves
            .iter()
            .dropping_back(1)
            .filter(|m| !m.is_tactical(pos))
        {
            self.state.custom.history.update(*disappointing, -bonus);
        }
        self.state.custom.history.update(mov, bonus);
        if ply > 0 {
            let parent = before.last_mut().unwrap();
            Self::update_continuation_hist(
                mov,
                parent.last_tried_move(),
                depth,
                color,
                pos,
                &mut self.state.custom.countermove_hist,
                &entry.tried_moves,
            );
            if ply > 1 {
                let grandparent = &mut before[before.len() - 2];
                Self::update_continuation_hist(
                    mov,
                    grandparent.last_tried_move(),
                    depth,
                    color,
                    pos,
                    &mut self.state.custom.follow_up_move_hist,
                    &entry.tried_moves,
                );
            }
        }
    }

    /// Search only "tactical" moves to quieten down the position before calling eval
    fn qsearch(&mut self, pos: Chessboard, mut alpha: Score, beta: Score, ply: usize) -> Score {
        self.state.statistics.count_node_started(Qsearch, ply, true);
        // The stand pat check. Since we're not looking at all moves, it's very likely that there's a move we didn't
        // look at that doesn't make our position worse, so we don't want to assume that we have to play a capture.
        let mut best_score = self.eval(pos, ply);
        let mut bound_so_far = FailLow;
        if best_score >= beta {
            return best_score;
        }

        // TODO: stand pat is SCORE_LOST when in check, generate evasions?
        alpha = alpha.max(best_score);

        // see main search, store an invalid random move in the TT entry if all moves failed low.
        let mut best_move = ChessMove::default();

        // do TT cutoffs with alpha already raised by the stand pat check, because that relies on the null move observation
        // but if there's a TT entry from normal search that's worse than the stand pat score, we should trust that more.
        if let Some(tt_entry) = self
            .state
            .custom
            .tt
            .load::<Chessboard>(pos.zobrist_hash(), ply)
        {
            debug_assert_eq!(tt_entry.hash, pos.zobrist_hash());
            let bound = tt_entry.bound();
            // depth 0 drops immediately to qsearch, so a depth 0 entry always comes from qsearch.
            // However, if we've already done qsearch on this position, we can just re-use the result,
            // so there is no point in checking the depth at all
            if (bound == FailHigh && tt_entry.score >= beta)
                || (bound == FailLow && tt_entry.score <= alpha)
                || bound == Exact
            {
                self.state.statistics.tt_cutoff(Qsearch, bound);
                return tt_entry.score;
            }
            best_move = tt_entry.mov;
        }
        self.record_pos(pos, best_score, ply);

        let mut move_picker: MovePicker<Chessboard, MAX_CHESS_MOVES_IN_POS> =
            MovePicker::new(pos, best_move, true);
        let move_scorer = CapsMoveScorer { board: pos, ply };
        let mut children_visited = 0;
        while let Some((mov, score)) = move_picker.next(&move_scorer, &self.state) {
            debug_assert!(mov.is_tactical(&pos));
            if score < MoveScore(0) {
                // qsearch see pruning: If the move has a negative SEE score, don't even bother playing it in qsearch.
                break;
            }
            let Some(new_pos) =
                pos.make_move_and_prefetch_tt(mov, |hash| self.state.custom.tt.prefetch(hash))
            else {
                continue;
            };
            self.record_move(mov, pos, ply, Qsearch);
            children_visited += 1;
            let score = -self.qsearch(new_pos, -beta, -alpha, ply + 1);
            self.undo_move();
            best_score = best_score.max(score);
            if score <= alpha {
                continue;
            }
            bound_so_far = Exact;
            alpha = score;
            best_move = mov;
            if score >= beta {
                bound_so_far = FailHigh;
                break;
            }
        }
        self.state
            .statistics
            .count_complete_node(Qsearch, bound_so_far, 0, ply, children_visited);

        let tt_entry: TTEntry<Chessboard> =
            TTEntry::new(pos.zobrist_hash(), best_score, best_move, 0, bound_so_far);
        self.state.custom.tt.store(tt_entry, ply);
        best_score
    }

    fn eval(&mut self, pos: Chessboard, ply: usize) -> Score {
        if ply == 0 {
            self.eval.eval(&pos)
        } else {
            let old_pos = &self.state.search_stack[ply - 1].pos;
            let mov = &self.state.search_stack[ply - 1].last_tried_move();
            self.eval.eval_incremental(old_pos, *mov, &pos, ply)
        }
    }

    fn record_pos(&mut self, pos: Chessboard, eval: Score, ply: usize) {
        self.state.search_stack[ply].pos = pos;
        self.state.search_stack[ply].eval = eval;
        self.state.search_stack[ply].tried_moves.clear();
    }

    fn record_move(&mut self, mov: ChessMove, old_pos: Chessboard, ply: usize, typ: SearchType) {
        self.state.board_history.push(&old_pos);
        self.state.search_stack[ply].tried_moves.push(mov);
        self.state.statistics.count_legal_make_move(typ);
    }

    fn undo_move(&mut self) {
        self.state.board_history.pop();
    }
}

struct CapsMoveScorer {
    board: Chessboard,
    ply: usize,
}

impl MoveScorer<Chessboard> for CapsMoveScorer {
    type State = CapsState;

    /// Order moves so that the most promising moves are searched first.
    /// The most promising move is always the TT move, because that is backed up by search.
    /// After that follow various heuristics.
    fn score_move(&self, mov: ChessMove, state: &CapsState) -> MoveScore {
        // The move list is iterated backwards, which is why better moves get higher scores
        // No need to check against the TT move because that's already handled by the move picker
        if mov == state.search_stack[self.ply].killer {
            KILLER_SCORE
        } else if !mov.is_tactical(&self.board) {
            let countermove_score = if self.ply > 0 {
                let prev_move = state.search_stack[self.ply - 1].last_tried_move();
                state
                    .custom
                    .countermove_hist
                    .score(mov, prev_move, self.board.active_player())
            } else {
                0
            };
            let follow_up_score = if self.ply > 1 {
                let prev_move = state.search_stack[self.ply - 2].last_tried_move();
                state
                    .custom
                    .follow_up_move_hist
                    .score(mov, prev_move, self.board.active_player())
            } else {
                0
            };
            MoveScore(
                state.custom.history[mov.from_to_square()]
                    + countermove_score
                    + follow_up_score / 2,
            )
        } else {
            let captured = mov.captured(&self.board);
            let base_val = if self.board.see_at_least(mov, SeeScore(0)) {
                MoveScore::MAX - MoveScore(HIST_DIVISOR * 50)
            } else {
                MoveScore::MIN + MoveScore(HIST_DIVISOR * 50)
            };
            let hist_val = state.custom.capt_hist.get(mov, self.board.active_player());
            base_val + MoveScore(captured as i32 * HIST_DIVISOR * 2) + hist_val
        }
    }
}

#[cfg(test)]
mod tests {
    use gears::games::chess::Chessboard;
    use gears::games::ZobristHistory;
    use gears::search::NodesLimit;

    use crate::eval::chess::lite::LiTEval;
    use crate::eval::chess::piston::PistonEval;
    use crate::eval::rand_eval::RandEval;
    use crate::search::tests::generic_engine_test;

    use super::*;

    #[test]
    fn mate_in_one_test() {
        let board = Chessboard::from_fen("4k3/8/4K3/8/8/8/8/6R1 w - - 0 1").unwrap();
        // run multiple times to get different random numbers from the eval function
        for depth in 1..=3 {
            for _ in 0..42 {
                let mut engine = Caps::for_eval::<RandEval>();
                let res = engine
                    .search(
                        board,
                        SearchLimit::depth(Depth::new(depth)),
                        ZobristHistory::default(),
                        SearchSender::no_sender(),
                    )
                    .unwrap();
                assert!(res.score.unwrap().is_game_won_score());
                assert_eq!(res.score.unwrap().plies_until_game_won(), Some(1));
            }
        }
    }

    #[test]
    fn simple_search_test() {
        let list = [
            (
                "r2q1r2/ppp1pkb1/2n1p1pp/2N1P3/2pP2Q1/2P1B2P/PP3PP1/R4RK1 b - - 1 18",
                -500,
                -100,
            ),
            (
                "r1bqkbnr/3n2p1/2p1pp1p/pp1p3P/P2P4/1PP1PNP1/1B3P2/RN1QKB1R w KQkq - 0 14",
                90,
                300,
            ),
        ];
        for (fen, min, max) in list {
            let pos = Chessboard::from_fen(fen).unwrap();
            let mut engine = Caps::for_eval::<PistonEval>();
            let res = engine
                .search_from_pos(pos, SearchLimit::nodes(NodesLimit::new(30_000).unwrap()))
                .unwrap();
            assert!(res.score.is_some_and(|score| score > Score(min)));
            assert!(res.score.is_some_and(|score| score < Score(max)));
        }
    }

    #[test]
    fn lucena_test() {
        let pos = Chessboard::from_name("lucena").unwrap();
        let mut engine = Caps::for_eval::<PistonEval>();
        let res = engine
            .search_from_pos(pos, SearchLimit::depth(Depth::new(7)))
            .unwrap();
        // TODO: More aggressive bound once the engine is stronger
        assert!(res.score.unwrap() >= Score(200));
    }

    #[test]
    fn philidor_test() {
        let pos = Chessboard::from_name("philidor").unwrap();
        let mut engine = Caps::for_eval::<LiTEval>();
        let res = engine.search_from_pos(pos, SearchLimit::nodes(NodesLimit::new(50_000).unwrap()));
        // TODO: More aggressive bound once the engine is stronger
        assert!(res.unwrap().score.unwrap().abs() <= Score(200));
    }

    #[test]
    fn kiwipete_test() {
        let pos = Chessboard::from_name("kiwipete").unwrap();
        let mut engine = Caps::for_eval::<LiTEval>();
        let res = engine
            .search_from_pos(pos, SearchLimit::nodes(NodesLimit::new(12_345).unwrap()))
            .unwrap();

        assert!(res.score.unwrap().abs() <= Score(64));
        assert!(
            [
                ChessMove::from_compact_text("e2a6", &pos).unwrap(),
                ChessMove::from_compact_text("d5e6", &pos).unwrap()
            ]
            .contains(&res.chosen_move),
            "{}",
            res.chosen_move
        );
    }

    #[test]
    fn generic_test() {
        generic_engine_test(Caps::for_eval::<LiTEval>());
    }

    #[test]
    #[cfg(not(debug_assertions))]
    /// puzzles that are reasonably challenging for most humans, but shouldn't be difficult for the engine
    fn mate_test() {
        let fens = [
            ("8/5K2/4N2k/2B5/5pP1/1np2n2/1p6/r2R4 w - - 0 1", "d1d5"),
            ("5rk1/r5p1/2b2p2/3q1N2/6Q1/3B2P1/5P2/6KR w - - 0 1", "f5h6"),
            (
                "2rk2nr/R1pnp3/5b2/5P2/BpPN1Q2/pPq5/P7/1K4R1 w - - 0 1",
                "f4c7",
            ),
            ("k2r3r/PR6/1K6/3R4/8/5np1/B6p/8 w - - 0 1", "d5d8"),
            ("3n3R/8/3p1pp1/r2bk3/8/4NPP1/p3P1KP/1r1R4 w - - 0 1", "h8e8"),
            ("7K/k7/p1R5/4N1q1/8/6rb/5r2/1R6 w - - 0 1", "c6c7"),
            (
                "rkr5/3n1p2/1pp1b3/NP4p1/3PPn1p/QN1B1Pq1/2P5/R6K w - - 0 1",
                "a5c6",
            ),
            ("1kr5/4R3/pP6/1n2N3/3p4/2p5/1r6/4K2R w K - 0 1", "h1h8"),
            ("1k6/1bpQN3/1p6/p7/6p1/2NP1nP1/5PK1/4q3 w - - 0 1", "d7d8"),
            (
                "1k4r1/pb1p4/1p1P4/1P3r1p/1N2Q3/6Pq/4BP1P/4R1K1 w - - 0 1",
                "b4a6",
            ),
        ];
        for (fen, mov) in fens {
            let pos = Chessboard::from_fen(fen).unwrap();
            let mut engine = Caps::for_eval::<LiTEval>();
            let mut limit = SearchLimit::depth(Depth::new(18));
            limit.mate = Depth::new(10);
            limit.fixed_time = Duration::from_secs(2);
            let res = engine
                .search_from_pos(pos, SearchLimit::depth(Depth::new(15)))
                .unwrap();
            println!(
                "chosen move {0}, fen {1}",
                res.chosen_move.to_extended_text(&pos),
                pos.as_fen()
            );
            assert!(res.score.unwrap().is_game_won_score());
            assert_eq!(res.chosen_move.to_compact_text(), mov);
        }
    }
}<|MERGE_RESOLUTION|>--- conflicted
+++ resolved
@@ -688,15 +688,10 @@
             // A more careful implementation would do a verification search to check for zugzwang, and possibly avoid even trying
             // nmp in a position with no pieces except the king and pawns.
             // TODO: Verification search.
-<<<<<<< HEAD
             let has_nonpawns =
                 (pos.active_player_bb() & !pos.piece_bb(Pawn)).more_than_one_bit_set();
             if depth >= 3 && eval >= beta && has_nonpawns {
                 // `make_nullmove` resets the 50mr counter, so we don't consider positions after a nullmove as repetitions,
-=======
-            if depth >= 3 && eval >= beta {
-                // `make_nullmove` resets the 50mr counter,                      so we don't consider positions after a nullmove as repetitions,
->>>>>>> b49d6286
                 // but we can still get TT cutoffs
                 self.state.board_history.push(&pos);
                 let new_pos = pos.make_nullmove().unwrap();
