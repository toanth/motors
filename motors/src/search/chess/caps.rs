--- conflicted
+++ resolved
@@ -20,12 +20,7 @@
 use gears::general::moves::Move;
 use gears::output::Message::Debug;
 use gears::score::{
-<<<<<<< HEAD
-    game_result_to_score, ScoreT, MAX_SCORE_LOST, NO_SCORE_YET, SCORE_LOST, SCORE_TIME_UP,
-=======
-    game_result_to_score, ScoreT, MAX_BETA, MAX_NORMAL_SCORE, MAX_SCORE_LOST, MIN_ALPHA,
-    NO_SCORE_YET, SCORE_TIME_UP,
->>>>>>> a25cf6ec
+    game_result_to_score, ScoreT, MAX_BETA, MAX_SCORE_LOST, MIN_ALPHA, NO_SCORE_YET, SCORE_TIME_UP,
 };
 use gears::search::*;
 use gears::ugi::EngineOptionName::*;
@@ -143,7 +138,7 @@
 }
 
 impl Additional {
-    fn nmp_disabled_for(&mut self, color: Color) -> &mut bool {
+    fn nmp_disabled_for(&mut self, color: ChessColor) -> &mut bool {
         &mut self.nmp_disabled[color as usize]
     }
 }
