use std::cmp::min;
use std::mem::take;
use std::time::{Duration, Instant};

use crate::eval::chess::lite::LiTEval;
use crate::eval::Eval;
use crate::io::ugi_output::{color_for_score, score_gradient};
use crate::search::chess::caps_values::cc;
use crate::search::move_picker::MovePicker;
use crate::search::statistics::SearchType;
use crate::search::statistics::SearchType::{MainSearch, Qsearch};
use crate::search::tt::TTEntry;
use crate::search::*;
use derive_more::{Deref, DerefMut, Index, IndexMut};
use gears::arrayvec::ArrayVec;
use gears::games::chess::moves::{ChessMove, ChessMoveFlags};
use gears::games::chess::pieces::ChessPieceType::Pawn;
use gears::games::chess::see::SeeScore;
use gears::games::chess::squares::ChessSquare;
use gears::games::chess::{ChessColor, Chessboard, MAX_CHESS_MOVES_IN_POS};
use gears::games::{n_fold_repetition, BoardHistory, PosHash, ZobristHistory};
use gears::general::bitboards::RawBitboard;
use gears::general::board::BitboardBoard;
use gears::general::common::Description::NoDescription;
use gears::general::common::{
    parse_bool_from_str, parse_int_from_str, select_name_static, Res, StaticallyNamedEntity,
};
use gears::general::move_list::EagerNonAllocMoveList;
use gears::general::moves::Move;
use gears::output::text_output::AdaptFormatter;
use gears::output::Message::Debug;
use gears::output::OutputOpts;
use gears::score::{
    game_result_to_score, ScoreT, MAX_BETA, MAX_NORMAL_SCORE, MAX_SCORE_LOST, MIN_ALPHA,
    NO_SCORE_YET,
};
use gears::search::NodeType::*;
use gears::search::*;
use gears::ugi::EngineOptionName::*;
use gears::ugi::EngineOptionType::Check;
use gears::ugi::{EngineOption, EngineOptionName, EngineOptionType, UgiCheck};
use gears::PlayerResult::{Lose, Win};
use itertools::Itertools;

/// The maximum value of the `depth` parameter, i.e. the maximum number of Iterative Deepening iterations.
const DEPTH_SOFT_LIMIT: Depth = Depth::new(225);
/// The maximum value of the `ply` parameter, i.e. the maximum depth (in plies) before qsearch is reached
const DEPTH_HARD_LIMIT: Depth = Depth::new(255);

/// Qsearch can't go more than 30 plies deep, so this prevents out of bounds accesses
const SEARCH_STACK_LEN: usize = DEPTH_HARD_LIMIT.get() + 30;

const HIST_DIVISOR: i32 = 1024;
/// The TT move and good captures have a higher score, all other moves have a lower score.
const KILLER_SCORE: MoveScore = MoveScore(i32::MAX - 100 * HIST_DIVISOR);

/// Updates the history using the History Gravity technique,
/// which keeps history scores from growing arbitrarily large and scales the bonus/malus depending on how
/// "unexpected" they are, i.e. by how much they differ from the current history scores.
fn update_history_score(entry: &mut i32, bonus: i32) {
    // The maximum history score magnitude can be slightly larger than the divisor due to rounding errors.
    // The `.abs()` call is necessary to correctly handle history malus.
    let bonus = bonus - bonus.abs() * *entry / HIST_DIVISOR; // bonus can also be negative
    *entry += bonus;
}

/// Quiet History Heuristic: Give bonuses to quiet moves that causes a beta cutoff a maluses to quiet moves that were tried
/// but didn't cause a beta cutoff. Order all non-TT non-killer moves based on that (as well as based on the continuation
/// history)
#[derive(Debug, Clone, Deref, DerefMut, Index, IndexMut)]
struct HistoryHeuristic([i32; 64 * 64]);

impl HistoryHeuristic {
    fn update(&mut self, mov: ChessMove, bonus: i32) {
        update_history_score(&mut self[mov.from_to_square()], bonus);
    }
}

impl Default for HistoryHeuristic {
    fn default() -> Self {
        HistoryHeuristic([0; 64 * 64])
    }
}

/// Capture History Heuristic: Same as quiet history heuristic, but for captures.
#[derive(Debug, Clone, Index, IndexMut)]
struct CaptHist([[[i32; 64]; 6]; 2]);

impl CaptHist {
    fn update(&mut self, mov: ChessMove, color: ChessColor, bonus: i32) {
        let entry =
            &mut self[color as usize][mov.piece_type() as usize][mov.dest_square().bb_idx()];
        update_history_score(entry, bonus);
    }
    fn get(&self, mov: ChessMove, color: ChessColor) -> MoveScore {
        MoveScore(self[color as usize][mov.piece_type() as usize][mov.dest_square().bb_idx()])
    }
}

impl Default for CaptHist {
    fn default() -> Self {
        Self([[[0; 64]; 6]; 2])
    }
}

/// Continuation history.
/// Used for Countermove History (CMH, 1 ply ago) and Follow-up Move History (FMH, 2 plies ago).
/// Unlike the main quiet history heuristic, this in indexed by the previous piece, previous target square,
/// current piece, current target square, and color.
#[derive(Debug, Clone, Deref, DerefMut, Index, IndexMut)]
struct ContHist(Vec<i32>); // Can't store this on the stack because it's too large.

impl ContHist {
    fn idx(mov: ChessMove, prev_move: ChessMove, color: ChessColor) -> usize {
        (mov.piece_type() as usize + mov.dest_square().bb_idx() * 6)
            + (prev_move.piece_type() as usize + prev_move.dest_square().bb_idx() * 6) * 64 * 6
            + color as usize * 64 * 6 * 64 * 6
    }
    fn update(&mut self, mov: ChessMove, prev_mov: ChessMove, bonus: i32, color: ChessColor) {
        let entry = &mut self[Self::idx(mov, prev_mov, color)];
        update_history_score(entry, bonus);
    }
    fn score(&self, mov: ChessMove, prev_move: ChessMove, color: ChessColor) -> i32 {
        self[Self::idx(mov, prev_move, color)]
    }
}

impl Default for ContHist {
    fn default() -> Self {
        ContHist(vec![0; 2 * 6 * 64 * 6 * 64])
    }
}

#[derive(Debug, Clone, Default)]
pub struct CapsCustomInfo {
    history: HistoryHeuristic,
    /// Many moves have a "natural" response, so use that for move ordering:
    /// Instead of only learning which quiet moves are good, learn which quiet moves are good after our
    /// opponent played a given move.
    countermove_hist: ContHist,
    /// Often, a move works because it is immediately followed by some other move, which completes the tactic.
    /// Keep track of such quiet follow-up moves. This is exactly the same as the countermove history, but considers
    /// our previous move instead of the opponent's previous move, i.e. the move 2 plies ago instead of 1 ply ago.
    follow_up_move_hist: ContHist,
    capt_hist: CaptHist,
    original_board_hist: ZobristHistory<Chessboard>,
    nmp_disabled: [bool; 2],
    depth_hard_limit: usize,
}

impl CapsCustomInfo {
    fn nmp_disabled_for(&mut self, color: ChessColor) -> &mut bool {
        &mut self.nmp_disabled[color as usize]
    }
}

impl CustomInfo<Chessboard> for CapsCustomInfo {
    fn new_search(&mut self) {
        debug_assert_eq!(self.nmp_disabled[0], false);
        debug_assert_eq!(self.nmp_disabled[1], false);
        // don't update history values, malus and gravity already take care of that
    }

    fn hard_forget_except_tt(&mut self) {
        for value in self.history.iter_mut() {
            *value = 0;
        }
        for value in self.capt_hist.0.iter_mut().flatten().flatten() {
            *value = 0;
        }
        for value in self.countermove_hist.iter_mut() {
            *value = 0;
        }
        for value in self.follow_up_move_hist.iter_mut() {
            *value = 0;
        }
    }

    fn write_internal_info(&self) -> Option<String> {
        Some(
            write_single_hist_table(&self.history, false)
                + "\n"
                + &write_single_hist_table(&self.history, true),
        )
    }
}

fn write_single_hist_table(table: &HistoryHeuristic, flip: bool) -> String {
    let show_square = |from: ChessSquare| {
        let sum: i32 = ChessSquare::iter()
            .map(|to| {
                let idx = if flip {
                    ChessMove::new(to, from, ChessMoveFlags::QueenMove).from_to_square()
                } else {
                    ChessMove::new(from, to, ChessMoveFlags::QueenMove).from_to_square()
                };
                table.0[idx]
            })
            .sum();
        sum as f64 / 64.0
    };
    let as_nums = ChessSquare::iter()
        .map(|sq| {
            let score = show_square(sq);
            format!("{score:^7.1}").color(color_for_score(
                Score((score * 4.0) as ScoreT),
                &score_gradient(),
            ))
        })
        .collect_vec();

    let formatter = Chessboard::default().pretty_formatter(None, None, OutputOpts::default());
    let mut formatter = AdaptFormatter {
        underlying: formatter,
        color_frame: Box::new(|_, col| col),
        display_piece: Box::new(move |sq, _, _| as_nums[sq.bb_idx()].to_string()),
        horizontal_spacer_interval: None,
        vertical_spacer_interval: None,
        square_width: Some(7),
    };
    let text = if flip {
        "Main History Destination Square:\n"
    } else {
        "Main History Source Square:\n"
    }
    .bold()
    .to_string();
    text + &Chessboard::default().display_pretty(&mut formatter)
}

#[derive(Debug, Default, Clone)]
pub struct CapsSearchStackEntry {
    killer: ChessMove,
    pv: Pv<Chessboard, SEARCH_STACK_LEN>,
    tried_moves: ArrayVec<ChessMove, MAX_CHESS_MOVES_IN_POS>,
    pos: Chessboard,
    eval: Score,
}

impl SearchStackEntry<Chessboard> for CapsSearchStackEntry {
    fn pv(&self) -> Option<&[ChessMove]> {
        Some(self.pv.list.as_slice())
    }

    fn last_played_move(&self) -> Option<ChessMove> {
        self.tried_moves.last().copied()
    }
}

impl CapsSearchStackEntry {
    /// If this entry has a lower ply number than the current node, this is the tree edge that leads towards the current node.
    fn last_tried_move(&self) -> ChessMove {
        *self.tried_moves.last().unwrap()
    }
}

type CapsState = SearchState<Chessboard, CapsSearchStackEntry, CapsCustomInfo>;

type DefaultEval = LiTEval;

/// Chess-playing Alpha-beta Pruning Search, or in short, CAPS.
/// Larger than SᴍᴀʟʟCᴀᴘꜱ.
#[derive(Debug)]
pub struct Caps {
    state: CapsState,
    eval: Box<dyn Eval<Chessboard>>,
}

impl Default for Caps {
    fn default() -> Self {
        Self::with_eval(Box::new(DefaultEval::default()))
    }
}

impl StaticallyNamedEntity for Caps {
    fn static_short_name() -> impl Display
    where
        Self: Sized,
    {
        "CAPS"
    }

    fn static_long_name() -> String
    where
        Self: Sized,
    {
        "CAPS: Chess-playing Alpha-beta Pruning Search".to_string()
    }

    fn static_description() -> String
    where
        Self: Sized,
    {
        "Chess-playing Alpha-beta Pruning Search (CAPS), a chess engine. \
        Currently early in development, but still around 3k elo with a hand crafted eval. \
        Much larger than SᴍᴀʟʟCᴀᴘꜱ"
            .to_string()
    }
}

impl Engine<Chessboard> for Caps {
    type SearchStackEntry = CapsSearchStackEntry;
    type CustomInfo = CapsCustomInfo;

    fn with_eval(eval: Box<dyn Eval<Chessboard>>) -> Self {
        Self {
            state: SearchState::new(Depth::new(SEARCH_STACK_LEN)),
            eval,
        }
    }

    fn static_eval(&mut self, pos: Chessboard, ply: usize) -> Score {
        self.eval.eval(&pos, ply)
    }

    fn max_bench_depth(&self) -> Depth {
        DEPTH_SOFT_LIMIT
    }

    fn search_state_dyn(&self) -> &dyn AbstractSearchState<Chessboard> {
        &self.state
    }

    fn search_state_mut_dyn(&mut self) -> &mut dyn AbstractSearchState<Chessboard> {
        &mut self.state
    }

    fn search_state(&self) -> &SearchStateFor<Chessboard, Self> {
        &self.state
    }

    fn search_state_mut(&mut self) -> &mut SearchStateFor<Chessboard, Self> {
        &mut self.state
    }

    fn engine_info(&self) -> EngineInfo {
        let mut options = vec![EngineOption {
            name: Other("UCI_Chess960".to_string()),
            value: Check(UgiCheck {
                val: true,
                default: Some(true),
            }),
        }];
        options.append(&mut cc::ugi_options());
        EngineInfo::new(
            self,
            self.eval.as_ref(),
            "0.1.0",
            Depth::new(15),
            NodesLimit::new(20_000).unwrap(),
            None,
            options,
        )
    }

    fn time_up(&self, tc: TimeControl, fixed_time: Duration, start_time: Instant) -> bool {
        debug_assert!(self.state.uci_nodes() % DEFAULT_CHECK_TIME_INTERVAL == 0);
        let elapsed = start_time.elapsed();
        // divide by 4 unless moves to go is very small, but don't divide by 1 (or zero) to avoid timeouts
        // TODO: Compute at the start of the search instead of every time:
        // Instead of storing a SearchLimit, store a different struct that contains soft and hard bounds
        let divisor = tc
            .moves_to_go
            .unwrap_or(usize::MAX)
            .clamp(2, cc::hard_limit_div()) as u32;
        // Because fixed_time has been clamped to at most tc.remaining, this can never lead to timeouts
        // (assuming the move overhead is set correctly)
        elapsed >= fixed_time.min(tc.remaining / divisor + tc.increment)
    }

    fn set_option(
        &mut self,
        option: EngineOptionName,
        old_value: &mut EngineOptionType,
        value: String,
    ) -> Res<()> {
        let name = option.name().to_string();
        if let Other(name) = &option {
            if name.eq_ignore_ascii_case("uci_chess960") {
                let Check(check) = old_value else {
                    unreachable!()
                };
                let value = parse_bool_from_str(&value, "UCI_Chess960")?;
                check.val = value;
                return Ok(());
            }
            if let Ok(val) = parse_int_from_str(&value, "spsa option value") {
                if let Ok(()) = cc::set_value(name, val) {
                    return Ok(());
                }
            }
        }
        select_name_static(
            &name,
            self.engine_info().additional_options().iter(),
            "uci option",
            "chess",
            NoDescription,
        )
        .map(|_| {}) // only called to produce an error message
    }

    fn print_spsa_params(&self) {
        for line in cc::ob_param_string() {
            println!("{line}");
        }
    }

    fn set_eval(&mut self, eval: Box<dyn Eval<Chessboard>>) {
        self.eval = eval;
    }

    fn do_search(&mut self) -> SearchResult<Chessboard> {
        let mut limit = self.state.params.limit;
        let pos = self.state.params.pos;
        limit.fixed_time = min(limit.fixed_time, limit.tc.remaining);
        self.state.custom.depth_hard_limit = if limit.mate.get() == 0 {
            DEPTH_HARD_LIMIT.get()
        } else {
            limit.mate.get()
        };
        let soft_limit = limit
            .fixed_time
            .min(
                (limit.tc.remaining.saturating_sub(limit.tc.increment)) / cc::soft_limit_div()
                    + limit.tc.increment,
            )
            .min(limit.tc.remaining / cc::soft_limit_div_clamp());
        self.state.params.limit = limit;

        // Ideally, this would only evaluate the String argument if debug is on, but that's annoying to implement
        // and would still require synchronization because debug mode might be turned on while the engine is searching
        self.state.send_non_ugi(Debug, &format!(
            "Starting search with limit {time}ms, {incr}ms increment, max {fixed}ms, mate in {mate} plies, max depth {depth}, \
            max {nodes} nodes, soft limit {soft}ms, {ignored} ignored moves",
            time = limit.tc.remaining.as_millis(),
            incr = limit.tc.increment.as_millis(),
            mate = limit.mate.get(),
            depth = limit.depth.get(),
            nodes = limit.nodes.get(),
            fixed = limit.fixed_time.as_millis(),
            soft = soft_limit.as_millis(),
            ignored = self.state.excluded_moves.len(),
        ));
        // Use 3fold repetition detection for positions before and including the root node and 2fold for positions during search.
        self.state.custom.original_board_hist = take(&mut self.state.search_params_mut().history);
        self.state.custom.original_board_hist.push(&pos);

        self.iterative_deepening(pos, soft_limit)
    }
}

#[allow(clippy::too_many_arguments)]
impl Caps {
    fn prefetch(&self) -> impl Fn(PosHash) + '_ {
        |hash| self.state.tt().prefetch(hash)
    }

    /// Iterative Deepening (ID): Do a depth 1 search, then a depth 2 search, then a depth 3 search, etc.
    /// This has two advantages: It allows the search to be stopped at any time, and it actually improves strength:
    /// The low-depth searches fill the TT and various heuristics, which improves move ordering and therefore results in
    /// better moves within the same time or nodes budget because the lower-depth searches are comparatively cheap.
    fn iterative_deepening(
        &mut self,
        pos: Chessboard,
        soft_limit: Duration,
    ) -> SearchResult<Chessboard> {
        let max_depth = DEPTH_SOFT_LIMIT.min(self.limit().depth).isize();
        let multi_pv = self.state.multi_pv();
        let mut soft_limit_scale = 1.0;

        self.state.multi_pvs.resize(multi_pv, PVData::default());
        let mut chosen_at_depth =
            EagerNonAllocMoveList::<Chessboard, { DEPTH_SOFT_LIMIT.get() }>::default();

        for depth in 1..=max_depth {
            self.state.statistics.next_id_iteration();
            for pv_num in 0..multi_pv {
                self.state.current_pv_num = pv_num;
                self.state.current_pv_data_mut().bound = None;
                let mut pv_data = self.state.multi_pvs[pv_num].clone();
                let keep_searching = self.aspiration(
                    pos,
                    soft_limit.mul_f64(soft_limit_scale),
                    depth,
                    &mut pv_data.alpha,
                    &mut pv_data.beta,
                    &mut pv_data.radius,
                    max_depth,
                );
                // TODO: Rework this, set the searchinfo in `aspiration()`
                if let Some(chosen_move) = self.state.search_stack[0].pv.get(0) {
                    self.state.excluded_moves.push(chosen_move);
                }
                self.state.multi_pvs[pv_num].alpha = pv_data.alpha;
                self.state.multi_pvs[pv_num].beta = pv_data.beta;
                self.state.multi_pvs[pv_num].radius = pv_data.radius;
                if keep_searching {
                    self.search_state().send_search_info();
                } else {
                    // send one final search info, but don't send empty PVs or PVs from a fail high
                    // that would consist of only one move, and don't send a PV if it's
                    let pv = self.state.current_mpv_pv();
                    let immediately_aborted = self.state.depth().get() < depth as usize;
                    if !pv.is_empty() && (depth == 1 || pv.len() > 1) && !immediately_aborted {
                        self.search_state().send_search_info();
                    }
                    return self.state.search_result();
                }
            }
            self.state
                .excluded_moves
                .truncate(self.state.excluded_moves.len() - multi_pv);
            let chosen = self.state.best_move();
            chosen_at_depth.push(chosen);
            if depth >= cc::move_stability_min_depth()
                && !is_duration_infinite(soft_limit)
                && chosen_at_depth
                    .iter()
                    .dropping(depth as usize / cc::move_stability_start_div())
                    .all(|m| *m == chosen)
            {
                soft_limit_scale = cc::move_stability_factor() as f64 / 1000.0;
            } else {
                soft_limit_scale = 1.0;
            }
        }

        self.state.search_result()
    }

    /// Aspiration Windows (AW): Assume that the score will be close to the score from the previous iteration
    /// of Iterative Deepening, so use alpha, beta bounds around that score to prune more aggressively.
    /// This means that it's possible for the root to fail low (or high), which is always something to consider:
    /// For example, the best move is not trustworthy if the root failed low (but because the TT move is ordered first,
    /// and the TT move at the root is always `state.best_move` (there can be no collisions because it's written to last),
    /// it should in theory still be trustworthy if the root failed high)
    fn aspiration(
        &mut self,
        pos: Chessboard,
        unscaled_soft_limit: Duration,
        depth: isize,
        alpha: &mut Score,
        beta: &mut Score,
        window_radius: &mut Score,
        max_depth: isize,
    ) -> bool {
        let mut soft_limit_scale = 1.0;
        loop {
            let soft_limit = unscaled_soft_limit.mul_f64(soft_limit_scale);
            soft_limit_scale = 1.0;
            if self.should_not_start_iteration(soft_limit, max_depth, self.limit().mate) {
                self.state.statistics.soft_limit_stop();
                return false;
            }
            self.state.atomic().set_depth(depth); // set depth now so that an immediate stop doesn't increment the depth
            self.state.atomic().count_node();
            let asp_start_time = Instant::now();
            let Some(pv_score) =
                self.negamax(pos, 0, self.state.depth().isize(), *alpha, *beta, Exact)
            else {
                return false;
            };

            self.state.send_non_ugi(
                Debug,
                &format!(
                    "depth {depth}, score {0}, radius {1}, interval ({2}, {3}) nodes {4}",
                    pv_score.0,
                    window_radius.0,
                    alpha.0,
                    beta.0,
                    self.state.uci_nodes(),
                    depth = self.state.depth().get()
                ),
            );

            let node_type = if pv_score <= *alpha {
                FailLow
            } else if pv_score >= *beta {
                FailHigh
            } else {
                Exact
            };
            self.state.current_pv_data_mut().bound = Some(node_type);

            let atomic = &self.state.params.atomic;
            let pv = &self.state.search_stack[0].pv;
            // we don't trust the best move in fail low nodes, but we still want to display an updated score
            self.state.multi_pvs[self.state.current_pv_num].score = pv_score;
            // adding ` && node_type != FailLow` gains elo, which is weird because this only prevents incomplete search iterations that have
            // already changed the PV from affecting the chosen move.
            if pv.len() > 0 && node_type != FailLow {
                if self.state.current_pv_num == 0 {
                    let chosen_move = pv.get(0).unwrap();
                    let ponder_move = pv.get(1);
                    atomic.set_best_move(chosen_move);
                    atomic.set_ponder_move(ponder_move);
                }
                self.state.multi_pvs[self.state.current_pv_num]
                    .pv
                    .assign_from(pv);
                // We can't really trust FailHigh scores. Even though we should still prefer a fail high move, we don't
                // want a mate limit condition to trigger, so we clamp the fail high score to MAX_NORMAL_SCORE.
                if self.state.current_pv_num == 0 {
                    if node_type == Exact {
                        atomic.set_score(pv_score); // can't be SCORE_TIME_UP or similar because that wouldn't be exact
                    } else if node_type == FailHigh && !self.state.stop_flag() {
                        // todo: stop flag condition necessary?
                        atomic.set_score(pv_score.min(MAX_NORMAL_SCORE));
                    }
                }
            }

            if node_type == FailLow {
                // In a fail low node, we didn't get any new information, and it's possible that we just discovered
                // a problem with our chosen move. So increase the soft limit such that we can gather more information.
                soft_limit_scale = cc::soft_limit_fail_low_factor() as f64 / 1000.0;
            }
            if cfg!(debug_assertions) {
                if pos.player_result_slow(&self.state.params.history).is_some() {
                    assert_eq!(pv.len(), 0);
                } else {
                    match node_type {
                        FailHigh => debug_assert_eq!(pv.len(), 1, "{pos} {node_type}"),
                        Exact => debug_assert!(
                            // currently, it's possible to reduce the PV through IIR when the TT entry of a PV node gets overwritten,
                            // but that should be relatively rare. In the future, a better replacement policy might make this actually sound
                            self.state.multi_pv() > 1
                                || pv.len() + pv.len() / 4
                                    >= self.state.custom.depth_hard_limit.min(depth as usize)
                                || pv_score.is_won_lost_or_draw_score(),
                            "{depth} {0} {pv_score} {1}",
                            pv.len(),
                            self.state.uci_nodes()
                        ),
                        // We don't clear the PV on a fail low node so that we can still send a useful info
                        FailLow => {
                            debug_assert_eq!(0, pv.len());
                        }
                    }
                }
            }

            // assert this now because this doesn't hold for incomplete iterations
            debug_assert!(
                !pv_score.is_won_or_lost() || pv_score.plies_until_game_over().unwrap() <= 256,
                "{pv_score}"
            );

            self.state.statistics.aw_node_type(node_type);
            if node_type == Exact {
                *window_radius = Score((window_radius.0 + cc::aw_exact_add()) / cc::aw_exact_div());
            } else {
                let delta = pv_score.0.abs_diff(alpha.0);
                let delta = delta.min(pv_score.0.abs_diff(beta.0));
                let delta = delta.min(cc::aw_delta_max()) as i32;
                window_radius.0 = SCORE_WON
                    .0
                    .min(window_radius.0 * cc::aw_widening_factor() + delta);
            }
            *alpha = (pv_score - *window_radius).max(MIN_ALPHA);
            *beta = (pv_score + *window_radius).min(MAX_BETA);

            if node_type == Exact {
                return true;
            } else if asp_start_time.elapsed().as_millis() >= 1000 {
                self.state.send_search_info();
            }
        }
    }

    /// Recursive search function, the most important part of the engine. If the computed score of the current position
    /// lies within the open interval `(alpha, beta)`, return the score. Otherwise, the returned score might not be exact,
    /// but could be closer to the window than the true score. On top of that, there are **many** additional techniques
    /// that can mess with the returned score, so that it's best not to assume too much: For example, it's not unlikely
    /// that a re-search with the same depth returns a different score. Because of PVS, `alpha` is `beta - 1` in almost
    /// all nodes, and most nodes either get cut off before reaching the move loop or produce a beta cutoff after
    /// the first move.
    #[allow(clippy::too_many_lines)]
    fn negamax(
        &mut self,
        pos: Chessboard,
        ply: usize,
        mut depth: isize,
        mut alpha: Score,
        mut beta: Score,
        mut expected_node_type: NodeType,
    ) -> Option<Score> {
        debug_assert!(alpha < beta);
        debug_assert!(ply <= DEPTH_HARD_LIMIT.get());
        debug_assert!(depth <= DEPTH_SOFT_LIMIT.isize());
        debug_assert!(self.state.params.history.len() >= ply);
        self.state.statistics.count_node_started(MainSearch);

        let root = ply == 0;
        let is_pv_node = expected_node_type == Exact; // TODO: Make this a generic argument of search?
        debug_assert!(!root || is_pv_node); // root implies pv node
        debug_assert!(alpha + 1 == beta || is_pv_node); // alpha + 1 < beta implies Exact node
        if is_pv_node {
            self.state.search_stack[ply].pv.clear();
        }

        // Mate Distance Pruning (MDP): If we've already found a mate in n, don't bother looking for longer mates.
        // This isn't intended to gain elo (since it only works in positions that are already won or lost)
        // but makes the engine better at finding shorter checkmates. Don't do MDP at the root because that can prevent us
        // from ever returning exact scores, since for a mate in 1 the score would always be exactly `beta`.
        if !root {
            alpha = alpha.max(game_result_to_score(Lose, ply));
            beta = beta.min(game_result_to_score(Win, ply + 1));
            if alpha >= beta {
                return Some(alpha);
            }
        }

        let ply_100_ctr = pos.halfmove_repetition_clock();
        if !root
            && (pos.is_50mr_draw()
                || pos.has_insufficient_material()
                || n_fold_repetition(2, &self.state.params.history, &pos, ply_100_ctr)
                || n_fold_repetition(
                    3,
                    &self.state.custom.original_board_hist,
                    &pos,
                    ply_100_ctr.saturating_sub(ply),
                ))
        {
            return Some(Score(0));
        }
        let in_check = pos.is_in_check();
        // Check extensions. Increase the depth by 1 if in check.
        // Do this before deciding whether to drop into qsearch.
        if in_check {
            self.state.statistics.in_check();
            depth += 1;
        }
        // limit.mate() is the min of the original limit.mate and DEPTH_HARD_LIMIT
        if depth <= 0 || ply >= self.state.custom.depth_hard_limit {
            return Some(self.qsearch(pos, alpha, beta, ply));
        }
        let can_prune = !is_pv_node && !in_check;

        let mut best_score = NO_SCORE_YET;
        let mut bound_so_far = FailLow;

        // If we didn't get a move from the TT and there's no best_move to store because the node failed low,
        // store a null move in the TT. This helps IIR.
        let mut best_move = ChessMove::default();
        // Don't initialize eval just yet to save work in case we get a TT cutoff
        let mut eval;
        // the TT entry at the root is useless when doing an actual multipv search
        let ignore_tt_entry = root && self.state.multi_pvs.len() > 1;
        if let Some(tt_entry) = self.state.tt().load::<Chessboard>(pos.hash_pos(), ply) {
            if !ignore_tt_entry {
                let tt_bound = tt_entry.bound();
                debug_assert_eq!(tt_entry.hash, pos.hash_pos());

                // TT cutoffs. If we've already seen this position, and the TT entry has more valuable information (higher depth),
                // and we're not a PV node, and the saved score is either exact or at least known to be outside (alpha, beta),
                // simply return it.
                if !is_pv_node
                    && tt_entry.depth as isize >= depth
                    && ((tt_entry.score >= beta && tt_bound == NodeType::lower_bound())
                        || (tt_entry.score <= alpha && tt_bound == NodeType::upper_bound())
                        || tt_bound == Exact)
                {
                    self.state.statistics.tt_cutoff(MainSearch, tt_bound);
                    return Some(tt_entry.score);
                }
                // Even though we didn't get a cutoff from the TT, we can still use the score and bound to update our guess
                // at what the type of this node is going to be.
                if !is_pv_node {
                    expected_node_type = if tt_bound != Exact {
                        tt_bound
                    } else if tt_entry.score <= alpha {
                        FailLow
                    } else {
                        debug_assert!(tt_entry.score >= beta); // we're using a null window
                        FailHigh
                    }
                }

                if let Some(tt_move) = tt_entry.mov.check_pseudolegal(&pos) {
                    best_move = tt_move;
                }
                eval = self.eval(pos, ply);
                // The TT score is backed by a search, so it should be more trustworthy than a simple call to static eval.
                // Note that the TT score may be a mate score, so `eval` can also be a mate score. This doesn't currently
                // create any problems, but should be kept in mind.
                if tt_bound == Exact
                    || (tt_bound == NodeType::lower_bound() && tt_entry.score >= eval)
                    || (tt_bound == NodeType::upper_bound() && tt_entry.score <= eval)
                {
                    eval = tt_entry.score;
                }
            } else {
                eval = self.eval(pos, ply);
            }
        } else {
            self.state.statistics.tt_miss(MainSearch);
            eval = self.eval(pos, ply);
        };

        self.record_pos(pos, eval, ply);

        // If the current position is noisy, we want to be more conservative with margins.
        // However, captures and promos are generally good moves, so if our eval is the static eval instead of adjusted from the TT,
        // a noisy condition would mean we're doing even better than expected. // TODO: Apply noisy for RFP etc only if eval is TT eval?
        // If it's from the TT, however, and the first move didn't produce a beta cutoff, we're probably worse than expected
        let is_noisy =
            in_check || (best_move != ChessMove::default() && best_move.is_tactical(&pos));

        // Like the commonly used `improving` and `regressing`, these variables compare the current static eval with
        // the static eval 2 plies ago to recognize blunders. Conceptually, `improving` and `regressing` can be seen as
        // a prediction for how the eval is going to evolve, while these variables are more about cutting early after bad moves.
        let they_blundered = ply >= 2
            && eval - self.state.search_stack[ply - 2].eval > Score(cc::they_blundered_threshold());
        let we_blundered = ply >= 2
            && eval - self.state.search_stack[ply - 2].eval < Score(cc::we_blundered_threshold());

        // IIR (Internal Iterative Reductions): If we don't have a TT move, this node will likely take a long time
        // because the move ordering won't be great, so don't spend too much time on it.
        // Instead, search it with reduced depth to fill the TT entry so that we can re-search it faster the next time
        // we see this node. If there was no TT entry because the node failed low, this node probably isn't that interesting,
        // so reducing the depth also makes sense in this case.
        if depth >= cc::iir_min_depth() && best_move == ChessMove::default() {
            depth -= 1;
        }

        if can_prune {
            // RFP (Reverse Futility Pruning): If eval is far above beta, it's likely that our opponent
            // blundered in a previous move of the search, so if the depth is low, don't even bother searching further.
            // Use `they_blundered` to better distinguish between blunders by our opponent and a generally good static eval
            // relative to `beta` --  there may be other positional factors that aren't being reflected by the static eval,
            // (like imminent threats) so don't prune too aggressively if our opponent hasn't blundered.
            // Be more careful about pruning too aggressively if the node is expected to fail low -- we should not rfp
            // a true fail low node, but our expectation may also be wrong.
            let mut margin = (cc::rfp_base() - (ScoreT::from(they_blundered) * cc::rfp_blunder()))
                * depth as ScoreT;
            if expected_node_type == FailHigh {
                margin /= cc::rfp_fail_high_div();
            }
            if is_noisy {
                margin *= 2;
            }

            if depth <= cc::rfp_max_depth() && eval >= beta + Score(margin) {
                return Some(eval);
            }

            // NMP (Null Move Pruning). If static eval of our position is above beta, this node probably isn't that interesting.
            // To test this hypothesis, do a null move and perform a search with reduced depth; if the result is still
            // above beta, then it's very likely that the score would have been above beta if we had played a move,
            // so simply return the nmp score. This is based on the null move observation (there are very few zugzwang positions).
            // If we don't have non-pawn, non-king pieces, we're likely to be in zugzwang, so don't even try NMP.
            let has_nonpawns =
                (pos.active_player_bb() & !pos.piece_bb(Pawn)).more_than_one_bit_set();
            let nmp_threshold =
                beta + ScoreT::from(expected_node_type == FailLow) * cc::nmp_fail_low();
            if depth >= cc::nmp_min_depth()
                && eval >= nmp_threshold
                && !*self.state.custom.nmp_disabled_for(pos.active_player())
                && has_nonpawns
            {
                // `make_nullmove` resets the 50mr counter, so we don't consider positions after a nullmove as repetitions,
                // but we can still get TT cutoffs
                self.state.params.history.push(&pos);
                let new_pos = pos.make_nullmove().unwrap();
                // necessary to recognize the null move and to make `last_tried_move()` not panic
                self.state.search_stack[ply]
                    .tried_moves
                    .push(ChessMove::default());
                let reduction =
                    cc::nmp_base() + depth / cc::nmp_depth_div() + isize::from(they_blundered);
                let nmp_res = self.negamax(
                    new_pos,
                    ply + 1,
                    depth - 1 - reduction,
                    -beta,
                    -beta + 1,
                    FailLow, // the child node is expected to fail low, leading to a fail high in this node
                );
                self.state.search_stack[ply].tried_moves.pop();
                self.state.params.history.pop();
                let score = -nmp_res?;
                if score >= beta {
                    // For shallow depths, don't bother with doing a verification search to avoid useless re-searches,
                    // unless we'd be storing a mate score -- we really want to avoid storing unproved mates in the TT.
                    // It's possible to beat beta with a score of getting mated, so use `is_won_or_lost`
                    // instead of `is_game_won_score`
                    if depth < cc::nmp_verif_depth() && !score.is_won_or_lost() {
                        return Some(score);
                    }
                    *self.state.custom.nmp_disabled_for(pos.active_player()) = true;
                    // nmp was done with `depth - 1 - reduction`, but we're not doing a null move now, so technically we
                    // should use `depth - reduction`, but using `depth - 1 - reduction` is less expensive and good enough.
                    let verification_score =
                        self.negamax(pos, ply, depth - 1 - reduction, beta - 1, beta, FailHigh);
                    self.state.search_stack[ply].tried_moves.clear();
                    *self.state.custom.nmp_disabled_for(pos.active_player()) = false;
                    // The verification score is more trustworthy than the nmp score.
                    if verification_score.is_none_or(|score| score >= beta) {
                        return verification_score;
                    }
                }
            }
        }

        if self.state.uci_nodes() % DEFAULT_CHECK_TIME_INTERVAL == 0
            && self.state.last_msg_time.elapsed().as_millis() >= 1000
        {
            let score = self.qsearch(pos, alpha, beta, ply);
            self.state.search_stack[ply].forget();
            let flip = pos.active_player() != self.state.params.pos.active_player();
            let score = score.flip_if(flip);
            let alpha = alpha.flip_if(flip);
            let beta = beta.flip_if(flip);
            self.state
                .send_currline(ply - 1, score, alpha.min(beta), beta.max(alpha));
            // the current ply doesn't have a move
        }

        // An uninteresting move is a quiet move or bad capture unless it's the TT or killer move
        // (i.e. it's every move that gets ordered after the killer). The name is a bit dramatic, the first few of those
        // can still be good candidates to explore.
        let mut num_uninteresting_visited = 0;
        debug_assert!(self.state.search_stack[ply].tried_moves.is_empty());

        let mut move_picker =
            MovePicker::<Chessboard, MAX_CHESS_MOVES_IN_POS>::new(pos, best_move, false);
        let move_scorer = CapsMoveScorer { board: pos, ply };
        while let Some((mov, move_score)) = move_picker.next(&move_scorer, &self.state) {
            if can_prune && best_score > MAX_SCORE_LOST {
                // LMP (Late Move Pruning): Trust the move ordering and assume that moves ordered late aren't very interesting,
                // so don't even bother looking at them in the last few layers.
                // FP (Futility Pruning): If the static eval is far below alpha,
                // then it's unlikely that a quiet move can raise alpha: We've probably blundered at some prior point in search,
                // so cut our losses and return. This has the potential of missing sacrificing mate combinations, though.
                let fp_margin = if we_blundered {
                    cc::fp_blunder_base() + cc::fp_blunder_scale() * depth
                } else {
                    cc::fp_base() + cc::fp_scale() * depth
                };
                let mut lmp_threshold = if we_blundered {
                    cc::lmp_blunder_base() + cc::lmp_blunder_scale() * depth
                } else {
                    cc::lmp_base() + cc::lmp_scale() * depth
                };
                // LMP faster if we expect to fail low anyway
                if expected_node_type == FailLow {
                    lmp_threshold -= lmp_threshold / cc::lmp_fail_low_div();
                }
                if depth <= cc::max_move_loop_pruning_depth()
                    && (num_uninteresting_visited >= lmp_threshold
                        || (eval + Score(fp_margin as ScoreT) < alpha && move_score < KILLER_SCORE))
                {
                    break;
                }
                // History Pruning: At very low depth, don't play quiet moves with bad history scores. Skipping bad captures too gained elo.
                if move_score.0 < cc::lmr_bad_hist() && depth <= 2 {
                    break;
                }
            }

            if root && self.state.excluded_moves.contains(&mov) {
                continue;
            }
            let Some(new_pos) = pos.make_move_and_prefetch_tt(mov, self.prefetch()) else {
                continue; // illegal pseudolegal move
            };
            let debug_history_len = self.state.params.history.len();
            self.record_move(mov, pos, ply, MainSearch);
            if root && depth >= 8 && self.state.start_time.elapsed().as_millis() >= 3000 {
                let move_num = self.state.search_stack[0].tried_moves.len();
                // will usually get a TT cutoff immediately
                let score = -self.qsearch(new_pos, alpha, beta, 1);
                self.state.send_currmove(mov, move_num, score, alpha, beta);
            }
            if move_score < KILLER_SCORE {
                num_uninteresting_visited += 1;
            }

            // PVS (Principal Variation Search): Assume that the TT move is the best move, so we only need to prove
            // that the other moves are worse, which we can do with a zero window search. Should this assumption fail,
            // re-search with a full window.
            let mut score;
            if self.state.search_stack[ply].tried_moves.len() == 1 {
                score = -self.negamax(
                    new_pos,
                    ply + 1,
                    depth - 1,
                    -beta,
                    -alpha,
                    expected_node_type.inverse(),
                )?;
            } else {
                // LMR (Late Move Reductions): Trust the move ordering (quiet history, continuation history and capture history heuristics)
                // and assume that moves ordered later are worse. Therefore, we can do a reduced-depth search with a null window
                // to verify our belief.
                // I think it's common to have a minimum depth for doing LMR, but not having that gained elo.
                let mut reduction = 0;
                if !in_check && num_uninteresting_visited >= cc::lmr_min_uninteresting() {
                    reduction = depth / cc::lmr_depth_div()
                        + (num_uninteresting_visited + 1).ilog2() as isize
                        + cc::lmr_const();
                    // Reduce bad captures and quiet moves with bad combined history scores more.
                    if move_score < MoveScore(cc::lmr_bad_hist()) {
                        reduction += 1;
                    } else if move_score > MoveScore(cc::lmr_good_hist()) {
                        // Since the TT and killer move and good captures are not lmr'ed,
                        // this only applies to quiet moves with a good combined history score.
                        reduction -= 1;
                    }
                    if !is_pv_node {
                        reduction += 1;
                    }
                    if we_blundered {
                        reduction += 1;
                    }
                }
                // Futility Reduction: If this move is not a TT move, good SEE capture or killer, and our eval is significantly
                // less than alpha, reduce.
                if !in_check
                    && depth >= cc::min_fr_depth()
                    && move_score < KILLER_SCORE
                    && eval + cc::fr_base() + cc::fr_scale() * (depth as ScoreT) < alpha
                {
                    reduction += 1;
                }
                // if the TT move is a capture and we didn't already fail high, it's likely that later moves are worse
                if !in_check && is_noisy {
                    reduction += 1;
                }
                // this ensures that check extensions prevent going into qsearch while in check
                reduction = reduction.min(depth - 1);

                score = -self.negamax(
                    new_pos,
                    ply + 1,
                    depth - 1 - reduction,
                    -(alpha + 1),
                    -alpha,
                    FailHigh,
                )?;
                // If the score turned out to be better than expected (at least `alpha`), this might just be because
                // of the reduced depth. So do a full-depth search first, but don't use the full window quite yet.
                if alpha < score && reduction > 0 {
                    self.state.statistics.lmr_first_retry();
                    score = -self.negamax(
                        new_pos,
                        ply + 1,
                        depth - 1,
                        -(alpha + 1),
                        -alpha,
                        FailHigh, // we still expect a fail high here
                    )?;
                }
                // If the full-depth search also performed better than expected, do a full-depth search with the
                // full window to find the true score.
                // This is only relevant for PV nodes, because all other nodes are searched with a null window anyway.
                // This is necessary to ensure that the PV doesn't get truncated, because otherwise there could be nodes in
                // the PV that were not searched as PV nodes.
                if is_pv_node && alpha < score {
                    self.state.statistics.lmr_second_retry();
                    score = -self.negamax(new_pos, ply + 1, depth - 1, -beta, -alpha, Exact)?;
                }
            }

            self.undo_move();

            debug_assert_eq!(
                self.state.params.history.len(),
                debug_history_len,
                "depth {depth} ply {ply} old len {debug_history_len} new len {0} child {1}",
                self.state.params.history.len(),
                self.state.search_stack[ply].tried_moves.len()
            );
            // Check for cancellation right after searching a move to avoid storing incorrect information
            // in the TT or PV.
            // TODO: Since we now abort directly using `?`, we can actually trust the score of all searched children here.
            // So maybe store as an all-node to the TT?
            if self.should_stop() {
                // The current child's score is not trustworthy, but all already seen children are.
                // This only matters for the root; all other nodes get their return value ignored.
                // This should really be used in aspiration() by inspecting the PV, but somehow that loses elo
                return None;
            }
            debug_assert!(score.0.abs() <= SCORE_WON.0, "score {} ply {ply}", score.0);

            best_score = best_score.max(score);

            if score <= alpha {
                continue;
            }
            // We've raised alpha. For most nodes, this results in an immediate beta cutoff because we're using a null window.
            alpha = score;
            // Only set best_move on raising `alpha` instead of `best_score` because fail low nodes should store the
            // default move, which is either the TT move (if there was a TT hit) or the null move.
            best_move = mov;

            // Update the PV. We only need to do this for PV nodes (we could even only do this for non-fail highs,
            // if we didn't have to worry about aw fail high).
            if is_pv_node {
                let ([.., current], [child, ..]) = self.state.search_stack.split_at_mut(ply + 1)
                else {
                    unreachable!()
                };
                current.pv.extend(best_move, &child.pv);
                if depth > 1 && score < beta && !score.is_won_lost_or_draw_score() {
                    debug_assert_eq!(
                        self.state
                            .tt()
                            .load::<Chessboard>(new_pos.zobrist_hash(), ply + 1)
                            .unwrap()
                            .bound(),
                        Exact
                    );
                }
            }

            if score < beta {
                // We're in a PVS PV node and this move raised alpha but didn't cause a fail high, so look at the other moves.
                // PVS PV nodes are rare
                bound_so_far = Exact;
                continue;
            }
            // Beta cutoff. Update history and killer for quiet moves, then break out of the move loop.
            bound_so_far = FailHigh;
            self.update_histories_and_killer(&pos, mov, depth, ply, pos.active_player());
            break;
        }

        // Update statistics for this node as soon as we know the node type, before returning.
        self.state.statistics.count_complete_node(
            MainSearch,
            bound_so_far,
            depth,
            ply,
            self.state.search_stack[ply].tried_moves.len(),
        );

        if self.state.search_stack[ply].tried_moves.is_empty() {
            return Some(game_result_to_score(pos.no_moves_result_if(in_check), ply));
        }

<<<<<<< HEAD
        let tt_entry: TTEntry<Chessboard> =
            TTEntry::new(pos.hash_pos(), best_score, best_move, depth, bound_so_far);
        // TODO: eventually test that not overwriting PV nodes unless the depth is quite a bit greater gains
=======
        let tt_entry: TTEntry<Chessboard> = TTEntry::new(
            pos.zobrist_hash(),
            best_score,
            best_move,
            depth,
            bound_so_far,
        );

>>>>>>> 4243b016
        // Store the results in the TT, always replacing the previous entry. Note that the TT move is only overwritten
        // if this node was an exact or fail high node or if there was a collision.
        if !(root && self.state.current_pv_num > 0) {
            self.state.tt_mut().store(tt_entry, ply);
        }

        Some(best_score)
    }

    fn update_continuation_hist(
        mov: ChessMove,
        prev_move: ChessMove,
        bonus: i32,
        color: ChessColor,
        pos: &Chessboard,
        hist: &mut ContHist,
        failed: &[ChessMove],
    ) {
        if prev_move == ChessMove::default() {
            return; // Ignore NMP null moves
        }
        hist.update(mov, prev_move, bonus, color);
        for disappointing in failed
            .iter()
            .dropping_back(1)
            .filter(|m| !m.is_tactical(pos))
        {
            hist.update(*disappointing, prev_move, -bonus, color);
        }
    }

    fn update_histories_and_killer(
        &mut self,
        pos: &Chessboard,
        mov: ChessMove,
        depth: isize,
        ply: usize,
        color: ChessColor,
    ) {
        let (before, [entry, ..]) = self.state.search_stack.split_at_mut(ply) else {
            unreachable!()
        };
        let bonus = (depth * cc::hist_depth_bonus()) as i32;
        if mov.is_tactical(pos) {
            for disappointing in entry
                .tried_moves
                .iter()
                .dropping_back(1)
                .filter(|m| m.is_tactical(pos))
            {
                self.state
                    .custom
                    .capt_hist
                    .update(*disappointing, color, -bonus);
            }
            self.state.custom.capt_hist.update(mov, color, bonus);
            return;
        }
        entry.killer = mov;
        for disappointing in entry
            .tried_moves
            .iter()
            .dropping_back(1)
            .filter(|m| !m.is_tactical(pos))
        {
            self.state.custom.history.update(*disappointing, -bonus);
        }
        self.state.custom.history.update(mov, bonus);
        if ply > 0 {
            let parent = before.last_mut().unwrap();
            Self::update_continuation_hist(
                mov,
                parent.last_tried_move(),
                bonus,
                color,
                pos,
                &mut self.state.custom.countermove_hist,
                &entry.tried_moves,
            );
            if ply > 1 {
                let grandparent = &mut before[before.len() - 2];
                Self::update_continuation_hist(
                    mov,
                    grandparent.last_tried_move(),
                    bonus,
                    color,
                    pos,
                    &mut self.state.custom.follow_up_move_hist,
                    &entry.tried_moves,
                );
            }
        }
    }

    /// Search only "tactical" moves to quieten down the position before calling eval
    fn qsearch(&mut self, pos: Chessboard, mut alpha: Score, beta: Score, ply: usize) -> Score {
        self.state.statistics.count_node_started(Qsearch);
        // updating seldepth only in qsearch meaningfully increased performance and was even measurable in a [0, 10] SPRT.
        self.state.atomic().update_seldepth(ply);
        // The stand pat check. Since we're not looking at all moves, it's very likely that there's a move we didn't
        // look at that doesn't make our position worse, so we don't want to assume that we have to play a capture.
        let mut best_score;
        let mut bound_so_far = FailLow;

        // see main search, store an invalid null move in the TT entry if all moves failed low.
        let mut best_move = ChessMove::default();

        // Don't do TT cutoffs with alpha already raised by the stand pat check, because that relies on the null move observation.
        // But if there's a TT entry from normal search that's worse than the stand pat score, we should trust that more.
        if let Some(tt_entry) = self.state.tt().load::<Chessboard>(pos.hash_pos(), ply) {
            debug_assert_eq!(tt_entry.hash, pos.hash_pos());
            let bound = tt_entry.bound();
            // depth 0 drops immediately to qsearch, so a depth 0 entry always comes from qsearch.
            // However, if we've already done qsearch on this position, we can just re-use the result,
            // so there is no point in checking the depth at all
            if (bound == NodeType::lower_bound() && tt_entry.score >= beta)
                || (bound == NodeType::upper_bound() && tt_entry.score <= alpha)
                || bound == Exact
            {
                self.state.statistics.tt_cutoff(Qsearch, bound);
                return tt_entry.score;
            }
            best_score = self.eval(pos, ply);
            // If the TT score is an upper bound, it can't be worse than the stand pat score unless it's from a regular
            // search entry, i.e. depth is greater than 0.
            if bound == FailLow && tt_entry.score < best_score {
                debug_assert!(tt_entry.depth > 0);
            }
            // even though qsearch never checks for game over conditions, it's still possible for it to load a checkmate score
            // and propagate that up to a qsearch parent node, where it gets saved with a depth of 0, so game over scores
            // with a depth of 0 in the TT are possible
            // exact scores should have already caused a cutoff
            // TODO: Removing the `&& !tt_entry.score.is_game_over_score()` condition here and in `negamax` *failed* a
            // nonregression SPRT with `[-7, 0]` bounds even though I don't know why, and those conditions make it fail
            // the re-search test case. So the conditions are still disabled for now,
            // test reintroducing them at some point in the future after I have TT aging!
            if (bound == NodeType::lower_bound() && tt_entry.score >= best_score)
                || (bound == NodeType::upper_bound() && tt_entry.score <= best_score)
            {
                best_score = tt_entry.score;
            };
            if let Some(mov) = tt_entry.mov.check_pseudolegal(&pos) {
                best_move = mov;
            }
        } else {
            best_score = self.eval(pos, ply);
        }
        // Saving to the TT is probably unnecessary since the score is either from the TT or just the static eval,
        // which is not very valuable. Also, the fact that there's no best move might have unfortunate interactions with
        // IIR, because it will make this fail-high node appear like a fail-low node. TODO: Test regardless, but probably
        // only after aging
        if best_score >= beta {
            return best_score;
        }
        // TODO: Set stand pat to SCORE_LOST when in check, generate evasions?
        if best_score > alpha {
            bound_so_far = Exact;
            alpha = best_score;
        }
        self.record_pos(pos, best_score, ply);

        let mut move_picker: MovePicker<Chessboard, MAX_CHESS_MOVES_IN_POS> =
            MovePicker::new(pos, best_move, true);
        let move_scorer = CapsMoveScorer { board: pos, ply };
        let mut children_visited = 0;
        while let Some((mov, score)) = move_picker.next(&move_scorer, &self.state) {
            debug_assert!(mov.is_tactical(&pos));
            if score < MoveScore(0) {
                // qsearch see pruning: If the move has a negative SEE score, don't even bother playing it in qsearch.
                break;
            }
            let Some(new_pos) = pos.make_move(mov) else {
                continue;
            };
            self.record_move(mov, pos, ply, Qsearch);
            children_visited += 1;
            let score = -self.qsearch(new_pos, -beta, -alpha, ply + 1);
            self.undo_move();
            best_score = best_score.max(score);
            if score <= alpha {
                continue;
            }
            bound_so_far = Exact;
            alpha = score;
            best_move = mov;
            // even if the child score came from a TT entry with depth > 0, we don't trust this node any more than now
            // because we haven't looked at all nodes
            if score >= beta {
                bound_so_far = FailHigh;
                break;
            }
        }
        self.state
            .statistics
            .count_complete_node(Qsearch, bound_so_far, 0, ply, children_visited);

        let tt_entry: TTEntry<Chessboard> =
            TTEntry::new(pos.hash_pos(), best_score, best_move, 0, bound_so_far);
        self.state.tt_mut().store(tt_entry, ply);
        best_score
    }

    fn eval(&mut self, pos: Chessboard, ply: usize) -> Score {
        let res = if ply == 0 {
            self.eval.eval(&pos, 0)
        } else {
            let old_pos = &self.state.search_stack[ply - 1].pos;
            let mov = &self.state.search_stack[ply - 1].last_tried_move();
            self.eval.eval_incremental(old_pos, *mov, &pos, ply)
        };
        debug_assert!(
            !res.is_won_or_lost(),
            "{res} {0} {1}, {pos}",
            res.0,
            self.eval.eval(&pos, ply)
        );
        res
    }

    fn record_pos(&mut self, pos: Chessboard, eval: Score, ply: usize) {
        self.state.search_stack[ply].pos = pos;
        self.state.search_stack[ply].eval = eval;
        self.state.search_stack[ply].tried_moves.clear();
    }

    fn record_move(&mut self, mov: ChessMove, old_pos: Chessboard, ply: usize, typ: SearchType) {
        self.state.atomic().count_node();
        self.state.params.history.push(&old_pos);
        self.state.search_stack[ply].tried_moves.push(mov);
        self.state.statistics.count_legal_make_move(typ);
    }

    fn undo_move(&mut self) {
        self.state.params.history.pop();
    }
}

#[derive(Debug)]
struct CapsMoveScorer {
    board: Chessboard,
    ply: usize,
}

impl MoveScorer<Chessboard, Caps> for CapsMoveScorer {
    /// Order moves so that the most promising moves are searched first.
    /// The most promising move is always the TT move, because that is backed up by search.
    /// After that follow various heuristics.
    fn score_move(&self, mov: ChessMove, state: &CapsState) -> MoveScore {
        // The move list is iterated backwards, which is why better moves get higher scores
        // No need to check against the TT move because that's already handled by the move picker
        if mov == state.search_stack[self.ply].killer {
            KILLER_SCORE
        } else if !mov.is_tactical(&self.board) {
            let countermove_score = if self.ply > 0 {
                let prev_move = state.search_stack[self.ply - 1].last_tried_move();
                state
                    .custom
                    .countermove_hist
                    .score(mov, prev_move, self.board.active_player())
            } else {
                0
            };
            let follow_up_score = if self.ply > 1 {
                let prev_move = state.search_stack[self.ply - 2].last_tried_move();
                state
                    .custom
                    .follow_up_move_hist
                    .score(mov, prev_move, self.board.active_player())
            } else {
                0
            };
            MoveScore(
                state.custom.history[mov.from_to_square()]
                    + countermove_score
                    + follow_up_score / 2,
            )
        } else {
            let captured = mov.captured(&self.board);
            let base_val = if self.board.see_at_least(mov, SeeScore(0)) {
                MoveScore::MAX - MoveScore(HIST_DIVISOR * 50)
            } else {
                MoveScore::MIN + MoveScore(HIST_DIVISOR * 50)
            };
            let hist_val = state.custom.capt_hist.get(mov, self.board.active_player());
            base_val + MoveScore(captured as i32 * HIST_DIVISOR * 2) + hist_val
        }
    }
}

#[cfg(test)]
mod tests {
    use gears::games::chess::Chessboard;
    use gears::general::board::BoardHelpers;
    use gears::general::board::Strictness::{Relaxed, Strict};
    #[cfg(not(debug_assertions))]
    use gears::general::moves::ExtendedFormat::Standard;
    use gears::search::NodesLimit;

    use crate::eval::chess::lite::{KingGambot, LiTEval};
    use crate::eval::chess::material_only::MaterialOnlyEval;
    use crate::eval::chess::piston::PistonEval;
    use crate::eval::rand_eval::RandEval;
    use crate::search::tests::generic_engine_test;

    use super::*;

    #[test]
    fn mate_in_one_test() {
        let board = Chessboard::from_fen("4k3/8/4K3/8/8/8/8/6R1 w - - 0 1", Strict).unwrap();
        // run multiple times to get different random numbers from the eval function
        for depth in 1..=3 {
            for _ in 0..42 {
                let mut engine = Caps::for_eval::<RandEval>();
                let res = engine.search_with_new_tt(board, SearchLimit::depth(Depth::new(depth)));
                assert!(res.score.unwrap().is_game_won_score());
                assert_eq!(res.score.unwrap().plies_until_game_won(), Some(1));
            }
        }
    }

    #[test]
    fn simple_search_test() {
        let list = [
            (
                "r2q1r2/ppp1pkb1/2n1p1pp/2N1P3/2pP2Q1/2P1B2P/PP3PP1/R4RK1 b - - 1 18",
                -500,
                -100,
            ),
            (
                "r1bqkbnr/3n2p1/2p1pp1p/pp1p3P/P2P4/1PP1PNP1/1B3P2/RN1QKB1R w KQkq - 0 14",
                90,
                300,
            ),
        ];
        for (fen, min, max) in list {
            let pos = Chessboard::from_fen(fen, Strict).unwrap();
            let mut engine = Caps::for_eval::<PistonEval>();
            let res = engine
                .search_with_new_tt(pos, SearchLimit::nodes(NodesLimit::new(30_000).unwrap()));
            assert!(res.score.is_some_and(|score| score > Score(min)));
            assert!(res.score.is_some_and(|score| score < Score(max)));
        }
    }

    #[test]
    fn lucena_test() {
        let pos = Chessboard::from_name("lucena").unwrap();
        let mut engine = Caps::for_eval::<PistonEval>();
        let res = engine.search_with_new_tt(pos, SearchLimit::depth(Depth::new(7)));
        // TODO: More aggressive bound once the engine is stronger
        assert!(res.score.unwrap() >= Score(200));
    }

    #[test]
    fn philidor_test() {
        let pos = Chessboard::from_name("philidor").unwrap();
        let mut engine = Caps::for_eval::<LiTEval>();
        let res =
            engine.search_with_new_tt(pos, SearchLimit::nodes(NodesLimit::new(50_000).unwrap()));
        assert!(res.score.unwrap().abs() <= Score(200));
    }

    #[test]
    fn kiwipete_test() {
        let pos = Chessboard::from_name("kiwipete").unwrap();
        let mut engine = Caps::for_eval::<LiTEval>();
        let res =
            engine.search_with_new_tt(pos, SearchLimit::nodes(NodesLimit::new(12_345).unwrap()));
        let score = res.score.unwrap();
        assert!(score.abs() <= Score(64), "{score}");
        assert!(
            [
                ChessMove::from_compact_text("e2a6", &pos).unwrap(),
                ChessMove::from_compact_text("d5e6", &pos).unwrap()
            ]
            .contains(&res.chosen_move),
            "{}",
            res.chosen_move
        );
    }

    #[test]
    fn generic_test() {
        generic_engine_test(Caps::for_eval::<LiTEval>());
        generic_engine_test(Caps::for_eval::<RandEval>());
        let tt = TT::default();
        depth_1_nodes_test(Caps::for_eval::<RandEval>(), tt.clone());
        depth_1_nodes_test(Caps::for_eval::<MaterialOnlyEval>(), tt.clone());
        depth_1_nodes_test(Caps::for_eval::<PistonEval>(), tt.clone());
        depth_1_nodes_test(Caps::for_eval::<KingGambot>(), tt.clone());
    }

    // TODO: Eventually, make sure that GAPS also passed this
    fn depth_1_nodes_test(mut engine: Caps, tt: TT) {
        for pos in Chessboard::bench_positions() {
            let _ = engine.search_with_tt(pos, SearchLimit::depth_(1), tt.clone());
            if pos.legal_moves_slow().is_empty() {
                continue;
            }
            let root_entry = tt.load(pos.hash_pos(), 0).unwrap();
            assert!(root_entry.depth <= 2); // possible extensions
            assert_eq!(root_entry.bound(), Exact);
            assert!(root_entry.mov.check_legal(&pos).is_some());
            let moves = pos.legal_moves_slow();
            assert!(engine.state.uci_nodes() as usize >= moves.len()); // >= because of extensions
            for m in moves {
                let new_pos = pos.make_move(m).unwrap();
                let entry = tt.load::<Chessboard>(new_pos.hash_pos(), 0);
                let Some(entry) = entry else {
                    continue; // it's possible that a position is not in the TT because qsearch didn't save it
                };
                assert!(entry.depth <= 1);
                assert!(-entry.score <= root_entry.score);
            }
        }
    }
    #[test]
    fn only_one_move_test() {
        let fen = "B4QRb/8/8/8/2K3P1/5k2/8/b3RRNB b - - 0 1";
        let pos = Chessboard::from_fen(fen, Relaxed).unwrap();
        assert!(pos.debug_verify_invariants(Strict).is_err());
        let mut caps = Caps::for_eval::<PistonEval>();
        let limit = SearchLimit::per_move(Duration::from_millis(999_999_999));
        let res = caps.search_with_new_tt(pos, limit);
        assert_eq!(
            res.chosen_move,
            ChessMove::from_compact_text("f3g3", &pos).unwrap()
        );
        assert_eq!(caps.state.depth().get(), 1);
        assert!(caps.state.uci_nodes() <= 1000); // might be a bit more than 1 because of check extensions
    }

    #[test]
    fn mate_research_test() {
        let pos = Chessboard::from_fen("k7/3B4/4N3/K7/8/8/8/8 w - - 16 9", Strict).unwrap();
        let mut caps = Caps::for_eval::<LiTEval>();
        let limit = SearchLimit::mate_in_moves(5);
        let res = caps.search_with_new_tt(pos, limit);
        assert!(res.score.unwrap().is_game_won_score());
        let nodes = caps.search_state().uci_nodes();
        let tt = caps.search_state().tt().clone();
        // Don't clear the internal state
        let second_search = caps.search_with_tt(pos, limit, tt.clone());
        assert!(second_search.score.unwrap().is_game_won_score());
        let second_search_nodes = caps.search_state().uci_nodes();
        assert!(
            second_search_nodes * 2 < nodes,
            "{second_search_nodes} {nodes}"
        );
        let d3 = SearchLimit::depth(Depth::new(3));
        let d3_search = caps.search_with_tt(pos, d3, tt.clone());
        assert!(
            d3_search.score.unwrap().is_game_won_score(),
            "{}",
            d3_search.score.unwrap().0
        );
        let d3_nodes = caps.search_state().uci_nodes();
        caps.forget();
        assert_eq!(caps.search_state().uci_nodes(), 0);
        let fresh_d3_search = caps.search_with_new_tt(pos, d3);
        assert!(
            !fresh_d3_search.score.unwrap().is_won_or_lost(),
            "{}",
            fresh_d3_search.score.unwrap().0
        );
        let fresh_d3_nodes = caps.search_state().uci_nodes();
        assert!(
            fresh_d3_nodes > d3_nodes + d3_nodes / 4,
            "{fresh_d3_nodes} {d3_nodes}"
        );
        caps.forget();
        _ = caps.search_with_new_tt(pos, d3);
        assert_eq!(caps.search_state().uci_nodes(), fresh_d3_nodes);
    }

    #[test]
    #[cfg(not(debug_assertions))]
    /// puzzles that are reasonably challenging for most humans, but shouldn't be too difficult for the engine
    fn mate_test() {
        let fens = [
            ("8/5K2/4N2k/2B5/5pP1/1np2n2/1p6/r2R4 w - - 0 1", "d1d5", 5),
            (
                "5rk1/r5p1/2b2p2/3q1N2/6Q1/3B2P1/5P2/6KR w - - 0 1",
                "f5h6",
                5,
            ),
            (
                "2rk2nr/R1pnp3/5b2/5P2/BpPN1Q2/pPq5/P7/1K4R1 w - - 0 1",
                "f4c7",
                6,
            ),
            ("k2r3r/PR6/1K6/3R4/8/5np1/B6p/8 w - - 0 1", "d5d8", 6),
            (
                "3n3R/8/3p1pp1/r2bk3/8/4NPP1/p3P1KP/1r1R4 w - - 0 1",
                "h8e8",
                6,
            ),
            ("7K/k7/p1R5/4N1q1/8/6rb/5r2/1R6 w - - 0 1", "c6c7", 4),
            (
                "rkr5/3n1p2/1pp1b3/NP4p1/3PPn1p/QN1B1Pq1/2P5/R6K w - - 0 1",
                "a5c6",
                7,
            ),
            ("1kr5/4R3/pP6/1n2N3/3p4/2p5/1r6/4K2R w K - 0 1", "h1h8", 7),
            (
                "1k6/1bpQN3/1p6/p7/6p1/2NP1nP1/5PK1/4q3 w - - 0 1",
                "d7d8",
                8,
            ),
            (
                "1k4r1/pb1p4/1p1P4/1P3r1p/1N2Q3/6Pq/4BP1P/4R1K1 w - - 0 1",
                "b4a6",
                10,
            ),
            ("rk6/p1r3p1/P3B1Kp/1p2B3/8/8/8/8 w - - 0 1", "e6d7", 5),
        ];
        for (fen, best_move, num_moves) in fens {
            let pos = Chessboard::from_fen(fen, Relaxed).unwrap();
            let mut engine = Caps::for_eval::<LiTEval>();
            let limit = SearchLimit::mate_in_moves(num_moves);
            let res = engine.search_with_new_tt(pos, limit);
            let score = res.score.unwrap();
            println!(
                "chosen move {0}, fen {1}, depth {2}, time {3}ms",
                res.chosen_move.extended_formatter(pos, Standard),
                pos.as_fen(),
                engine.state.depth(),
                engine.state.start_time.elapsed().as_millis()
            );
            assert!(score.is_game_won_score());
            assert_eq!(res.chosen_move.to_string(), best_move);
        }
    }
}<|MERGE_RESOLUTION|>--- conflicted
+++ resolved
@@ -1110,7 +1110,7 @@
                     debug_assert_eq!(
                         self.state
                             .tt()
-                            .load::<Chessboard>(new_pos.zobrist_hash(), ply + 1)
+                            .load::<Chessboard>(new_pos.hash_pos(), ply + 1)
                             .unwrap()
                             .bound(),
                         Exact
@@ -1143,20 +1143,8 @@
             return Some(game_result_to_score(pos.no_moves_result_if(in_check), ply));
         }
 
-<<<<<<< HEAD
         let tt_entry: TTEntry<Chessboard> =
             TTEntry::new(pos.hash_pos(), best_score, best_move, depth, bound_so_far);
-        // TODO: eventually test that not overwriting PV nodes unless the depth is quite a bit greater gains
-=======
-        let tt_entry: TTEntry<Chessboard> = TTEntry::new(
-            pos.zobrist_hash(),
-            best_score,
-            best_move,
-            depth,
-            bound_so_far,
-        );
-
->>>>>>> 4243b016
         // Store the results in the TT, always replacing the previous entry. Note that the TT move is only overwritten
         // if this node was an exact or fail high node or if there was a collision.
         if !(root && self.state.current_pv_num > 0) {
@@ -1471,8 +1459,8 @@
             for _ in 0..42 {
                 let mut engine = Caps::for_eval::<RandEval>();
                 let res = engine.search_with_new_tt(board, SearchLimit::depth(Depth::new(depth)));
-                assert!(res.score.unwrap().is_game_won_score());
-                assert_eq!(res.score.unwrap().plies_until_game_won(), Some(1));
+                assert!(res.score.is_game_won_score());
+                assert_eq!(res.score.plies_until_game_won(), Some(1));
             }
         }
     }
@@ -1496,8 +1484,8 @@
             let mut engine = Caps::for_eval::<PistonEval>();
             let res = engine
                 .search_with_new_tt(pos, SearchLimit::nodes(NodesLimit::new(30_000).unwrap()));
-            assert!(res.score.is_some_and(|score| score > Score(min)));
-            assert!(res.score.is_some_and(|score| score < Score(max)));
+            assert!(res.score > Score(min));
+            assert!(res.score < Score(max));
         }
     }
 
@@ -1507,7 +1495,7 @@
         let mut engine = Caps::for_eval::<PistonEval>();
         let res = engine.search_with_new_tt(pos, SearchLimit::depth(Depth::new(7)));
         // TODO: More aggressive bound once the engine is stronger
-        assert!(res.score.unwrap() >= Score(200));
+        assert!(res.score >= Score(200));
     }
 
     #[test]
@@ -1516,7 +1504,7 @@
         let mut engine = Caps::for_eval::<LiTEval>();
         let res =
             engine.search_with_new_tt(pos, SearchLimit::nodes(NodesLimit::new(50_000).unwrap()));
-        assert!(res.score.unwrap().abs() <= Score(200));
+        assert!(res.score.abs() <= Score(200));
     }
 
     #[test]
@@ -1525,7 +1513,7 @@
         let mut engine = Caps::for_eval::<LiTEval>();
         let res =
             engine.search_with_new_tt(pos, SearchLimit::nodes(NodesLimit::new(12_345).unwrap()));
-        let score = res.score.unwrap();
+        let score = res.score;
         assert!(score.abs() <= Score(64), "{score}");
         assert!(
             [
@@ -1595,12 +1583,12 @@
         let mut caps = Caps::for_eval::<LiTEval>();
         let limit = SearchLimit::mate_in_moves(5);
         let res = caps.search_with_new_tt(pos, limit);
-        assert!(res.score.unwrap().is_game_won_score());
+        assert!(res.score.is_game_won_score());
         let nodes = caps.search_state().uci_nodes();
         let tt = caps.search_state().tt().clone();
         // Don't clear the internal state
         let second_search = caps.search_with_tt(pos, limit, tt.clone());
-        assert!(second_search.score.unwrap().is_game_won_score());
+        assert!(second_search.score.is_game_won_score());
         let second_search_nodes = caps.search_state().uci_nodes();
         assert!(
             second_search_nodes * 2 < nodes,
@@ -1608,19 +1596,15 @@
         );
         let d3 = SearchLimit::depth(Depth::new(3));
         let d3_search = caps.search_with_tt(pos, d3, tt.clone());
-        assert!(
-            d3_search.score.unwrap().is_game_won_score(),
-            "{}",
-            d3_search.score.unwrap().0
-        );
+        assert!(d3_search.score.is_game_won_score(), "{}", d3_search.score.0);
         let d3_nodes = caps.search_state().uci_nodes();
         caps.forget();
         assert_eq!(caps.search_state().uci_nodes(), 0);
         let fresh_d3_search = caps.search_with_new_tt(pos, d3);
         assert!(
-            !fresh_d3_search.score.unwrap().is_won_or_lost(),
+            !fresh_d3_search.score.is_won_or_lost(),
             "{}",
-            fresh_d3_search.score.unwrap().0
+            fresh_d3_search.score.0
         );
         let fresh_d3_nodes = caps.search_state().uci_nodes();
         assert!(
@@ -1678,7 +1662,7 @@
             let mut engine = Caps::for_eval::<LiTEval>();
             let limit = SearchLimit::mate_in_moves(num_moves);
             let res = engine.search_with_new_tt(pos, limit);
-            let score = res.score.unwrap();
+            let score = res.score;
             println!(
                 "chosen move {0}, fen {1}, depth {2}, time {3}ms",
                 res.chosen_move.extended_formatter(pos, Standard),
