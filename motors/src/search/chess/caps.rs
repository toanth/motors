--- conflicted
+++ resolved
@@ -570,15 +570,8 @@
             self.state.atomic().set_depth(depth); // set depth now so that an immediate stop doesn't increment the depth
             self.state.atomic().count_node();
             let asp_start_time = Instant::now();
-<<<<<<< HEAD
-            let Some(pv_score) = self.negamax(pos, 0, aw_depth, *alpha, *beta, Exact) else {
-                return false;
-=======
-            let Some(pv_score) =
-                self.negamax(pos, 0, self.state.depth().isize(), alpha, beta, Exact)
-            else {
+            let Some(pv_score) = self.negamax(pos, 0, aw_depth, alpha, beta, Exact) else {
                 return (false, Some(depth), None);
->>>>>>> 51b5e915
             };
 
             self.state.send_non_ugi(
