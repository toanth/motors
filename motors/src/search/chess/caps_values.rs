--- conflicted
+++ resolved
@@ -19,28 +19,6 @@
 use crate::spsa_params;
 
 spsa_params! [
-<<<<<<< HEAD
-    soft_limit_div: u32 = 32; 5..=60; step=1;
-    soft_limit_div_clamp: u32 = 4; 2..=10; step=1;
-    hard_limit_div: usize = 4; 1..=10; step=1;
-    move_stability_min_depth: isize=16; 1..=25; step=2;
-    move_stability_start_div: usize = 4; 1..=10; step=1;
-    move_stability_factor: usize = 750; 250..=1000; step=50;
-    soft_limit_fail_low_factor: usize = 1250; 1000..=3000; step=50;
-    aw_exact_add: ScoreT = 4; 0..=42; step=2;
-    aw_exact_div: ScoreT = 2; 1..=10; step=1;
-    aw_delta_max: u32 = 10; 0..=40; step=2;
-    aw_widening_factor: ScoreT = 2; 1..=10; step=1;
-    they_blundered_threshold: ScoreT = 50; 0..=200; step=5;
-    we_blundered_threshold: ScoreT = -50; -200..=0; step=5;
-    iir_min_depth: isize = 5; 1..=15; step=1;
-    rfp_base: ScoreT = 150; 0..=900; step=15;
-    rfp_blunder: ScoreT = 64; 0..=512; step=8;
-    rfp_fail_high_div: ScoreT = 2; 1..=10; step=1;
-    rfp_max_depth: isize = 3; 1..=10; step=1;
-    nmp_fail_low: ScoreT = 64; 0..=256; step=4;
-    nmp_min_depth: isize = 3; 1..=10; step=1;
-=======
     soft_limit_div: u32 = 31; 5..=60; step=1;
     soft_limit_div_clamp: u32 = 3; 2..=10; step=1;
     hard_limit_div: usize = 4; 1..=10; step=1;
@@ -61,7 +39,6 @@
     rfp_max_depth: isize = 4; 1..=10; step=1;
     nmp_fail_low: ScoreT = 60; 0..=256; step=4;
     nmp_min_depth: isize = 2; 1..=10; step=1;
->>>>>>> 5c7e3f3f
     nmp_base: isize = 3; 1..=10; step=1;
     nmp_depth_div: isize = 4; 1..=20; step=1;
     nmp_verif_depth: isize = 9; 1..=20; step=1;
