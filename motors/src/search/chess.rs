#[cfg(feature = "caps")]
pub mod caps;
mod caps_values;

#[cfg(test)]
mod tests {
    use gears::rand::rngs::StdRng;
    use std::str::FromStr;
    use std::sync::Arc;
    use std::sync::atomic::Ordering::SeqCst;
    use std::sync::atomic::fence;
    use std::thread::{sleep, spawn};
    use std::time::Duration;

    use gears::PlayerResult::Draw;
    use gears::games::chess::Chessboard;
    use gears::games::chess::moves::{ChessMove, ChessMoveFlags};
    use gears::games::chess::pieces::ChessPieceType::Bishop;
    use gears::games::chess::squares::ChessSquare;
<<<<<<< HEAD
    use gears::games::chess::Chessboard;
    use gears::games::{n_fold_repetition, BoardHistory, ZobristHistory};
=======
    use gears::games::{BoardHistory, ZobristHistory, n_fold_repetition};
    use gears::general::board::Board;
>>>>>>> 1d15c9ad
    use gears::general::board::Strictness::{Relaxed, Strict};
    use gears::general::board::{Board, BoardHelpers};
    use gears::general::common::NamedEntity;
    use gears::general::moves::Move;
    use gears::output::pgn::parse_pgn;
<<<<<<< HEAD
    use gears::score::{Score, SCORE_LOST, SCORE_WON};
    use gears::search::{Depth, NodesLimit, SearchLimit};
    use gears::ugi::load_ugi_pos_simple;
    use gears::PlayerResult::Draw;
=======
    use gears::score::{SCORE_LOST, SCORE_WON, Score};
    use gears::search::{Depth, SearchLimit};
    use gears::ugi::load_ugi_position;
>>>>>>> 1d15c9ad

    use crate::eval::chess::lite::{KingGambot, LiTEval};
    use crate::eval::chess::material_only::MaterialOnlyEval;
    use crate::eval::chess::piston::PistonEval;
    use crate::eval::rand_eval::RandEval;
    use crate::search::chess::caps::Caps;
    use crate::search::generic::gaps::Gaps;
    use crate::search::generic::random_mover::RandomMover;
    use crate::search::multithreading::AtomicSearchState;
    use crate::search::tt::TT;
    use crate::search::{Engine, SearchParams};

    #[test]
    #[cfg(feature = "gaps")]
    fn generic_negamax_test() {
        generic_search_test(Gaps::<Chessboard>::default());
    }

    #[test]
    #[cfg(feature = "caps")]
    fn caps_search_test() {
        generic_search_test(Caps::for_eval::<PistonEval>());
    }

    #[test]
    #[cfg(feature = "random_mover")]
    fn random_mover_test() {
        mated_test(&mut RandomMover::<Chessboard, StdRng>::default());
    }

    fn mated_test<E: Engine<Chessboard>>(engine: &mut E) {
        let game_over_pos = load_ugi_pos_simple("mate_in_1 moves h7a7", Strict, &Chessboard::default()).unwrap();
        assert!(game_over_pos.is_game_lost_slow());
        for i in (1..123).step_by(11) {
            let res = engine.search_with_new_tt(game_over_pos, SearchLimit::depth(Depth::new(i)));
            assert!(res.ponder_move.is_none());
            assert_eq!(res.chosen_move, ChessMove::default());
            let res = engine.search_with_new_tt(game_over_pos, SearchLimit::nodes_(i as u64));
            assert!(res.ponder_move.is_none());
            assert_eq!(res.chosen_move, ChessMove::default());
        }
    }

    fn generic_search_test<E: Engine<Chessboard>>(mut engine: E) {
        let fen = "7r/pBrkqQ1p/3b4/5b2/8/6P1/PP2PP1P/R1BR2K1 w - - 1 17";
        let board = Chessboard::from_fen(fen, Strict).unwrap();
        let res = engine.search_with_new_tt(board, SearchLimit::mate(Depth::new(5)));
        assert_eq!(
            res.chosen_move,
            ChessMove::new(
                ChessSquare::from_str("d1").unwrap(),
                ChessSquare::from_str("d6").unwrap(),
                ChessMoveFlags::RookMove
            )
        );
        assert_eq!(res.score, SCORE_WON - 3);

        mated_test(&mut engine);
        avoid_repetition(&mut engine);
        mate_beats_repetition(&mut engine);

        two_threads_test::<E>();
    }

    fn avoid_repetition<E: Engine<Chessboard>>(engine: &mut E) {
        let pgn = r#"[Variant "From Position"][FEN "8/3Q4/2K5/k7/6P1/8/8/8 w - - 0 1"]
                        1. Qd4 Ka6 2. Qd6 Ka5 3. Qd4 Ka6 4. Qd7 Ka5"#;
        let game = parse_pgn::<Chessboard>(pgn, Strict, None).unwrap().game;
        let params = SearchParams::new_unshared(
            game.board,
            SearchLimit::depth(engine.default_bench_depth()),
            game.board_hist,
            TT::default(),
        );
        let res = engine.search(params);
        if let Some(plies_to_win) = res.score.plies_until_game_won() {
            assert!(plies_to_win > 4);
        } else {
            assert!(res.score >= Score(500));
        }
        assert_ne!(res.chosen_move, ChessMove::from_text("Qd4", &game.board).unwrap());
    }

    fn mate_beats_repetition<E: Engine<Chessboard>>(engine: &mut E) {
        let pos = Chessboard::from_fen("8/3Q4/2K5/k7/6P1/8/8/8 w - - 99 99", Strict).unwrap();
        let res = engine.search_with_new_tt(pos, SearchLimit::depth(engine.default_bench_depth()));
        let score = res.score;
        assert!(score > Score(500));
        if let Some(plies_to_win) = res.score.plies_until_game_won() {
            assert!(plies_to_win > 2);
        }
        assert_eq!(res.chosen_move, ChessMove::from_text("g5!", &pos).unwrap());
        let pos = Chessboard::from_fen("8/8/k1K5/8/8/8/3Q2P1/8 w - - 99 99", Strict).unwrap();
        let res = engine.search_with_new_tt(pos, SearchLimit::depth_(3));
        let score = res.score;
        assert_eq!(score.plies_until_game_won(), Some(1), "{score}");
        assert_eq!(res.chosen_move, ChessMove::from_text("d2a2", &pos).unwrap());
    }

    fn two_threads_test<E: Engine<Chessboard>>() {
        let fen = "2kr3r/2pb1p2/p2b1p2/1p4pp/B2R4/2P1P2P/PP2KPP1/R1B5 w - - 0 16";
        let board = Chessboard::from_fen(fen, Strict).unwrap();
        let mut engine = E::for_eval::<LiTEval>();
        let mut engine2 = E::for_eval::<LiTEval>();
        let tt = TT::default();
        let atomic = Arc::new(AtomicSearchState::default());
        let atomic2 = Arc::new(AtomicSearchState::default());
        let params = SearchParams::with_atomic_state(
            board,
            SearchLimit::infinite(),
            ZobristHistory::default(),
            tt.clone(),
            atomic.clone(),
        );
        let params2 = SearchParams::with_atomic_state(
            board,
            SearchLimit::infinite(),
            ZobristHistory::default(),
            tt.clone(),
            atomic2.clone(),
        );
        let handle = spawn(move || engine.search(params));
        let handle2 = spawn(move || engine2.search(params2));
        sleep(Duration::from_millis(500));
        atomic.set_stop(true);
        assert!(atomic.stop_flag());
        assert!(!atomic2.stop_flag());
        let res = handle.join().unwrap();
        assert!(!atomic.currently_searching());
        assert!(atomic2.currently_searching());
        fence(SeqCst);
        atomic2.set_stop(true);
        let res2 = handle2.join().unwrap();
        // The bound of 400 is rather large because gaps does not produce very stable evals
        assert!(res.score.0.abs_diff(res2.score.0) <= 400, "{0} {1}", res.score, res2.score);
        assert_eq!(res.chosen_move.piece_type(), Bishop);
        assert_eq!(res2.chosen_move.src_square(), ChessSquare::from_str("a4").unwrap());
    }

    #[test]
    fn weird_position_test() {
        // this fen is actually a legal chess position
        let fen = "q2k2q1/2nqn2b/1n1P1n1b/2rnr2Q/1NQ1QN1Q/3Q3B/2RQR2B/Q2K2Q1 w - - 0 1";
        let board = Chessboard::from_fen(fen, Strict).unwrap();
        let mut engine = Caps::for_eval::<LiTEval>();
        // TODO: New testcase that asserts that unfinished iterations can still change the score
        let res = engine.search_with_new_tt(board, SearchLimit::depth_(1));
        // let res = engine.search_with_new_tt(board, SearchLimit::nodes_(5_000));
<<<<<<< HEAD
        let score = res.score;
        assert!(res.score >= Score(1400), "{score}");
        // not a legal chess position, but search with random eval should handle this
=======
        let score = res.score.unwrap();
        assert!(res.score.unwrap() >= Score(1400), "{score}");
        // not a legal chess position, but search should still handle this
>>>>>>> 1d15c9ad
        let fen = "RRRRRRRR/RRRRRRRR/BBBBBBBB/BBBBBBBB/QQQQQQQQ/QQQQQQQQ/QPPPPPPP/K6k b - - 0 1";
        let board = Chessboard::from_fen(fen, Relaxed).unwrap();
        assert_eq!(board.pseudolegal_moves().len(), 3);
        for i in (2..55).step_by(3) {
            // do this several times to get different random numbers
            let mut engine = Caps::for_eval::<RandEval>();
            let res = engine.search_with_new_tt(board, SearchLimit::depth(Depth::new(i)));
            assert_eq!(res.score, SCORE_LOST + 2);
            assert_eq!(res.chosen_move.compact_formatter(&board).to_string(), "h1g1");
        }
        let mut engine = Caps::for_eval::<LiTEval>();
        let res = engine.search_with_new_tt(board, SearchLimit::depth_(10));
        assert_eq!(res.score.unwrap(), SCORE_LOST + 2);
        assert_eq!(res.chosen_move.to_string(), "h1g1");
    }

    #[test]
    fn repetition_test() {
        // the only winning move leads to a repeated position; all other moves lose
        let mut board = Chessboard::from_fen("8/8/3k3q/8/1K6/8/8/R7 w - - 0 1", Strict).unwrap();
        let movelist = ["Ra6+", "Kd7", "Ra1", "Kd6"];
        let mut hist = ZobristHistory::default();
        for _ in 0..2 {
            for mov in movelist {
                let mov = ChessMove::from_extended_text(mov, &board).unwrap();
                board = board.make_move(mov).unwrap();
                assert!(board.player_result_slow(&hist).is_none());
                hist.push(board.hash_pos());
            }
        }
        let mov = ChessMove::from_extended_text(movelist[0], &board).unwrap();
        let new_board = board.make_move(mov).unwrap();
        assert!(new_board.is_in_check());
        assert!(new_board.is_3fold_repetition(&hist));
<<<<<<< HEAD
        assert!(new_board.player_result_slow(&hist).is_some_and(|r| r == Draw));
        assert!(n_fold_repetition(2, &hist, new_board.hash_pos(), new_board.halfmove_repetition_clock(),));
=======
        assert!(
            new_board
                .player_result_slow(&hist)
                .is_some_and(|r| r == Draw)
        );
        assert!(n_fold_repetition(
            2,
            &hist,
            &new_board,
            new_board.halfmove_repetition_clock(),
        ));
>>>>>>> 1d15c9ad
        hist.pop();
        let mut engine = Caps::for_eval::<MaterialOnlyEval>();
        for depth in 1..10 {
            let res = engine.search(SearchParams::new_unshared(
                board,
                SearchLimit::depth(Depth::new(depth)),
                hist.clone(),
                TT::default(),
            ));
            assert_eq!(res.chosen_move, mov);
            assert_eq!(res.score, Score(0));
        }
    }

    #[test]
    fn mate_in_three() {
        let pos =
            Chessboard::from_fen("r4r1k/7p/pp1pP2b/2p1p2P/2P2p2/3B3q/PP1BNP2/R1QR2K1 b - - 4 27", Strict).unwrap();
        let mut limit = SearchLimit::mate_in_moves(3);
        let engines: [(Box<dyn Engine<Chessboard>>, u64); 2] = [
            (Box::new(Caps::for_eval::<KingGambot>()), 100_000),
            (Box::new(Caps::for_eval::<MaterialOnlyEval>()), 200_000),
            // TODO: Re-enable when Gaps has more features
            // (Box::new(Gaps::<Chessboard>::for_eval::<LiTEval>()), 900_000),
        ];
        for (mut engine, nodes) in engines.into_iter() {
            println!("{}", engine.engine_info().short_name());
            limit.nodes = NodesLimit::new(nodes).unwrap();
            let res = engine.search_with_new_tt(pos, limit);
            assert!(res.score.is_game_won_score(), "{}", res.score);
            assert_eq!(res.score.plies_until_game_won(), Some(5));
            assert_eq!(res.chosen_move, ChessMove::from_text("f3", &pos).unwrap());
        }
    }
}<|MERGE_RESOLUTION|>--- conflicted
+++ resolved
@@ -17,28 +17,15 @@
     use gears::games::chess::moves::{ChessMove, ChessMoveFlags};
     use gears::games::chess::pieces::ChessPieceType::Bishop;
     use gears::games::chess::squares::ChessSquare;
-<<<<<<< HEAD
-    use gears::games::chess::Chessboard;
-    use gears::games::{n_fold_repetition, BoardHistory, ZobristHistory};
-=======
     use gears::games::{BoardHistory, ZobristHistory, n_fold_repetition};
-    use gears::general::board::Board;
->>>>>>> 1d15c9ad
     use gears::general::board::Strictness::{Relaxed, Strict};
     use gears::general::board::{Board, BoardHelpers};
     use gears::general::common::NamedEntity;
     use gears::general::moves::Move;
     use gears::output::pgn::parse_pgn;
-<<<<<<< HEAD
-    use gears::score::{Score, SCORE_LOST, SCORE_WON};
+    use gears::score::{SCORE_LOST, SCORE_WON, Score};
     use gears::search::{Depth, NodesLimit, SearchLimit};
     use gears::ugi::load_ugi_pos_simple;
-    use gears::PlayerResult::Draw;
-=======
-    use gears::score::{SCORE_LOST, SCORE_WON, Score};
-    use gears::search::{Depth, SearchLimit};
-    use gears::ugi::load_ugi_position;
->>>>>>> 1d15c9ad
 
     use crate::eval::chess::lite::{KingGambot, LiTEval};
     use crate::eval::chess::material_only::MaterialOnlyEval;
@@ -187,15 +174,9 @@
         // TODO: New testcase that asserts that unfinished iterations can still change the score
         let res = engine.search_with_new_tt(board, SearchLimit::depth_(1));
         // let res = engine.search_with_new_tt(board, SearchLimit::nodes_(5_000));
-<<<<<<< HEAD
         let score = res.score;
         assert!(res.score >= Score(1400), "{score}");
-        // not a legal chess position, but search with random eval should handle this
-=======
-        let score = res.score.unwrap();
-        assert!(res.score.unwrap() >= Score(1400), "{score}");
         // not a legal chess position, but search should still handle this
->>>>>>> 1d15c9ad
         let fen = "RRRRRRRR/RRRRRRRR/BBBBBBBB/BBBBBBBB/QQQQQQQQ/QQQQQQQQ/QPPPPPPP/K6k b - - 0 1";
         let board = Chessboard::from_fen(fen, Relaxed).unwrap();
         assert_eq!(board.pseudolegal_moves().len(), 3);
@@ -208,8 +189,9 @@
         }
         let mut engine = Caps::for_eval::<LiTEval>();
         let res = engine.search_with_new_tt(board, SearchLimit::depth_(10));
-        assert_eq!(res.score.unwrap(), SCORE_LOST + 2);
-        assert_eq!(res.chosen_move.to_string(), "h1g1");
+        assert_eq!(res.score, SCORE_LOST + 2);
+        let expected_move = ChessMove::from_compact_text("h1g1", &board).unwrap();
+        assert_eq!(res.chosen_move, expected_move);
     }
 
     #[test]
@@ -230,22 +212,8 @@
         let new_board = board.make_move(mov).unwrap();
         assert!(new_board.is_in_check());
         assert!(new_board.is_3fold_repetition(&hist));
-<<<<<<< HEAD
         assert!(new_board.player_result_slow(&hist).is_some_and(|r| r == Draw));
         assert!(n_fold_repetition(2, &hist, new_board.hash_pos(), new_board.halfmove_repetition_clock(),));
-=======
-        assert!(
-            new_board
-                .player_result_slow(&hist)
-                .is_some_and(|r| r == Draw)
-        );
-        assert!(n_fold_repetition(
-            2,
-            &hist,
-            &new_board,
-            new_board.halfmove_repetition_clock(),
-        ));
->>>>>>> 1d15c9ad
         hist.pop();
         let mut engine = Caps::for_eval::<MaterialOnlyEval>();
         for depth in 1..10 {
