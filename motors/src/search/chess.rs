--- conflicted
+++ resolved
@@ -363,8 +363,6 @@
                 let res = engine.search_with_tt(pos, SearchLimit::nodes_(500), tt.clone());
                 assert!(res.score >= Score(1000), "{}", res.score);
                 assert!(pos.is_move_legal(res.chosen_move));
-<<<<<<< HEAD
-=======
 
                 let fen = "qqqqqqqq/qqqqqqqq/qqqqqqqq/qqqqqqqq/qqqqrbnq/qqqqbKQn/qqqqrb1b/qqqqqrbk b - - 0 1";
                 let pos = Chessboard::from_fen(fen, Relaxed).unwrap();
@@ -374,7 +372,6 @@
                 let res = engine.search_with_tt(pos, SearchLimit::nodes_(500), tt.clone());
                 assert_eq!(res.score.plies_until_game_won(), Some(1));
                 assert_eq!(res.chosen_move, ChessMove::from_text("Qg2", &pos).unwrap());
->>>>>>> 3060cd84
             }
         }
     }
