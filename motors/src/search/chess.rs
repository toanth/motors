#[cfg(feature = "caps")]
pub mod caps;

mod tests {
    use std::str::FromStr;

    use gears::games::chess::moves::{ChessMove, ChessMoveFlags};
    use gears::games::chess::squares::ChessSquare;
    use gears::games::chess::Chessboard;
    use gears::games::{Board, Move};
    use gears::search::{DepthLimit, Score, SearchLimit, SCORE_LOST, SCORE_WON};

    use crate::eval::chess::hce::HandCraftedEval;
    use crate::eval::rand_eval::RandEval;
    use crate::search::chess::caps::Caps;
    use crate::search::generic::generic_negamax::GenericNegamax;
    use crate::search::Engine;

    #[test]
    fn generic_negamax_test() {
        generic_search_test::<GenericNegamax<Chessboard, RandEval>>()
    }

    #[test]
    fn caps_search_test() {
        generic_search_test::<Caps<RandEval>>()
    }

    fn generic_search_test<E: Engine<Chessboard>>() {
        let fen = "7r/pBrkqQ1p/3b4/5b2/8/6P1/PP2PP1P/R1BR2K1 w - - 1 17";
        let board = Chessboard::from_fen(fen).unwrap();
        let mut engine = E::default();
        let res = engine
            .search_from_pos(board, SearchLimit::mate(DepthLimit::new(5)))
            .unwrap();
        assert_eq!(
            res.chosen_move,
            ChessMove::new(
                ChessSquare::from_str("d1").unwrap(),
                ChessSquare::from_str("d6").unwrap(),
                ChessMoveFlags::Normal
            )
        );
        assert!(res.score.is_some());
        assert_eq!(res.score.unwrap(), SCORE_WON - 3);
    }

    #[test]
    fn weird_position_test() {
        // this fen is actually a legal chess position
        let fen = "q2k2q1/2nqn2b/1n1P1n1b/2rnr2Q/1NQ1QN1Q/3Q3B/2RQR2B/Q2K2Q1 w - - 0 1";
        let board = Chessboard::from_fen(fen).unwrap();
        let mut engine = Caps::<HandCraftedEval>::default();
        let res = engine
            .search_from_pos(board, SearchLimit::nodes_(5_000))
            .unwrap();
        assert!(res.score.unwrap() >= Score(1400));
        // not a legal chess position, but search with random eval should handle this
        let fen = "RRRRRRRR/RRRRRRRR/BBBBBBBB/BBBBBBBB/QQQQQQQQ/QQQQQQQQ/QPPPPPPP/K6k b - - 0 1";
        let board = Chessboard::from_fen(fen).unwrap();
        assert_eq!(board.pseudolegal_moves().len(), 3);
<<<<<<< HEAD
        let mut engine = Caps::<RandEval>::default();
        let res = engine
            .search_from_pos(board, SearchLimit::depth(DepthLimit::new(100)))
            .unwrap();
        assert_eq!(res.score.unwrap(), SCORE_LOST + 2);
        assert_eq!(res.chosen_move.to_compact_text(), "h1g1");
=======
        for i in (2..100).step_by(3) {
            // do this several times to get different random numbers
            let mut engine = Caps::<RandEval>::default();
            let res = engine
                .search_from_pos(board, SearchLimit::depth(Depth::new(i)))
                .unwrap();
            assert_eq!(res.score.unwrap(), SCORE_LOST + 2);
            assert_eq!(res.chosen_move.to_compact_text(), "h1g1");
        }
>>>>>>> 0a38a0c6
    }
}<|MERGE_RESOLUTION|>--- conflicted
+++ resolved
@@ -8,7 +8,7 @@
     use gears::games::chess::squares::ChessSquare;
     use gears::games::chess::Chessboard;
     use gears::games::{Board, Move};
-    use gears::search::{DepthLimit, Score, SearchLimit, SCORE_LOST, SCORE_WON};
+    use gears::search::{Depth, Score, SearchLimit, SCORE_LOST, SCORE_WON};
 
     use crate::eval::chess::hce::HandCraftedEval;
     use crate::eval::rand_eval::RandEval;
@@ -31,7 +31,7 @@
         let board = Chessboard::from_fen(fen).unwrap();
         let mut engine = E::default();
         let res = engine
-            .search_from_pos(board, SearchLimit::mate(DepthLimit::new(5)))
+            .search_from_pos(board, SearchLimit::mate(Depth::new(5)))
             .unwrap();
         assert_eq!(
             res.chosen_move,
@@ -59,14 +59,6 @@
         let fen = "RRRRRRRR/RRRRRRRR/BBBBBBBB/BBBBBBBB/QQQQQQQQ/QQQQQQQQ/QPPPPPPP/K6k b - - 0 1";
         let board = Chessboard::from_fen(fen).unwrap();
         assert_eq!(board.pseudolegal_moves().len(), 3);
-<<<<<<< HEAD
-        let mut engine = Caps::<RandEval>::default();
-        let res = engine
-            .search_from_pos(board, SearchLimit::depth(DepthLimit::new(100)))
-            .unwrap();
-        assert_eq!(res.score.unwrap(), SCORE_LOST + 2);
-        assert_eq!(res.chosen_move.to_compact_text(), "h1g1");
-=======
         for i in (2..100).step_by(3) {
             // do this several times to get different random numbers
             let mut engine = Caps::<RandEval>::default();
@@ -76,6 +68,5 @@
             assert_eq!(res.score.unwrap(), SCORE_LOST + 2);
             assert_eq!(res.chosen_move.to_compact_text(), "h1g1");
         }
->>>>>>> 0a38a0c6
     }
 }