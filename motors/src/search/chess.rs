--- conflicted
+++ resolved
@@ -218,11 +218,7 @@
         // caused a crash once
         let fen = "8/2k5/8/4P3/PPPP1PPP/PPPPPPPP/PPPPPPPP/QQQQKQQQ b - - 0 1";
         let board = Chessboard::from_fen(fen, Relaxed).unwrap();
-<<<<<<< HEAD
-        let res = engine.search_with_new_tt(board, SearchLimit::depth(Depth::new(8)));
-=======
         let res = engine.search_with_new_tt(board, SearchLimit::depth(DepthPly::new(8)));
->>>>>>> 34e0420b
         assert!(res.score <= Score(7000), "{}", res.score);
     }
 
