[package]
name = "gears"
version = "0.1.0"
edition = "2021"

[[bench]]
name = "perft_bench"
harness = false

[dev-dependencies]
criterion = "0.5.1"


[dependencies]
num = "0.4.1"
<<<<<<< HEAD
rand = "0.9.0-beta.1"
=======
rand = "0.9"
>>>>>>> 1fe66f35
# bitintr is bugged and unmaintained
# Technically, crossterm already provides coloring functionality.
# However, colored simply does this a lot better.
colored = "3.0.0"
strum = "0.26.3"
strum_macros = "0.26.4"
derive_more = { version = "1.0.0", features = ["full"] }
itertools = "0.14.0"
chrono = "0.4.39"
static_assertions = "1.1.0"
dyn-clone = "1.0.18"
arrayvec = "0.7.6"
edit-distance = "2.1.3"
arbitrary = { version = "1.4.1", features = ["derive"] }
<<<<<<< HEAD
thiserror = "2.0.9"
=======
thiserror = "1.0.64"
>>>>>>> 1fe66f35
anyhow = "1.0.95"
crossterm = "0.28.1"
colorgrad = "0.7.0"
rayon = "1.10.0"
# removing the regex dependency by replacing the single instance of using a regex improved compile times from ~30 to ~20 seconds

[features]
default = ["chess", "mnk", "ataxx", "uttt", "fairy", "unsafe"]
unsafe = []
chess = []
mnk = []
ataxx = []
uttt = []
fairy = ["chess", "mnk"]<|MERGE_RESOLUTION|>--- conflicted
+++ resolved
@@ -13,11 +13,7 @@
 
 [dependencies]
 num = "0.4.1"
-<<<<<<< HEAD
-rand = "0.9.0-beta.1"
-=======
 rand = "0.9"
->>>>>>> 1fe66f35
 # bitintr is bugged and unmaintained
 # Technically, crossterm already provides coloring functionality.
 # However, colored simply does this a lot better.
@@ -32,11 +28,7 @@
 arrayvec = "0.7.6"
 edit-distance = "2.1.3"
 arbitrary = { version = "1.4.1", features = ["derive"] }
-<<<<<<< HEAD
 thiserror = "2.0.9"
-=======
-thiserror = "1.0.64"
->>>>>>> 1fe66f35
 anyhow = "1.0.95"
 crossterm = "0.28.1"
 colorgrad = "0.7.0"
