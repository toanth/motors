use std::time::Duration;

use criterion::{black_box, criterion_group, criterion_main, Criterion};
use gears::games::chess::Chessboard;
use gears::games::Board;
<<<<<<< HEAD
=======
use gears::general::move_list::MoveList;
>>>>>>> 0a38a0c6
use gears::general::perft::perft;
use gears::search::DepthLimit;
use itertools::Itertools;

const QUEENS_FEN: &str = "k7/3Q3Q/8/2Q5/2Q3Q1/2Q5/2QQ3Q/KQ6 w - - 0 1";
const ROOKS_FEN: &str = "k7/4R3/5R2/8/2R3R1/2R5/2RR3R/KRR5 w - - 0 1";
const BISHOPS_FEN: &str = "k7/3B3B/8/8/2B3B1/2BB4/2BB3B/KB6 w - - 0 1";
const KNIGHTS_FEN: &str = "k6N/3N4/8/2NN4/2N1N1N1/2N5/2NN4/K7 w - - 0 1";
const PAWNS_FEN: &str = "k7/3P3P/7p/1p3pP1/2P5/3Pp3/2PP3P/K7 w - f6 0 2";

pub fn perft_startpos_bench(c: &mut Criterion) {
    c.bench_function("perft 4 startpos", |b| {
        let pos = Chessboard::default();
        b.iter(|| perft(DepthLimit::new(4), pos))
    });
}

pub fn perft_kiwipete_bench(c: &mut Criterion) {
    c.bench_function("perft 4 kiwipete", |b| {
        let pos = Chessboard::from_name("kiwipete").unwrap();
        b.iter(|| perft(DepthLimit::new(4), pos))
    });
}

fn gen_moves(c: &mut Criterion, name: &str, fen: &str) {
    c.bench_function(name, |b| {
        let pos = Chessboard::from_fen(fen).unwrap();
        b.iter(|| black_box(pos).pseudolegal_moves());
    });
}

fn play_moves(c: &mut Criterion, name: &str, fen: &str) {
    c.bench_function(name, |b| {
        let pos = Chessboard::from_fen(fen).unwrap();
        let moves = pos.pseudolegal_moves();
        b.iter(|| {
            for m in moves.iter_moves() {
                black_box(black_box(pos).make_move(*m));
            }
        })
    });
}

pub fn gen_knight_moves_bench(c: &mut Criterion) {
    gen_moves(c, "gen knight moves", KNIGHTS_FEN);
}

pub fn gen_queen_moves_bench(c: &mut Criterion) {
    gen_moves(c, "gen queen moves", QUEENS_FEN);
}

pub fn gen_rook_moves_bench(c: &mut Criterion) {
    gen_moves(c, "gen rook moves", ROOKS_FEN);
}

pub fn gen_bishop_moves_bench(c: &mut Criterion) {
    gen_moves(c, "gen bishop moves", BISHOPS_FEN);
}

pub fn gen_pawn_moves_bench(c: &mut Criterion) {
    gen_moves(c, "gen pawn moves", PAWNS_FEN);
}

pub fn play_knight_moves(c: &mut Criterion) {
    play_moves(c, "play knight moves", KNIGHTS_FEN);
}

pub fn play_queen_moves(c: &mut Criterion) {
    play_moves(c, "play queen moves", QUEENS_FEN);
}

pub fn play_rook_moves(c: &mut Criterion) {
    play_moves(c, "play rook moves", ROOKS_FEN);
}

pub fn play_bishop_moves(c: &mut Criterion) {
    play_moves(c, "play bishop moves", BISHOPS_FEN);
}

pub fn play_pawn_moves(c: &mut Criterion) {
    play_moves(c, "play bishop moves", PAWNS_FEN);
}

criterion_group! {
    name = benches;
    config = Criterion::default().measurement_time(Duration::from_secs(20)).noise_threshold(0.03);
    targets =
    perft_startpos_bench,
    perft_kiwipete_bench,
    gen_pawn_moves_bench,
    gen_knight_moves_bench,
    gen_bishop_moves_bench,
    gen_rook_moves_bench,
    gen_queen_moves_bench,
    play_pawn_moves,
    play_knight_moves,
    play_bishop_moves,
    play_rook_moves,
    play_queen_moves
}

criterion_main!(benches);<|MERGE_RESOLUTION|>--- conflicted
+++ resolved
@@ -3,12 +3,9 @@
 use criterion::{black_box, criterion_group, criterion_main, Criterion};
 use gears::games::chess::Chessboard;
 use gears::games::Board;
-<<<<<<< HEAD
-=======
 use gears::general::move_list::MoveList;
->>>>>>> 0a38a0c6
 use gears::general::perft::perft;
-use gears::search::DepthLimit;
+use gears::search::Depth;
 use itertools::Itertools;
 
 const QUEENS_FEN: &str = "k7/3Q3Q/8/2Q5/2Q3Q1/2Q5/2QQ3Q/KQ6 w - - 0 1";
@@ -20,14 +17,14 @@
 pub fn perft_startpos_bench(c: &mut Criterion) {
     c.bench_function("perft 4 startpos", |b| {
         let pos = Chessboard::default();
-        b.iter(|| perft(DepthLimit::new(4), pos))
+        b.iter(|| perft(Depth::new(4), pos))
     });
 }
 
 pub fn perft_kiwipete_bench(c: &mut Criterion) {
     c.bench_function("perft 4 kiwipete", |b| {
         let pos = Chessboard::from_name("kiwipete").unwrap();
-        b.iter(|| perft(DepthLimit::new(4), pos))
+        b.iter(|| perft(Depth::new(4), pos))
     });
 }
 
