use crate::general::board::Board;
use crate::general::common::{Res, parse_fp_from_str};
use crate::general::moves::Move;
use crate::score::Score;
use crate::search::MpvType::{MainOfMultiple, OnlyLine, SecondaryLine};
use NodeType::*;
use anyhow::{anyhow, bail};
use colored::{ColoredString, Colorize};
use derive_more::{Add, AddAssign, Sub, SubAssign};
use itertools::Itertools;
use std::fmt::{Display, Formatter};
use std::num::NonZeroU64;
use std::ops::{Add, AddAssign, Sub, SubAssign};
use std::str::FromStr;
use std::time::{Duration, Instant};
use strum_macros::FromRepr;

pub const MAX_DEPTH: DepthPly = DepthPly(10_000);

pub const MAX_BUDGET: Budget = Budget(1 << 20);

#[derive(Eq, PartialEq, Debug, Default, Copy, Clone)]
#[must_use]
pub struct SearchResult<B: Board> {
    pub chosen_move: B::Move,
    pub score: Score,
    // TODO: NodeType to represent UCI upper bound and lower bound scores
    pub ponder_move: Option<B::Move>,
    pub pos: B,
}

impl<B: Board> SearchResult<B> {
    pub fn move_only(chosen_move: B::Move, pos: B) -> Self {
        debug_assert!(chosen_move.is_null() || pos.is_move_legal(chosen_move));
        Self { chosen_move, pos, ..Default::default() }
    }

    pub fn move_and_score(chosen_move: B::Move, score: Score, pos: B) -> Self {
        Self::new(chosen_move, score, None, pos)
    }

    pub fn new(chosen_move: B::Move, score: Score, ponder_move: Option<B::Move>, pos: B) -> Self {
        debug_assert!(score.is_valid());
        debug_assert!(chosen_move.is_null() || pos.is_move_legal(chosen_move));
        #[cfg(debug_assertions)]
        if !chosen_move.is_null() {
            let new_pos = pos.clone().make_move(chosen_move).unwrap();
            if let Some(ponder) = ponder_move {
                debug_assert!(new_pos.is_move_legal(ponder));
            }
        }
        Self { chosen_move, score, ponder_move, pos }
    }

    pub fn new_from_pv(score: Score, pos: B, pv: &[B::Move]) -> Self {
        debug_assert!(score.is_valid());
        // the pv may be empty if search is called in a position where the game is over
        Self::new(pv.first().copied().unwrap_or_default(), score, pv.get(1).copied(), pos)
    }

    pub fn ponder_move(&self) -> Option<B::Move> {
        self.ponder_move
    }
}

impl<B: Board> Display for SearchResult<B> {
    fn fmt(&self, f: &mut Formatter<'_>) -> std::fmt::Result {
        write!(f, "bestmove {}", self.chosen_move.compact_formatter(&self.pos))?;
        if let Some(ponder) = self.ponder_move() {
            // currently, this is unnecessary, but this might change in the future, and in any case
            // using a board to format a move that's not legal in that position would be *extremely* strange
            let new_pos = self.pos.clone().make_move(self.chosen_move).unwrap();
            write!(f, " ponder {}", ponder.compact_formatter(&new_pos))?;
        }
        Ok(())
    }
}

#[derive(Debug, Copy, Clone, Eq, PartialEq)]
pub enum MpvType {
    OnlyLine,
    MainOfMultiple,
    SecondaryLine,
}

#[derive(Debug, Copy, Clone, Eq, PartialEq, FromRepr)]
#[repr(u8)]
#[must_use]
pub enum NodeType {
    /// Don't use 0 because that's used to represent the empty node type for the internal TT representation
    /// score is a lower bound >= beta, cut-node (the most common node type)
    FailHigh = 1,
    /// score known exactly in `(alpha, beta)`, PV node (very rare, but those are the most important nodes)
    Exact = 2,
    /// score between alpha and beta, PV node (important node!)
    FailLow = 3, // score is an upper bound <= alpha, all-node (relatively rare, but makes parent a cut-node)
}

impl Display for NodeType {
    fn fmt(&self, f: &mut Formatter<'_>) -> std::fmt::Result {
        match self {
            FailHigh => write!(f, "Lower Bound"),
            Exact => write!(f, "Exact"),
            FailLow => write!(f, "Upper Bound"),
        }
    }
}

impl NodeType {
    pub fn inverse(self) -> Self {
        // Could maybe try some bit twiddling tricks in case the compiler doesn't already do that
        match self {
            FailHigh => FailLow,
            Exact => Exact,
            FailLow => FailHigh,
        }
    }

    pub fn lower_bound() -> Self {
        FailHigh
    }

    pub fn upper_bound() -> Self {
        FailLow
    }

    pub fn comparison_str(&self, aligned: bool) -> ColoredString {
        match self {
            FailHigh => "≥".green(),
            Exact => (if aligned { " " } else { "" }).into(),
            FailLow => "≤".red(),
        }
    }
}

#[derive(Debug)]
#[must_use]
pub struct SearchInfo<'a, B: Board> {
    pub best_move_of_all_pvs: B::Move,
    pub iterations: DepthPly,
    pub budget: Budget,
    pub seldepth: DepthPly,
    pub time: Duration,
    pub nodes: NodesLimit,
    pub pv_num: usize,
    pub max_num_pvs: usize,
    pub pv: &'a [B::Move],
    pub score: Score,
    pub hashfull: usize,
    pub pos: B,
    pub bound: Option<NodeType>,
    pub num_threads: usize,
    pub additional: Option<String>,
}

impl<B: Board> Default for SearchInfo<'_, B> {
    fn default() -> Self {
        Self {
            best_move_of_all_pvs: B::Move::default(),
            budget: Budget::default(),
            iterations: DepthPly::default(),
            seldepth: DepthPly::default(),
            time: Duration::default(),
            nodes: NodesLimit::MAX,
            pv_num: 1,
            max_num_pvs: 1,
            pv: &[],
            score: Score::default(),
            hashfull: 0,
            pos: B::default(),
            bound: None,
            num_threads: 1,
            additional: None,
        }
    }
}

impl<B: Board> SearchInfo<'_, B> {
    pub fn nps(&self) -> usize {
        let micros = self.time.as_micros() as f64;
        if micros == 0.0 { 0 } else { ((self.nodes.get() as f64 * 1_000_000.0) / micros) as usize }
    }

    pub fn mpv_type(&self) -> MpvType {
        if self.max_num_pvs == 1 {
            OnlyLine
        } else if self.pv_num == 0 {
            MainOfMultiple
        } else {
            SecondaryLine
        }
    }
}

impl<B: Board> Display for SearchInfo<'_, B> {
    fn fmt(&self, f: &mut Formatter<'_>) -> std::fmt::Result {
        let bound = match self.bound.unwrap_or(Exact) {
            FailHigh => " lowerbound",
            Exact => "",
            FailLow => " upperbound",
        };
        // we write the number of iterations as the depth, because this is what `go depth` does and because it's what users would expect
        write!(
            f,
            "info depth {iterations} seldepth {seldepth} multipv {multipv} score {score}{bound} time {time} nodes {nodes} nps {nps} hashfull {hashfull} pv",
            iterations = self.iterations,
            score = self.score,
            time = self.time.as_millis(),
            nodes = self.nodes.get(),
            seldepth = self.seldepth.0,
            multipv = self.pv_num + 1,
            nps = self.nps(),
            hashfull = self.hashfull,
        )?;
        let mut pos = self.pos.clone();
        for &mov in self.pv {
            write!(f, " {}", mov.compact_formatter(&pos))?;
            pos = pos.make_move(mov).unwrap();
        }
        if let Some(ref additional) = self.additional {
            write!(f, " string {additional}")?;
        }
        Ok(())
    }
}

#[derive(Copy, Clone, Eq, PartialEq, Debug)]
#[must_use]
pub struct TimeControl {
    pub remaining: Duration,
    pub increment: Duration,
    pub moves_to_go: Option<usize>,
}

impl Default for TimeControl {
    fn default() -> Self {
        Self::infinite()
    }
}

impl Display for TimeControl {
    fn fmt(&self, f: &mut Formatter<'_>) -> std::fmt::Result {
        if self.is_infinite() {
            write!(f, "infinite")
        } else {
            write!(f, "{0}ms + {1}ms", self.remaining.as_millis(), self.increment.as_millis())
        }
    }
}

impl FromStr for TimeControl {
    type Err = anyhow::Error;

    // assume that the start time and increment strings don't contain a `+`

    fn from_str(s: &str) -> Result<Self, Self::Err> {
        if s == "infinite" || s == "∞" {
            return Ok(TimeControl::infinite());
        }
        // For now, don't support movestogo TODO: Add support
        let mut parts = s.split('+');
        let start_time = parts.next().ok_or_else(|| anyhow!("Empty TC"))?;
        let start_time = parse_fp_from_str::<f64>(start_time.trim(), "the start time")?.max(0.0);
        let start_time = Duration::from_secs_f64(start_time);
        let mut increment = Duration::default();
        if let Some(inc_str) = parts.next() {
            increment = Duration::from_secs_f64(parse_fp_from_str::<f64>(inc_str.trim(), "the increment")?.max(0.0));
        }
        Ok(TimeControl { remaining: start_time, increment, moves_to_go: None })
    }
}

impl TimeControl {
    pub fn infinite() -> Self {
        TimeControl {
            // allows doing arithmetic with infinite TCs without fear of overflows
            remaining: Duration::MAX / (1 << 16),
            increment: Duration::from_millis(0),
            moves_to_go: None,
        }
    }

    pub fn is_infinite(&self) -> bool {
        self.remaining > Duration::MAX / (1 << 31)
    }

    pub fn update(&mut self, elapsed: Duration) {
        if !self.is_infinite() {
            self.remaining += self.increment;
            self.remaining = self.remaining.saturating_sub(elapsed); // In this order to avoid computing negative intermediate values
            // TODO: Handle movestogo
        }
    }

    pub fn remaining(&self, start: Option<Instant>) -> Duration {
        if self.is_infinite() {
            self.remaining
        } else {
            let elapsed = start.map(|t| t.elapsed()).unwrap_or_default();
            self.remaining.saturating_sub(elapsed)
        }
    }

    pub fn remaining_to_string(&self, start: Option<Instant>) -> String {
        if self.is_infinite() {
            "infinite\n".to_string()
        } else {
            let t = self.remaining(start).as_millis() / 100;
            format!("{min:02}:{s:02}.{ds:01}\n", min = t / 600, s = t % 600 / 10, ds = t % 10)
        }
    }

    pub fn combine(self, other: Self) -> Self {
        Self {
            remaining: self.remaining.min(other.remaining),
            increment: self.increment.max(other.increment),
            moves_to_go: self.moves_to_go.or(other.moves_to_go),
        }
    }
}

#[derive(
    Debug, Default, Copy, Clone, Ord, PartialOrd, Eq, PartialEq, Add, AddAssign, Sub, SubAssign, derive_more::Display,
)]
#[must_use]
/// Can be fractional, unlike [`DepthPly`].
pub struct Budget(usize);

impl Budget {
    pub const MIN: Self = Budget(0);
    pub const MAX: Self = MAX_BUDGET;

    pub const fn get(self) -> usize {
        self.0
    }

    pub const fn isize(self) -> isize {
        self.0 as isize
    }

    pub const fn new(val: usize) -> Self {
        assert!(val <= Self::MAX.get());
        Self(val)
    }

    pub fn try_new(val: isize) -> Res<Self> {
        if val < 0 {
            bail!("Budget must not be negative, but it is {val}")
        } else if val > Self::MAX.get() as isize {
            bail!("Budget must be at most {}, not {val}", Self::MAX.get())
        } else {
            Ok(Self(val as usize))
        }
    }
}

#[derive(
    Debug, Default, Copy, Clone, Ord, PartialOrd, Eq, PartialEq, Add, AddAssign, SubAssign, derive_more::Display,
)]
#[must_use]
/// Depth expressed in ply. This is in contrast to [`Budget`], which can be fractional.
///
/// The UCI term "depth" is taken to mean iterations and usually expressed in [`DepthPly`].
/// Within a searcher, the current (possibly fractional) depth (if applicable) is represented as [`Budget`].
pub struct DepthPly(usize);

impl DepthPly {
    pub const MIN: Self = DepthPly(0);
    pub const MAX: Self = MAX_DEPTH;

    pub const fn get(self) -> usize {
        self.0
    }

    pub const fn isize(self) -> isize {
        self.0 as isize
    }

    pub const fn new(val: usize) -> Self {
        assert!(val <= Self::MAX.get());
        Self(val)
    }

    pub fn try_new(val: isize) -> Res<Self> {
        if val < 0 {
            bail!("Depth must not be negative, but it is {val}")
        } else if val > Self::MAX.get() as isize {
            bail!("Depth must be at most {}, not {val}", Self::MAX.get())
        } else {
            Ok(Self(val as usize))
        }
    }
}

impl AddAssign<usize> for DepthPly {
    fn add_assign(&mut self, rhs: usize) {
        self.0 += rhs;
    }
}

impl Add<usize> for DepthPly {
    type Output = Self;

    fn add(mut self, rhs: usize) -> Self::Output {
        self += rhs;
        self
    }
}

impl SubAssign<usize> for DepthPly {
    fn sub_assign(&mut self, rhs: usize) {
        self.0 -= rhs;
    }
}

impl Sub<usize> for DepthPly {
    type Output = Self;

    fn sub(mut self, rhs: usize) -> Self::Output {
        self -= rhs;
        self
    }
}

pub type NodesLimit = NonZeroU64;

// Don't derive Eq because that allows code like `limit == SearchLimit::infinite()`, which is bad because the remaining
// time of `limit` might be slightly less while still being considered infinite.
// Note that nodes are counted per thread, and a node limit limits all threads to the set amount of nodes // TODO: Change?
#[derive(Copy, Clone, Debug)]
#[must_use]
pub struct SearchLimit {
    pub tc: TimeControl,
    pub fixed_time: Duration,
<<<<<<< HEAD
=======
    pub byoyomi: Duration,
>>>>>>> 34e0420b
    pub depth: DepthPly,
    pub nodes: NodesLimit,
    pub soft_nodes: NodesLimit,
    pub mate: DepthPly,
    pub start_time: Instant,
}

impl Default for SearchLimit {
    fn default() -> Self {
        SearchLimit {
            tc: TimeControl::default(),
            fixed_time: Duration::MAX,
            byoyomi: Duration::ZERO,
            depth: MAX_DEPTH,
            nodes: NodesLimit::new(u64::MAX).unwrap(),
            soft_nodes: NodesLimit::new(u64::MAX).unwrap(),
            mate: DepthPly::new(0), // only finding a mate in 0 would stop the search
            start_time: Instant::now(),
        }
    }
}

impl Display for SearchLimit {
    fn fmt(&self, f: &mut Formatter<'_>) -> std::fmt::Result {
        if self.is_infinite() {
            return write!(f, "infinite");
        }
        let mut limits = vec![];
        if !self.tc.is_infinite() {
            limits.push(format!("{}", self.tc));
        }
        if !self.is_infinite_fixed_time() {
            limits.push(format!("{} ms fixed", self.fixed_time.as_millis()));
        }
        if self.depth != MAX_DEPTH {
            limits.push(format!("{} depth", self.depth.get()));
        }
        if self.nodes.get() != u64::MAX {
            limits.push(format!("{} nodes", self.nodes.get()));
        }
        if self.soft_nodes.get() != u64::MAX {
            limits.push(format!("{} soft nodes", self.soft_nodes.get()));
        }
        if self.mate != DepthPly::new(0) {
            limits.push(format!("mate in {} plies", self.mate.get()));
        }
        if limits.len() == 1 { write!(f, "{}", limits[0]) } else { write!(f, "[{}]", limits.iter().format(",")) }
    }
}

impl SearchLimit {
    pub fn infinite() -> Self {
        Self::default()
    }

    pub fn tc(tc: TimeControl) -> Self {
        Self { tc, ..Self::infinite() }
    }

    pub fn per_move(fixed_time: Duration) -> Self {
        Self { fixed_time, ..Self::infinite() }
    }

    pub fn depth(depth: DepthPly) -> Self {
        Self { depth, ..Self::infinite() }
    }

    pub fn depth_(depth: usize) -> Self {
        Self::depth(DepthPly::new(depth))
    }

    pub fn mate(depth: DepthPly) -> Self {
        Self { mate: depth, ..Self::infinite() }
    }

    pub fn mate_in_moves(num_moves: usize) -> Self {
        Self::mate(DepthPly::new(num_moves * 2))
    }

    pub fn nodes(nodes: NodesLimit) -> Self {
        Self { nodes, ..Self::infinite() }
    }

    pub fn nodes_(nodes: u64) -> Self {
        Self::nodes(NodesLimit::new(nodes).unwrap())
    }

    pub fn soft_nodes(soft_nodes: NodesLimit) -> Self {
        Self { soft_nodes, ..Self::infinite() }
    }

    pub fn soft_nodes_(soft_nodes: u64) -> Self {
        Self::soft_nodes(NodesLimit::new(soft_nodes).unwrap())
    }

    pub fn and(self, other: Self) -> Self {
        Self {
            tc: self.tc.combine(other.tc),
            fixed_time: self.fixed_time.min(other.fixed_time),
            byoyomi: self.byoyomi.max(other.byoyomi),
            depth: self.depth.min(other.depth),
            nodes: self.nodes.min(other.nodes),
            soft_nodes: self.soft_nodes.min(other.soft_nodes),
            mate: self.mate.max(other.mate),
            start_time: self.start_time.min(other.start_time),
        }
    }

    pub fn max_move_time(&self) -> Duration {
        self.fixed_time.min(self.tc.remaining)
    }

    pub fn is_infinite_fixed_time(&self) -> bool {
        is_duration_infinite(self.fixed_time)
    }

    pub fn is_infinite(&self) -> bool {
        let inf = Self::infinite();
        self.tc.is_infinite()
            && self.is_infinite_fixed_time()
            && self.mate == inf.mate
            && self.depth == inf.depth
            && self.nodes == inf.nodes
            && self.soft_nodes == inf.soft_nodes
    }

    pub fn is_only_time_based(&self) -> bool {
        let inf = Self::infinite();
        self.mate == inf.mate
            && self.depth == inf.depth
            && self.nodes == inf.nodes
            && self.soft_nodes == inf.soft_nodes
            && (!self.tc.is_infinite() || !self.is_infinite_fixed_time())
    }
}

pub fn is_duration_infinite(duration: Duration) -> bool {
    duration >= Duration::MAX / 2
}<|MERGE_RESOLUTION|>--- conflicted
+++ resolved
@@ -432,10 +432,7 @@
 pub struct SearchLimit {
     pub tc: TimeControl,
     pub fixed_time: Duration,
-<<<<<<< HEAD
-=======
     pub byoyomi: Duration,
->>>>>>> 34e0420b
     pub depth: DepthPly,
     pub nodes: NodesLimit,
     pub soft_nodes: NodesLimit,
