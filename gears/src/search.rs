use std::fmt::{Display, Formatter};
use std::num::NonZeroU64;
use std::ops::{Div, Mul};
use std::str::FromStr;
use std::time::{Duration, Instant};
use std::usize;

use derive_more::{Add, AddAssign, Neg, Sub, SubAssign};

use crate::games::{Board, Move};
use crate::general::common::parse_fp_from_str;
use crate::PlayerResult;

/// Anything related to search that is also used by `monitors`, and therefore doesn't belong in `motors`.

// TODO: Turn this into an enum that can also represent a win in n plies (and maybe a draw?)
#[derive(
    Default, Debug, Eq, PartialEq, Ord, PartialOrd, Copy, Clone, Add, Sub, Neg, AddAssign, SubAssign,
)]
pub struct Score(pub i32);

impl Add<i32> for Score {
    type Output = Score;

    fn add(self, rhs: i32) -> Self::Output {
        Score(self.0 + rhs)
    }
}

impl Sub<i32> for Score {
    type Output = Score;

    fn sub(self, rhs: i32) -> Self::Output {
        Score(self.0 - rhs)
    }
}

impl Mul<i32> for Score {
    type Output = Score;

    fn mul(self, rhs: i32) -> Self::Output {
        Score(self.0 * rhs)
    }
}

impl Div<i32> for Score {
    type Output = Score;

    fn div(self, rhs: i32) -> Self::Output {
        Score(self.0 / rhs)
    }
}

impl Score {
    pub fn is_game_won_score(self) -> bool {
        self >= MIN_SCORE_WON
    }
    pub fn is_game_lost_score(self) -> bool {
        self <= MAX_SCORE_LOST
    }
    pub fn is_game_over_score(self) -> bool {
        self.is_game_won_score() || self.is_game_lost_score()
    }
    /// Returns a negative number of plies if the game is lost
    pub fn plies_until_game_won(self) -> Option<isize> {
        if self.is_game_won_score() {
            Some((SCORE_WON - self).0 as isize)
        } else if self.is_game_lost_score() {
            Some((SCORE_LOST - self).0 as isize)
        } else {
            None
        }
    }
    /// Returns a negative number if the game is lost
    pub fn moves_until_game_won(self) -> Option<isize> {
        self.plies_until_game_won()
            .map(|n| (n as f32 / 2f32).ceil() as isize)
    }

    pub fn plies_until_game_over(self) -> Option<isize> {
        self.plies_until_game_won().map(|x| x.abs())
    }

    pub fn abs(self) -> Self {
        Self(self.0.abs())
    }
}

pub const SCORE_LOST: Score = Score(-31_000);
pub const SCORE_WON: Score = Score(31_000);
pub const SCORE_TIME_UP: Score = Score(SCORE_WON.0 + 1000);
// can't use + directly because derive_more's + isn't `const`
pub const MIN_SCORE_WON: Score = Score(SCORE_WON.0 - 1000);
pub const MAX_SCORE_LOST: Score = Score(SCORE_LOST.0 + 1000);
pub const MIN_NORMAL_SCORE: Score = Score(MAX_SCORE_LOST.0 + 1);
pub const MAX_NORMAL_SCORE: Score = Score(MIN_SCORE_WON.0 - 1);
pub const NO_SCORE_YET: Score = Score(SCORE_LOST.0 - 100);

pub const MAX_DEPTH: DepthLimit = DepthLimit(10_000);

pub fn game_result_to_score(res: PlayerResult, ply: usize) -> Score {
    match res {
        PlayerResult::Win => SCORE_WON - ply as i32,
        PlayerResult::Lose => SCORE_LOST + ply as i32,
        PlayerResult::Draw => Score(0),
    }
}

#[derive(Eq, PartialEq, Debug, Default)]
pub struct SearchResult<B: Board> {
    pub chosen_move: B::Move,
    pub score: Option<Score>,
}

impl<B: Board> SearchResult<B> {
    pub fn move_only(chosen_move: B::Move) -> Self {
        Self {
            chosen_move,
            ..Default::default()
        }
    }

    pub fn move_and_score(chosen_move: B::Move, score: Score) -> Self {
        Self {
            chosen_move,
            score: Some(score),
        }
    }
}

#[derive(Debug)]
pub struct SearchInfo<B: Board> {
    pub best_move: B::Move,
    pub depth: DepthLimit,
    pub seldepth: Option<usize>,
    pub time: Duration,
    pub nodes: NodesLimit,
    pub pv: Vec<B::Move>,
    pub score: Score,
    pub hashfull: Option<usize>,
    pub additional: Option<String>,
}

impl<B: Board> Default for SearchInfo<B> {
    fn default() -> Self {
        Self {
            best_move: B::Move::default(),
            depth: DepthLimit::default(),
            seldepth: None,
            time: Duration::default(),
            nodes: NodesLimit::MAX,
            pv: vec![],
            score: Score::default(),
            hashfull: None,
            additional: None,
        }
    }
}

impl<B: Board> SearchInfo<B> {
    pub fn nps(&self) -> usize {
        let micros = self.time.as_micros() as f64;
        if micros == 0.0 {
            0
        } else {
            ((self.nodes.get() as f64 * 1_000_000.0) / micros) as usize
        }
    }

    /// This function is the default for the info callback function.
    pub fn ignore(self) {
        // do nothing.
    }

    pub fn to_search_result(&self) -> SearchResult<B> {
        SearchResult::move_and_score(self.best_move, self.score)
    }
}

impl<B: Board> Display for SearchInfo<B> {
    fn fmt(&self, f: &mut Formatter<'_>) -> std::fmt::Result {
        let score_str = if let Some(moves_until_over) = self.score.moves_until_game_won() {
            format!("mate {moves_until_over}")
        } else {
            format!("cp {0}", self.score.0) // TODO: WDL normalization
        };

        write!(f,
               "info depth {depth}{seldepth} score {score_str} time {time} nodes {nodes} nps {nps}{hashfull} pv {pv}{string}",
               depth = self.depth.get(), time = self.time.as_millis(), nodes = self.nodes.get(),
               seldepth = self.seldepth.map(|d| format!(" seldepth {d}")).unwrap_or_default(),
               nps = self.nps(),
               pv = self.pv.iter().map(|mv| mv.to_compact_text()).collect::<Vec<_>>().join(" "),
               hashfull = self.hashfull.map(|f| format!(" hashfull {f}")).unwrap_or_default(),
               string = self.additional.clone().map(|s| format!(" string {s}")).unwrap_or_default()
        )
    }
}

#[derive(Copy, Clone, Eq, PartialEq, Debug)]
pub struct TimeControl {
    pub remaining: Duration,
    pub increment: Duration,
    pub moves_to_go: Option<usize>,
}

impl Default for TimeControl {
    fn default() -> Self {
        Self::infinite()
    }
}

impl Display for TimeControl {
    fn fmt(&self, f: &mut Formatter<'_>) -> std::fmt::Result {
        if self.remaining >= Duration::MAX / 2 {
            write!(f, "infinite")
        } else {
            write!(
                f,
                "{0}ms + {1}ms",
                self.remaining.as_millis(),
                self.increment.as_millis()
            )
        }
    }
}

impl FromStr for TimeControl {
    type Err = String;

    // assume that the start time and increment strings don't contain a `+`

    fn from_str(s: &str) -> Result<Self, Self::Err> {
        if s == "infinite" || s == "∞" {
            return Ok(TimeControl::infinite());
        }
        // For now, don't support movestogo TODO: Add support eventually
        let mut parts = s.split('+');
        let start_time = parts.next().ok_or_else(|| "Empty TC".to_string())?;
        let start_time = parse_fp_from_str::<f64>(start_time.trim(), "the start time")?.max(0.0);
        let start_time = Duration::from_secs_f64(start_time);
        let mut increment = Duration::default();
        if let Some(inc_str) = parts.next() {
            increment = Duration::from_secs_f64(
                parse_fp_from_str::<f64>(inc_str.trim(), "the increment")?.max(0.0),
            );
        }
        Ok(TimeControl {
            remaining: start_time,
            increment,
            moves_to_go: None,
        })
    }
}

impl TimeControl {
    pub fn infinite() -> Self {
        TimeControl {
            remaining: Duration::MAX,
            increment: Duration::from_millis(0),
            moves_to_go: None,
        }
    }

    pub fn is_infinite(&self) -> bool {
        self.remaining == Duration::MAX
    }

    pub fn update(&mut self, elapsed: Duration) {
        if !self.is_infinite() {
            self.remaining += self.increment;
            self.remaining -= elapsed; // In this order to avoid computing negative intermediate values (which panics)
                                       // TODO: This probably still panics when remaining + increment - elapsed is less than 0 but greater than -time_margin.
                                       // TODO: Handle movestogo
        }
    }

    pub fn remaining(&self, start: Option<Instant>) -> Duration {
        if self.is_infinite() {
            self.remaining
        } else {
            let elapsed = start.map(|t| t.elapsed()).unwrap_or_default();
            self.remaining.saturating_sub(elapsed)
        }
    }

    pub fn remaining_to_string(&self, start: Option<Instant>) -> String {
        if self.is_infinite() {
            "infinite\n".to_string()
        } else {
            let t = self.remaining(start).as_millis() / 100;
            format!(
                "{min:02}:{s:02}.{ds:01}\n",
                min = t / 600,
                s = t % 600 / 10,
                ds = t % 10
            )
        }
    }
}

#[derive(Debug, Default, Copy, Clone, Ord, PartialOrd, Eq, PartialEq, AddAssign, SubAssign)]
pub struct DepthLimit(usize);

impl DepthLimit {
    pub const MIN: Self = DepthLimit(0);
    pub const MAX: Self = MAX_DEPTH;

    pub const fn get(self) -> usize {
        self.0
    }

    pub const fn new(val: usize) -> Self {
        assert!(val <= Self::MAX.get());
        Self(val)
    }
}

pub type NodesLimit = NonZeroU64;

#[derive(Copy, Clone, Debug, Eq, PartialEq)]
pub struct SearchLimit {
    pub tc: TimeControl,
    pub fixed_time: Duration,
    pub depth: DepthLimit,
    pub nodes: NodesLimit,
    pub mate: DepthLimit,
}

impl Default for SearchLimit {
    fn default() -> Self {
        SearchLimit {
            tc: TimeControl::default(),
            fixed_time: Duration::MAX,
            depth: MAX_DEPTH,
<<<<<<< HEAD
            nodes: NodesLimit::new(u64::MAX).unwrap(),
            mate: MAX_DEPTH,
=======
            nodes: Nodes::new(u64::MAX).unwrap(),
            mate: Depth(1),
>>>>>>> 0a38a0c6
        }
    }
}

impl SearchLimit {
    pub fn infinite() -> Self {
        Self::default()
    }

    pub fn tc(tc: TimeControl) -> Self {
        Self {
            tc,
            ..Self::infinite()
        }
    }

    pub fn per_move(fixed_time: Duration) -> Self {
        Self {
            fixed_time,
            ..Self::infinite()
        }
    }

    pub fn depth(depth: DepthLimit) -> Self {
        Self {
            depth,
            ..Self::infinite()
        }
    }

    pub fn mate(depth: DepthLimit) -> Self {
        Self {
            mate: depth,
            ..Self::infinite()
        }
    }

    pub fn nodes(nodes: NodesLimit) -> Self {
        Self {
            nodes,
            ..Self::infinite()
        }
    }

    pub fn nodes_(nodes: u64) -> Self {
        Self::nodes(NodesLimit::new(nodes).unwrap())
    }

    pub fn max_move_time(&self) -> Duration {
        self.fixed_time.min(self.tc.remaining)
    }
}<|MERGE_RESOLUTION|>--- conflicted
+++ resolved
@@ -96,7 +96,7 @@
 pub const MAX_NORMAL_SCORE: Score = Score(MIN_SCORE_WON.0 - 1);
 pub const NO_SCORE_YET: Score = Score(SCORE_LOST.0 - 100);
 
-pub const MAX_DEPTH: DepthLimit = DepthLimit(10_000);
+pub const MAX_DEPTH: Depth = Depth(10_000);
 
 pub fn game_result_to_score(res: PlayerResult, ply: usize) -> Score {
     match res {
@@ -131,7 +131,7 @@
 #[derive(Debug)]
 pub struct SearchInfo<B: Board> {
     pub best_move: B::Move,
-    pub depth: DepthLimit,
+    pub depth: Depth,
     pub seldepth: Option<usize>,
     pub time: Duration,
     pub nodes: NodesLimit,
@@ -145,7 +145,7 @@
     fn default() -> Self {
         Self {
             best_move: B::Move::default(),
-            depth: DepthLimit::default(),
+            depth: Depth::default(),
             seldepth: None,
             time: Duration::default(),
             nodes: NodesLimit::MAX,
@@ -300,10 +300,10 @@
 }
 
 #[derive(Debug, Default, Copy, Clone, Ord, PartialOrd, Eq, PartialEq, AddAssign, SubAssign)]
-pub struct DepthLimit(usize);
-
-impl DepthLimit {
-    pub const MIN: Self = DepthLimit(0);
+pub struct Depth(usize);
+
+impl Depth {
+    pub const MIN: Self = Depth(0);
     pub const MAX: Self = MAX_DEPTH;
 
     pub const fn get(self) -> usize {
@@ -322,9 +322,9 @@
 pub struct SearchLimit {
     pub tc: TimeControl,
     pub fixed_time: Duration,
-    pub depth: DepthLimit,
+    pub depth: Depth,
     pub nodes: NodesLimit,
-    pub mate: DepthLimit,
+    pub mate: Depth,
 }
 
 impl Default for SearchLimit {
@@ -333,13 +333,8 @@
             tc: TimeControl::default(),
             fixed_time: Duration::MAX,
             depth: MAX_DEPTH,
-<<<<<<< HEAD
             nodes: NodesLimit::new(u64::MAX).unwrap(),
-            mate: MAX_DEPTH,
-=======
-            nodes: Nodes::new(u64::MAX).unwrap(),
-            mate: Depth(1),
->>>>>>> 0a38a0c6
+            mate: Depth(0),
         }
     }
 }
@@ -363,14 +358,14 @@
         }
     }
 
-    pub fn depth(depth: DepthLimit) -> Self {
+    pub fn depth(depth: Depth) -> Self {
         Self {
             depth,
             ..Self::infinite()
         }
     }
 
-    pub fn mate(depth: DepthLimit) -> Self {
+    pub fn mate(depth: Depth) -> Self {
         Self {
             mate: depth,
             ..Self::infinite()
