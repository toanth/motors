--- conflicted
+++ resolved
@@ -549,10 +549,6 @@
         self.size().num_squares()
     }
 
-<<<<<<< HEAD
-    fn is_empty(&self, coords: Self::Coordinates) -> bool;
-
-=======
     /// Returns `true` iff there is no piece on the given square.
     fn is_empty(&self, coords: Self::Coordinates) -> bool;
 
@@ -566,7 +562,6 @@
         self.colored_piece_on(coords).colored_piece_type() == piece
     }
 
->>>>>>> 71f0526c
     /// Returns the piece at the given coordinates.
     /// `uncolored_piece_on` can sometimes be implemented more efficiently, e.g. for chess,
     /// but both methods can be relatively slow. For example, a chess move already stores the moving piece;
