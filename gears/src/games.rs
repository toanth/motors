--- conflicted
+++ resolved
@@ -15,30 +15,9 @@
 use std::fmt;
 use std::fmt::{Debug, Display, Formatter};
 use std::hash::Hash;
-<<<<<<< HEAD
-use std::marker::PhantomData;
 use std::ops::{Index, IndexMut, Not};
 use std::str::FromStr;
-
-use derive_more::{BitXor, BitXorAssign};
-use rand::Rng;
-use strum::IntoEnumIterator;
-
-use crate::PlayerResult;
-use crate::games::PlayerResult::Lose;
-use crate::general::board::Board;
-use crate::general::common::{EntityList, Res, StaticallyNamedEntity, parse_int};
-use crate::general::move_list::MoveList;
-use crate::general::squares::{RectangularCoordinates, RectangularSize, SquareColor};
-use crate::output::OutputBuilder;
-
-#[cfg(feature = "mnk")]
-pub mod mnk;
-=======
-use std::ops::Not;
-use std::str::FromStr;
 use strum_macros::EnumIter;
->>>>>>> 03c0375a
 
 #[cfg(feature = "ataxx")]
 pub mod ataxx;
@@ -422,25 +401,21 @@
 #[must_use]
 pub struct PosHash(pub u64);
 
-<<<<<<< HEAD
-impl<T, const N: usize> Index<ZobristHash> for [T; N] {
+impl<T, const N: usize> Index<PosHash> for [T; N] {
     type Output = T;
 
-    fn index(&self, index: ZobristHash) -> &Self::Output {
+    fn index(&self, index: PosHash) -> &Self::Output {
         &self[index.0 as usize % N]
     }
 }
 
-impl<T, const N: usize> IndexMut<ZobristHash> for [T; N] {
-    fn index_mut(&mut self, index: ZobristHash) -> &mut Self::Output {
+impl<T, const N: usize> IndexMut<PosHash> for [T; N] {
+    fn index_mut(&mut self, index: PosHash) -> &mut Self::Output {
         &mut self[index.0 as usize % N]
     }
 }
 
-pub trait Settings: Eq + Copy + Debug + Default {
-=======
 pub trait Settings: Eq + Debug + Default {
->>>>>>> 03c0375a
     fn text(&self) -> Option<String> {
         None
     }
