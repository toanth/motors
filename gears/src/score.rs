--- conflicted
+++ resolved
@@ -26,10 +26,7 @@
 use derive_more::{Add, AddAssign, Neg, Sub, SubAssign};
 use num::ToPrimitive;
 use std::fmt::{Display, Formatter};
-<<<<<<< HEAD
-=======
 use std::num::Wrapping;
->>>>>>> 3060cd84
 use std::ops::{Add, Div, DivAssign, Mul, MulAssign, Sub};
 
 /// Valid scores fit into 16 bits, but it's possible to temporarily overflow that range with some operations,
