/*
 *  Gears, a collection of board games.
 *  Copyright (C) 2024 ToTheAnd
 *
 *  Gears is free software: you can redistribute it and/or modify
 *  it under the terms of the GNU General Public License as published by
 *  the Free Software Foundation, either version 3 of the License, or
 *  (at your option) any later version.
 *
 *  Gears is distributed in the hope that it will be useful,
 *  but WITHOUT ANY WARRANTY; without even the implied warranty of
 *  MERCHANTABILITY or FITNESS FOR A PARTICULAR PURPOSE. See the
 *  GNU General Public License for more details.
 *
 *  You should have received a copy of the GNU General Public License
 *  along with Gears. If not, see <https://www.gnu.org/licenses/>.
 */

//! Anything related to search that is also used by `monitors`, and therefore doesn't belong in `motors`.

use crate::PlayerResult;
use derive_more::{Add, AddAssign, Mul, MulAssign, Neg, Sub, SubAssign};
use num::ToPrimitive;
use std::ops::Div;

/// Valid scores fit into 16 bits, but it's possible to temporarily overflow that range with some operations,
/// e.g. when computing `score - previous_score`. So in order to avoid bugs related to that, simply use 32 bits.
pub type ScoreT = i32;

/// In some places, it's important to save space by using only the necessary 16 bits for a score.
pub type CompactScoreT = i16;

// TODO: Turn this into an enum that can also represent a win in n plies (and maybe a draw?)
#[derive(
    Default,
    Debug,
    Eq,
    PartialEq,
    Ord,
    PartialOrd,
    Copy,
    Clone,
    Add,
    Sub,
    Neg,
    AddAssign,
    SubAssign,
    derive_more::Display,
)]
pub struct Score(pub ScoreT);

impl Add<ScoreT> for Score {
    type Output = Score;

    fn add(self, rhs: ScoreT) -> Self::Output {
        Score(self.0 + rhs)
    }
}

impl Sub<ScoreT> for Score {
    type Output = Score;

    fn sub(self, rhs: ScoreT) -> Self::Output {
        Score(self.0 - rhs)
    }
}

impl Mul<ScoreT> for Score {
    type Output = Score;

    fn mul(self, rhs: ScoreT) -> Self::Output {
        Score(self.0 * rhs)
    }
}

impl Div<ScoreT> for Score {
    type Output = Score;

    fn div(self, rhs: ScoreT) -> Self::Output {
        Score(self.0 / rhs)
    }
}

impl Score {
    pub fn is_game_won_score(self) -> bool {
        self >= MIN_SCORE_WON
    }
    pub fn is_game_lost_score(self) -> bool {
        self <= MAX_SCORE_LOST
    }
    pub fn is_game_over_score(self) -> bool {
        self.is_game_won_score() || self.is_game_lost_score()
    }
    /// Returns a negative number of plies if the game is lost
    pub fn plies_until_game_won(self) -> Option<isize> {
        if self.is_game_won_score() {
            Some((SCORE_WON - self).0 as isize)
        } else if self.is_game_lost_score() {
            Some((SCORE_LOST - self).0 as isize)
        } else {
            None
        }
    }
    /// Returns a negative number if the game is lost
    pub fn moves_until_game_won(self) -> Option<isize> {
        self.plies_until_game_won()
            .map(|n| (n as f32 / 2f32).ceil() as isize)
    }

    pub fn plies_until_game_over(self) -> Option<isize> {
        self.plies_until_game_won().map(|x| x.abs())
    }

    pub fn abs(self) -> Self {
        Self(self.0.abs())
    }
}

/// `SCORE_WON` and `SCORE_LOST` need to fit into 16 bits for the tapered score to work
pub const SCORE_LOST: Score = Score(-31_000);
pub const SCORE_WON: Score = Score(31_000);
pub const SCORE_TIME_UP: Score = Score(SCORE_WON.0 + 1000);
// can't use + directly because derive_more's + isn't `const`
pub const MIN_SCORE_WON: Score = Score(SCORE_WON.0 - 1000);
pub const MAX_SCORE_LOST: Score = Score(SCORE_LOST.0 + 1000);
pub const MIN_NORMAL_SCORE: Score = Score(MAX_SCORE_LOST.0 + 1);
pub const MAX_NORMAL_SCORE: Score = Score(MIN_SCORE_WON.0 - 1);
pub const NO_SCORE_YET: Score = Score(SCORE_LOST.0 - 100);

pub fn game_result_to_score(res: PlayerResult, ply: usize) -> Score {
    match res {
        PlayerResult::Win => SCORE_WON - ply as ScoreT,
        PlayerResult::Lose => SCORE_LOST + ply as ScoreT,
        PlayerResult::Draw => Score(0),
    }
}

pub const fn is_valid_score(score: ScoreT) -> bool {
    score >= SCORE_LOST.0 && score <= SCORE_WON.0
}

/// Uses a SWAR (SIMD Within A Register) technique to store and manipulate middlegame and endgame scores
/// at the same time, by treating them as the lower and upper half of a single value.
/// This improves performance, which is especially important because the eval of a typical a/b engine is hot..
#[derive(Debug, Default, Copy, Clone, Eq, PartialEq, Add, AddAssign, Sub, SubAssign, Neg)]
pub struct PhasedScore(ScoreT);

<<<<<<< HEAD
pub type PhaseType = isize;

const COMPACT_SCORE_BITS: usize = size_of::<CompactScoreT>() * 8;
=======
const COMPACT_SCORE_BITS: usize = CompactScoreT::BITS as usize;
>>>>>>> 6efd8671

impl PhasedScore {
    pub const fn new(mg: CompactScoreT, eg: CompactScoreT) -> Self {
        debug_assert!(is_valid_score(mg as ScoreT));
        debug_assert!(is_valid_score(eg as ScoreT));
        Self(((mg as ScoreT) << COMPACT_SCORE_BITS) + eg as ScoreT)
    }
    pub const fn underlying(self) -> ScoreT {
        self.0
    }

    pub const fn mg(self) -> Score {
        // The eg score could have overflown into the mg score, so add (1 << 15) to undo that overflow
        // with another potential overflow
        Score(((self.0 + (1 << (COMPACT_SCORE_BITS - 1))) >> COMPACT_SCORE_BITS) as ScoreT)
    }

    pub const fn eg(self) -> Score {
        Score(self.underlying() as CompactScoreT as ScoreT)
    }

    pub fn taper(self, phase: PhaseType, max_phase: PhaseType) -> Score {
        Score(
            ((self.mg().0 as PhaseType * phase + self.eg().0 as PhaseType * (max_phase - phase))
                / max_phase) as ScoreT,
        )
    }
}

/// Same as [`PhasedScore::new`], but has a shorter name
pub const fn p(mg: CompactScoreT, eg: CompactScoreT) -> PhasedScore {
    PhasedScore::new(mg, eg)
}

impl Mul<usize> for PhasedScore {
    type Output = PhasedScore;

    fn mul(mut self, rhs: usize) -> Self::Output {
        self *= rhs;
        self
    }
}

impl MulAssign<usize> for PhasedScore {
    fn mul_assign(&mut self, rhs: usize) {
        debug_assert!(is_valid_score(
            (self.mg().0 as isize * rhs.to_isize().unwrap())
                .try_into()
                .unwrap()
        ));
        debug_assert!(is_valid_score(
            (self.eg().0 as isize * rhs.to_isize().unwrap())
                .try_into()
                .unwrap()
        ));
        self.0 *= rhs as ScoreT;
    }
}

#[cfg(test)]
mod tests {
    use super::*;
    use itertools::Itertools;
    use rand::prelude::SliceRandom;
    use rand::thread_rng;

    #[test]
    fn tapered_test() {
        let mut v = vec![];
        for i in -200..123 {
            for j in -321..99 {
                v.push((i, j));
                let phased = p(i, j);
                assert_eq!(
                    phased.mg().0,
                    i as ScoreT,
                    "{0} {i} {j} -- {1:X}, {2} {3}",
                    phased.mg(),
                    phased.underlying(),
                    phased.underlying() >> 16,
                    phased.underlying() & 0xffff,
                );
                assert_eq!(
                    phased.eg().0,
                    j as ScoreT,
                    "{0} {i} {j} -- {1:X}, {2} {3}",
                    phased.mg(),
                    phased.underlying(),
                    phased.underlying() >> 16,
                    phased.underlying() & 0xffff,
                );
            }
        }
        v.shuffle(&mut thread_rng());
        for ((mg_a, eg_a), (mg_b, eg_b)) in v.iter().copied().tuple_windows() {
            let taper_a = p(mg_a, eg_a);
            let taper_b = p(mg_b, eg_b);
            let mg_a = Score(mg_a as ScoreT);
            let mg_b = Score(mg_b as ScoreT);
            let eg_a = Score(eg_a as ScoreT);
            let eg_b = Score(eg_b as ScoreT);
            let sum = taper_a + taper_b;
            assert_eq!(
                sum.mg(),
                mg_a + mg_b,
                "{0} {mg_a} {mg_b} -- {1}",
                sum.mg(),
                sum.0
            );
            assert_eq!(
                sum.eg(),
                eg_a + eg_b,
                "{0} {eg_a} {eg_b} -- {1}",
                sum.eg(),
                sum.0
            );
            let op = taper_a * 3 - taper_b * 7;
            assert_eq!(op.mg(), mg_a * 3 - mg_b * 7);
            assert_eq!(op.eg(), eg_a * 3 - eg_b * 7);
        }
    }
}<|MERGE_RESOLUTION|>--- conflicted
+++ resolved
@@ -145,13 +145,9 @@
 #[derive(Debug, Default, Copy, Clone, Eq, PartialEq, Add, AddAssign, Sub, SubAssign, Neg)]
 pub struct PhasedScore(ScoreT);
 
-<<<<<<< HEAD
 pub type PhaseType = isize;
 
-const COMPACT_SCORE_BITS: usize = size_of::<CompactScoreT>() * 8;
-=======
 const COMPACT_SCORE_BITS: usize = CompactScoreT::BITS as usize;
->>>>>>> 6efd8671
 
 impl PhasedScore {
     pub const fn new(mg: CompactScoreT, eg: CompactScoreT) -> Self {
