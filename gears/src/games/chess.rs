--- conflicted
+++ resolved
@@ -434,13 +434,8 @@
             self.hashes.total ^= ZOBRIST_KEYS.ep_file_keys[sq.file() as usize];
             self.ep_square = None;
         }
-<<<<<<< HEAD
         self.hashes.total ^= ZOBRIST_KEYS.side_to_move_key;
-        self.flip_side_to_move()
-=======
-        self.hashes.total ^= PRECOMPUTED_ZOBRIST_KEYS.side_to_move_key;
         Some(self.flip_side_to_move())
->>>>>>> c02c6205
     }
 
     fn is_generated_move_pseudolegal(&self, mov: ChessMove) -> bool {
