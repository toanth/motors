use anyhow::{anyhow, bail, ensure};
use arbitrary::Arbitrary;
use colored::Color::Red;
use colored::Colorize;
use itertools::Itertools;
use rand::Rng;
use rand::prelude::IteratorRandom;
use std::fmt;
use std::fmt::{Display, Formatter};
use std::ops::{Index, IndexMut, Not};
use std::str::FromStr;
use std::sync::atomic::AtomicBool;
use strum::IntoEnumIterator;

use crate::PlayerResult;
use crate::PlayerResult::{Draw, Lose};
use crate::games::chess::ChessColor::{Black, White};
use crate::games::chess::castling::CastleRight::*;
use crate::games::chess::castling::{CastleRight, CastlingFlags};
use crate::games::chess::moves::ChessMove;
use crate::games::chess::pieces::ChessPieceType::*;
use crate::games::chess::pieces::{ChessPiece, ChessPieceType, ColoredChessPieceType, NUM_CHESS_PIECES};
use crate::games::chess::squares::{ChessSquare, ChessboardSize, NUM_SQUARES};
use crate::games::chess::unverified::UnverifiedChessboard;
use crate::games::chess::zobrist::ZOBRIST_KEYS;
use crate::games::{
    AbstractPieceType, Board, BoardHistory, CharType, Color, ColoredPiece, ColoredPieceType, DimT, NUM_COLORS, PosHash,
    Settings, n_fold_repetition,
};
use crate::general::bitboards::chessboard::{ChessBitboard, black_squares, white_squares};
use crate::general::bitboards::{Bitboard, KnownSizeBitboard, RawBitboard, RawStandardBitboard};
use crate::general::board::SelfChecks::CheckFen;
use crate::general::board::Strictness::{Relaxed, Strict};
use crate::general::board::{
    AxesFormat, BitboardBoard, BoardHelpers, NameToPos, PieceTypeOf, Strictness, Symmetry, UnverifiedBoard,
    board_from_name, position_fen_part, read_common_fen_part, read_two_move_numbers,
};
use crate::general::common::{EntityList, Res, StaticallyNamedEntity, Tokens, parse_int_from_str};
use crate::general::move_list::{InplaceMoveList, MoveList};
use crate::general::squares::{RectangularCoordinates, SquareColor};
use crate::output::OutputOpts;
use crate::output::text_output::{
    AdaptFormatter, BoardFormatter, DefaultBoardFormatter, board_to_string, display_board_pretty, display_color,
};
use crate::score::PhaseType;
use crate::search::DepthPly;

pub mod castling;
mod movegen;
pub mod moves;
mod perft_tests;
pub mod pieces;
pub mod see;
pub mod squares;
pub mod unverified;
mod upcomin_repetition;
pub mod zobrist;

/// This is the only global variable in the entire program, and it is only set when reading a `setoption name UCI_Chess960`.
/// All it does is determine how castling moves are formatter; in particular, we accept chess960 FENs even without that option.
pub static UCI_CHESS960: AtomicBool = AtomicBool::new(false);

pub const START_FEN: &str = "rnbqkbnr/pppppppp/8/8/8/8/PPPPPPPP/RNBQKBNR w KQkq - 0 1";

static STARTPOS: Chessboard = {
    let piece_bbs = [
        ChessBitboard::new(0x00ff_0000_0000_ff00),
        ChessBitboard::new(0x4200_0000_0000_0042),
        ChessBitboard::new(0x2400_0000_0000_0024),
        ChessBitboard::new(0x8100_0000_0000_0081),
        ChessBitboard::new(0x0800_0000_0000_0008),
        ChessBitboard::new(0x1000_0000_0000_0010),
    ];
    let color_bbs = [ChessBitboard::new(0xffff), ChessBitboard::new(0xffff << (8 * 6))];
    let threats = ChessBitboard::new(0x7effff0000000000);
    Chessboard {
        piece_bbs,
        color_bbs,
        threats,
        checkers: ChessBitboard::new(0),
        pinned: [ChessBitboard::new(0); 2],
        ply: 0,
        ply_100_ctr: 0,
        active: White,
        castling: CastlingFlags::for_startpos(),
        settings: ChessSettings(0),
        ep_square: None,
        hashes: Hashes {
            pawns: PosHash(2269071747976134835),
            nonpawns: [PosHash(14501238155361420356), PosHash(16424626985112491456)],
            knb: PosHash(10966777955972345920),
            total: PosHash(15430246029285706692),
        },
    }
};

#[derive(Debug, Default, Copy, Clone, Arbitrary)]
pub struct ChessSettings(u8);

impl ChessSettings {
    /// Determined whether the current position is a dfrc position, which determines how castling moves are formatted.
    /// Note that if the UCI_Chess960 option is set, castling moves are always formatted in dfrc format.
    fn dfrc_flag() -> u8 {
        1
    }
    /// This is set on finding the letter `q` or `k` in the FEN castling description.
    /// It is unrelated to how castling moves are formatted, and only used to determine how a FEN is formatted
    /// (which never happens in the UCI protocol, but is common in the interactive interface)
    fn shredder_fen_flag() -> u8 {
        2
    }
    fn is_set(self, flag: u8) -> bool {
        self.0 & flag != 0
    }
    fn set_flag(&mut self, flag: u8, value: bool) {
        if value {
            self.0 |= flag;
        } else {
            self.0 &= !flag;
        }
    }
}

impl PartialEq for ChessSettings {
    fn eq(&self, _other: &Self) -> bool {
        true // we want chessboards to compare equal if they represent the same position and ignore formatting
    }
}

impl Eq for ChessSettings {}

pub const MAX_CHESS_MOVES_IN_POS: usize = 300;

// for some reason, Chessboard::MoveList can be ambiguous? This should fix that
pub type ChessMoveList = InplaceMoveList<Chessboard, MAX_CHESS_MOVES_IN_POS>;

impl Settings for ChessSettings {}

/// White is always the first player, Black is always the second
#[derive(Copy, Clone, Eq, PartialEq, Debug, Default, Hash, Arbitrary)]
#[must_use]
pub enum ChessColor {
    #[default]
    White = 0,
    Black = 1,
}

impl<T> Index<ChessColor> for [T; 2] {
    type Output = T;
    fn index(&self, index: ChessColor) -> &Self::Output {
        &self[index as usize]
    }
}

impl<T> IndexMut<ChessColor> for [T; 2] {
    fn index_mut(&mut self, index: ChessColor) -> &mut Self::Output {
        &mut self[index as usize]
    }
}

impl Display for ChessColor {
    fn fmt(&self, f: &mut Formatter<'_>) -> fmt::Result {
        let str = match self {
            White => "white",
            Black => "black",
        };
        write!(f, "{str}")
    }
}

impl Not for ChessColor {
    type Output = Self;

    fn not(self) -> Self::Output {
        self.other()
    }
}

impl From<ChessColor> for usize {
    fn from(color: ChessColor) -> Self {
        color as usize
    }
}

impl Color for ChessColor {
    type Board = Chessboard;

    fn second() -> Self {
        Black
    }

    fn to_char(self, _settings: &ChessSettings) -> char {
        match self {
            White => 'w',
            Black => 'b',
        }
    }

    fn name(self, _settings: &<Self::Board as Board>::Settings) -> &str {
        match self {
            White => "White",
            Black => "Black",
        }
    }
}

#[derive(Debug, Default, Eq, PartialEq, Copy, Clone, Arbitrary)]
struct Hashes {
    pawns: PosHash,
    nonpawns: [PosHash; NUM_COLORS],
    knb: PosHash,
    total: PosHash,
}

#[derive(Eq, PartialEq, Debug, Copy, Clone, Arbitrary)]
#[must_use]
pub struct Chessboard {
    piece_bbs: [ChessBitboard; NUM_CHESS_PIECES],
    color_bbs: [ChessBitboard; NUM_COLORS],
    mailbox: [ChessPieceType; NUM_SQUARES],
    threats: ChessBitboard,
    checkers: ChessBitboard,
    pinned: [ChessBitboard; NUM_COLORS],
    ply: u32,
    ply_100_ctr: u8,
    active: ChessColor,
    castling: CastlingFlags,
    settings: ChessSettings,
    ep_square: Option<ChessSquare>,
    hashes: Hashes,
}

<<<<<<< HEAD
// TODO: It might be worth it to use u32s for te non-main hashes so that the size can shrink down to 128 bytes
const _: () = assert!(size_of::<Chessboard>() == 200);
=======
const _: () = assert!(size_of::<Chessboard>() == 152);
>>>>>>> 19d302ad

impl Default for Chessboard {
    fn default() -> Self {
        Self::startpos()
    }
}

impl StaticallyNamedEntity for Chessboard {
    fn static_short_name() -> impl Display
    where
        Self: Sized,
    {
        "chess"
    }

    fn static_long_name() -> String
    where
        Self: Sized,
    {
        "Chess".to_string()
    }

    fn static_description() -> String
    where
        Self: Sized,
    {
        "A Chess, Chess960 (a.k.a FRC) or DFRC game".to_string()
    }
}

impl Board for Chessboard {
    type EmptyRes = UnverifiedChessboard;
    type Settings = ChessSettings;
    type SettingsRef = ChessSettings;
    type Coordinates = ChessSquare;
    type Color = ChessColor;
    type Piece = ChessPiece;
    type Move = ChessMove;
    type MoveList = ChessMoveList;
    type Unverified = UnverifiedChessboard;

    fn empty_for_settings(settings: ChessSettings) -> UnverifiedChessboard {
        UnverifiedChessboard(Self {
            piece_bbs: Default::default(),
            color_bbs: Default::default(),
            mailbox: [Empty; NUM_SQUARES],
            threats: ChessBitboard::default(),
            checkers: ChessBitboard::default(),
            pinned: [ChessBitboard::default(); NUM_COLORS],
            ply: 0,
            ply_100_ctr: 0,
            active: White,
            castling: CastlingFlags::default(),
            settings,
            ep_square: None,
            hashes: Hashes::default(),
        })
    }

    fn startpos_for_settings(_: Self::Settings) -> Self {
        debug_assert_eq!(
            STARTPOS,
            Self::from_fen(START_FEN, Strict).expect("Internal error: Couldn't parse startpos fen")
        );
        STARTPOS
    }

    fn from_name(name: &str) -> Res<Self> {
        board_from_name(name).or_else(|err| {
            Self::parse_numbered_startpos(name)
                .map_err(|err2| anyhow!("{err} It's also not a (D)FRC startpos [{err2}]."))
        })
    }

    fn name_to_pos_map() -> EntityList<NameToPos> {
        vec![
            NameToPos::strict("kiwipete", "r3k2r/p1ppqpb1/bn2pnp1/3PN3/1p2P3/2N2Q1p/PPPBBPPP/R3K2R w KQkq - 0 1"),
            NameToPos::strict("lucena", "1K1k4/1P6/8/8/8/8/r7/2R5 w - - 0 1"),
            NameToPos::strict("philidor", "3k4/R7/7r/2KP4/8/8/8/8 w - - 0 1"),
            NameToPos::strict("lasker-reichhelm", "8/k7/3p4/p2P1p2/P2P1P2/8/8/K7 w - - 0 1"),
            NameToPos::strict("behting", "8/8/7p/3KNN1k/2p4p/8/3P2p1/8 w - - 0 1"),
            NameToPos::strict("saavedra", "8/8/1KP5/3r4/8/8/8/k7 w - - 0 1"),
            NameToPos::strict("mate_in_1", "8/7r/8/K1k5/8/8/4p3/8 b - - 10 11"),
            NameToPos::strict("draw_in_1", "2B2k2/8/8/5B2/8/8/8/KR6 w - - 99 123"),
            NameToPos::strict("unusual", "2kb1b2/pR2P1P1/P1N1P3/1p2Pp2/P5P1/1N6/4P2B/2qR2K1 w - f6 99 123"),
            NameToPos::strict("see_win_pawn", "k6q/3n1n2/3b4/2P1p3/3P1P2/3N1NP1/8/1K6 w - - 0 1"),
            NameToPos::strict("see_xray", "5q1k/8/8/8/RRQ2nrr/8/8/K7 w - - 0 1"),
            NameToPos::strict("zugzwang", "6Q1/8/8/7k/8/8/3p1pp1/3Kbrrb w - - 26 14"),
            NameToPos::strict("puzzle", "rk6/p1r3p1/P3B1Kp/1p2B3/8/8/8/8 w - - 0 1"),
            // still very difficult for caps-lite to solve
            NameToPos::strict("mate_in_16", "1r1q1r2/5pk1/p2p1Np1/2pBp2p/1p2P2P/2PP2P1/1P1Q4/2K2R1b w - - 0 29"),
            NameToPos {
                name: "futile",
                fen: "1k6/1p1p1p1p/pPpPpPpP/P1P1P1P1/1B1R3B/1R3RR1/1B2R3/1K1R1RB1 w - - 18 10",
                strictness: Relaxed,
            },
            NameToPos::strict("captures", "r1n1n1b1/1P1P1P1P/1N1N1N2/2RnQrRq/2pKp3/3BNQbQ/k7/4Bq2 w - - 0 1"),
            NameToPos::strict("check", "3rB2k/2P1P3/1NQ1QN2/2Q1QN2/2Q1Q3/1R3R2/3K1B2/8 w - - 0 1"),
            NameToPos {
                name: "many_moves",
                fen: "QQQQQQBk/Q6B/Q6Q/Q6Q/Q6Q/Q6Q/Q6Q/KQQQQQQQ w - - 0 1",
                strictness: Relaxed,
            },
            NameToPos::strict("long_check_sequence", "4r1Q1/B2nr3/5b2/8/4p3/4KbNq/ppppppp1/RR3Nkn w - - 0 1"),
        ]
    }

    fn bench_positions() -> Vec<Self> {
        let fens = [
            // fens from Stormphrax, ultimately from bitgenie, with some new fens.
            "r3k2r/2pb1ppp/2pp1q2/p7/1nP1B3/1P2P3/P2N1PPP/R2QK2R w KQkq - 0 14",
            "4rrk1/2p1b1p1/p1p3q1/4p3/2P2n1p/1P1NR2P/PB3PP1/3R1QK1 b - - 2 24",
            "r3qbrk/6p1/2b2pPp/p3pP1Q/PpPpP2P/3P1B2/2PB3K/R5R1 w - - 16 42",
            "6k1/1R3p2/6p1/2Bp3p/3P2q1/P7/1P2rQ1K/5R2 b - - 4 44",
            "8/8/1p2k1p1/3p3p/1p1P1P1P/1P2PK2/8/8 w - - 3 54",
            "7r/2p3k1/1p1p1qp1/1P1Bp3/p1P2r1P/P7/4R3/Q4RK1 w - - 0 36",
            "r1bq1rk1/pp2b1pp/n1pp1n2/3P1p2/2P1p3/2N1P2N/PP2BPPP/R1BQ1RK1 b - - 2 10",
            "3r3k/2r4p/1p1b3q/p4P2/P2Pp3/1B2P3/3BQ1RP/6K1 w - - 3 87",
            "2r4r/1p4k1/1Pnp4/3Qb1pq/8/4BpPp/5P2/2RR1BK1 w - - 0 42",
            "4q1bk/6b1/7p/p1p4p/PNPpP2P/KN4P1/3Q4/4R3 b - - 0 37",
            "2q3r1/1r2pk2/pp3pp1/2pP3p/P1Pb1BbP/1P4Q1/R3NPP1/4R1K1 w - - 2 34",
            "1r2r2k/1b4q1/pp5p/2pPp1p1/P3Pn2/1P1B1Q1P/2R3P1/4BR1K b - - 1 37",
            "r3kbbr/pp1n1p1P/3ppnp1/q5N1/1P1pP3/P1N1B3/2P1QP2/R3KB1R b KQkq - 0 17",
            "8/6pk/2b1Rp2/3r4/1R1B2PP/P5K1/8/2r5 b - - 16 42",
            "1r4k1/4ppb1/2n1b1qp/pB4p1/1n1BP1P1/7P/2PNQPK1/3RN3 w - - 8 29",
            "8/p2B4/PkP5/4p1pK/4Pb1p/5P2/8/8 w - - 29 68",
            "3r4/ppq1ppkp/4bnp1/2pN4/2P1P3/1P4P1/PQ3PBP/R4K2 b - - 2 20",
            "5rr1/4n2k/4q2P/P1P2n2/3B1p2/4pP2/2N1P3/1RR1K2Q w - - 1 49",
            "1r5k/2pq2p1/3p3p/p1pP4/4QP2/PP1R3P/6PK/8 w - - 1 51",
            "q5k1/5ppp/1r3bn1/1B6/P1N2P2/BQ2P1P1/5K1P/8 b - - 2 34",
            "r1b2k1r/5n2/p4q2/1ppn1Pp1/3pp1p1/NP2P3/P1PPBK2/1RQN2R1 w - - 0 22",
            "r1bqk2r/pppp1ppp/5n2/4b3/4P3/P1N5/1PP2PPP/R1BQKB1R w KQkq - 0 5",
            "r1bqr1k1/pp1p1ppp/2p5/8/3N1Q2/P2BB3/1PP2PPP/R3K2n b Q - 1 12",
            "r1bq2k1/p4r1p/1pp2pp1/3p4/1P1B3Q/P2B1N2/2P3PP/4R1K1 b - - 2 19",
            "r4qk1/6r1/1p4p1/2ppBbN1/1p5Q/P7/2P3PP/5RK1 w - - 2 25",
            "r7/6k1/1p6/2pp1p2/7Q/8/p1P2K1P/8 w - - 0 32",
            "r3k2r/ppp1pp1p/2nqb1pn/3p4/4P3/2PP4/PP1NBPPP/R2QK1NR w KQkq - 1 5",
            "3r1rk1/1pp1pn1p/p1n1q1p1/3p4/Q3P3/2P5/PP1NBPPP/4RRK1 w - - 0 12",
            "5rk1/1pp1pn1p/p3Brp1/8/1n6/5N2/PP3PPP/2R2RK1 w - - 2 20",
            "8/1p2pk1p/p1p1r1p1/3n4/8/5R2/PP3PPP/4R1K1 b - - 3 27",
            "8/4pk2/1p1r2p1/p1p4p/Pn5P/3R4/1P3PP1/4RK2 w - - 1 33",
            "8/5k2/1pnrp1p1/p1p4p/P6P/4R1PK/1P3P2/4R3 b - - 1 38",
            "8/8/1p1kp1p1/p1pr1n1p/P6P/1R4P1/1P3PK1/1R6 b - - 15 45",
            "8/8/1p1k2p1/p1prp2p/P2n3P/6P1/1P1R1PK1/4R3 b - - 5 49",
            "8/8/1p4p1/p1p2k1p/P2npP1P/4K1P1/1P6/3R4 w - - 6 54",
            "8/8/1p4p1/p1p2k1p/P2n1P1P/4K1P1/1P6/6R1 b - - 6 59",
            "8/5k2/1p4p1/p1pK3p/P2n1P1P/6P1/1P6/4R3 b - - 14 63",
            "8/1R6/1p1K1kp1/p6p/P1p2P1P/6P1/1Pn5/8 w - - 0 67",
            "1rb1rn1k/p3q1bp/2p3p1/2p1p3/2P1P2N/PP1RQNP1/1B3P2/4R1K1 b - - 4 23",
            "4rrk1/pp1n1pp1/q5p1/P1pP4/2n3P1/7P/1P3PB1/R1BQ1RK1 w - - 3 22",
            "r2qr1k1/pb1nbppp/1pn1p3/2ppP3/3P4/2PB1NN1/PP3PPP/R1BQR1K1 w - - 4 12",
            "2r2k2/8/4P1R1/1p6/8/P4K1N/7b/2B5 b - - 0 55",
            "6k1/5pp1/8/2bKP2P/2P5/p4PNb/B7/8 b - - 1 44",
            "2rqr1k1/1p3p1p/p2p2p1/P1nPb3/2B1P3/5P2/1PQ2NPP/R1R4K w - - 3 25",
            "r1b2rk1/p1q1ppbp/6p1/2Q5/8/4BP2/PPP3PP/2KR1B1R b - - 2 14",
            "6r1/5k2/p1b1r2p/1pB1p1p1/1Pp3PP/2P1R1K1/2P2P2/3R4 w - - 1 36",
            "rnbqkb1r/pppppppp/5n2/8/2PP4/8/PP2PPPP/RNBQKBNR b KQkq - 0 2",
            "2rr2k1/1p4bp/p1q1p1p1/4Pp1n/2PB4/1PN3P1/P3Q2P/2RR2K1 w - f6 0 20",
            "3br1k1/p1pn3p/1p3n2/5pNq/2P1p3/1PN3PP/P2Q1PB1/4R1K1 w - - 0 23",
            "2r2b2/5p2/5k2/p1r1pP2/P2pB3/1P3P2/K1P3R1/7R w - - 23 93",
            "1r1r2k1/1p2qp1p/6p1/p1QB1b2/5Pn1/N1R1P1P1/PP5P/R1B3K1 b - - 4 23",
            "2bk2rq/2p1pprp/2p1n3/p2pPQ2/N2P4/4RN1P/PPP2RP1/6K1 w - - 5 24",
            "2r2rk1/1p3pbp/p3ppp1/8/8/1P2N1P1/1PPP2PP/2KR3R w - - 42 42",
            "7r/pBrkqQ1p/3b4/5b2/8/6P1/PP2PP1P/R1BR2K1 w - - 1 17", // mate in 2
            "k7/3B4/4N3/K7/8/8/8/8 w - - 16 9",                     // KNBvK
            // maximum number of legal moves (and mate in one)
            "R6R/3Q4/1Q4Q1/4Q3/2Q4Q/Q4Q2/pp1Q4/kBNN1KB1 w - - 0 1",
            // the same position with flipped side to move has no legal moves
            "R6R/3Q4/1Q4Q1/4Q3/2Q4Q/Q4Q2/pp1Q4/kBNN1KB1 b - - 0 1",
            // caused an assertion failure once and is a chess960 FEN
            "nrb1nkrq/2pp1ppp/p4b2/1p2p3/P4B2/3P4/1PP1PPPP/NR1BNRKQ w gb - 0 9",
            // a very weird position (not reachable from startpos, but still somewhat realistic)
            "RNBQKBNR/PPPPPPPP/8/8/8/8/pppppppp/rnbqkbnr w - - 0 1",
            // mate in 15 that stronger engines tend to miss (even lichess SF only finds a mate in 17 with max parameters)
            "5k2/1p5Q/p2r1qp1/P1p1RpN1/2P5/3P3P/5PP1/6K1 b - - 0 56",
            // the next 2 positions have the exact same zobrist hash (thanks to analog hors for the python script to find them)
            "1Q2Q3/N2NP1K1/Rn2B3/qQr3n1/1n5N/1P6/4n3/BkN4q w - - 0 1",
            "2n5/1Rp1K1pn/q6Q/1rrr4/k3Br2/7B/1n1N2Q1/1Nn2R2 w - - 0 1",
        ];
        let mut res = fens.into_iter().map(|fen| Self::from_fen(fen, Strict).unwrap()).collect_vec();
        res.extend(Self::name_to_pos_map().iter().filter(|e| e.strictness == Strict).map(|e| e.create::<Chessboard>()));
        res
    }

    fn random_pos(rng: &mut impl Rng, strictness: Strictness, symmetry: Option<Symmetry>) -> Res<Self> {
        loop {
            // The probability of the unverified position being legal should be decently large,
            // so this rejection sampling approach shouldn't be too slow in practice
            let pos = UnverifiedChessboard::random_unverified_pos(rng, strictness, symmetry);
            if let Ok(pos) = pos.verify(strictness) {
                return Ok(pos);
            }
        }
    }

    fn settings(&self) -> &Self::Settings {
        &self.settings
    }

    fn settings_ref(&self) -> Self::SettingsRef {
        self.settings
    }

    fn active_player(&self) -> ChessColor {
        self.active
    }

    fn halfmove_ctr_since_start(&self) -> usize {
        self.ply as usize
    }

    /// When no pawn move or capture has been played for 100 ply, the game is a draw
    /// (This is not entirely accurate to the FIDE rules, which require a player to claim this draw, and only force a draw
    /// after 150 ply. But it's the common ruleset for all engine games). Note that castling moves are irreversible
    /// (i.e. there are no possible repetitions before/after a castling move) without resetting this clock.
    fn ply_draw_clock(&self) -> usize {
        self.ply_100_ctr as usize
    }

    fn size(&self) -> ChessboardSize {
        ChessboardSize::default()
    }

    fn is_empty(&self, square: ChessSquare) -> bool {
        self.mailbox[square] == Empty
    }

    fn is_piece_on(&self, coords: ChessSquare, piece: ColoredChessPieceType) -> bool {
        if let Some(color) = piece.color() {
            self.col_piece_bb(color, piece.uncolor()).is_bit_set_at(coords.bb_idx())
        } else {
            self.is_empty(coords)
        }
    }

    fn colored_piece_on(&self, square: Self::Coordinates) -> Self::Piece {
        let idx = square.bb_idx();
        let uncolored = self.piece_type_on(square);
        let color = if self.player_bb(Black).is_bit_set_at(idx) {
            Black
        } else {
            White // use white as color for `Empty` because that's what `new` expects
        };
        let typ = ColoredChessPieceType::new(color, uncolored);
        ChessPiece::new(typ, square)
    }

    fn piece_type_on(&self, square: ChessSquare) -> ChessPieceType {
        self.mailbox[square]
    }

    fn default_perft_depth(&self) -> DepthPly {
        DepthPly::new(5)
    }

    fn gen_pseudolegal<T: MoveList<Self>>(&self, moves: &mut T) {
        self.gen_pseudolegal_moves(moves, !self.player_bb(self.active), false)
    }

    fn gen_tactical_pseudolegal<T: MoveList<Self>>(&self, moves: &mut T) {
        self.gen_pseudolegal_moves(moves, self.player_bb(self.active.other()), true)
    }

    fn random_legal_move<T: Rng>(&self, rng: &mut T) -> Option<Self::Move> {
        let moves = self.legal_moves_slow();
        moves.into_iter().choose(rng)
    }

    fn random_pseudolegal_move<R: Rng>(&self, rng: &mut R) -> Option<Self::Move> {
        let moves = self.pseudolegal_moves();
        moves.into_iter().choose(rng)
    }

    fn make_move(self, mov: Self::Move) -> Option<Self> {
        if !self.is_move_legal(mov) {
            return None;
        }
        Some(self.make_move_impl(mov))
    }

    fn make_nullmove(mut self) -> Option<Self> {
        if self.checkers.has_set_bit() {
            return None;
        }
        self.ply += 1;
        // nullmoves count as noisy. This also prevents detecting repetition to before the nullmove
        self.ply_100_ctr = 0;
        if let Some(sq) = self.ep_square {
            self.hashes.total ^= ZOBRIST_KEYS.ep_file_keys[sq.file() as usize];
            self.ep_square = None;
        }
        self.hashes.total ^= ZOBRIST_KEYS.side_to_move_key;
        Some(self.flip_side_to_move())
    }

    fn is_generated_move_pseudolegal(&self, mov: ChessMove) -> bool {
        let res = self.is_generated_move_pseudolegal_impl(mov);
        debug_assert!(res || !self.is_move_pseudolegal_impl(mov), "{mov:?} {self}");
        res
    }

    fn is_move_pseudolegal(&self, mov: ChessMove) -> bool {
        let res = self.is_move_pseudolegal_impl(mov);
        debug_assert!(!res || self.is_generated_move_pseudolegal_impl(mov), "{mov:?} {self}");
        res
    }

    fn is_pseudolegal_move_legal(&self, mov: Self::Move) -> bool {
        self.is_pseudolegal_legal_impl(mov)
    }

    fn player_result_no_movegen<H: BoardHistory>(&self, history: &H) -> Option<PlayerResult> {
        if self.is_50mr_draw() || self.has_insufficient_material() || self.is_3fold_repetition(history) {
            return Some(Draw);
        }
        None
    }

    fn player_result_slow<H: BoardHistory>(&self, history: &H) -> Option<PlayerResult> {
        if let Some(res) = self.player_result_no_movegen(history) {
            return Some(res);
        }
        let no_moves = self.legal_moves_slow().is_empty();
        if no_moves { self.no_moves_result() } else { None }
    }

    fn no_moves_result(&self) -> Option<PlayerResult> {
        Some(if self.is_in_check() { Lose } else { Draw })
    }

    /// Doesn't quite conform to FIDE rules, but probably mostly agrees with USCF rules (in that it should almost never
    /// return `false` if there is a realistic way to win).
    fn can_reasonably_win(&self, player: ChessColor) -> bool {
        if self.player_bb(player).is_single_piece() {
            return false; // we only have our king left
        }
        // return true if the opponent has pawns because that can create possibilities to force them
        // to restrict the king's mobility
        if (self.piece_bb(Pawn) | self.col_piece_bb(player, Rook) | self.col_piece_bb(player, Queen)).has_set_bit()
            || (self.col_piece_bb(player.other(), King) & CORNER_SQUARES).has_set_bit()
        {
            return true;
        }
        // we have at most two knights and no other pieces
        if self.col_piece_bb(player, Bishop).is_zero() && self.col_piece_bb(player, Knight).num_ones() <= 2 {
            // this can very rarely be incorrect because a mate with a knight is possible even without pawns
            // and even if the king is not in the corner, but those cases are extremely rare
            return false;
        }
        let bishops = self.col_piece_bb(player, Bishop);
        if self.col_piece_bb(player, Knight).is_zero()
            && ((bishops & white_squares()).is_zero() || (bishops & black_squares()).is_zero())
        {
            return false;
        }
        true
    }

    fn hash_pos(&self) -> PosHash {
        self.hashes.total
    }

    fn read_fen_and_advance_input_for(
        words: &mut Tokens,
        strictness: Strictness,
        settings: ChessSettings,
    ) -> Res<Self> {
        let mut board = Chessboard::empty_for_settings(settings);
        read_common_fen_part::<Chessboard>(words, &mut board)?;
        let color = board.0.active_player();
        let Some(castling_word) = words.next() else { bail!("FEN ends after color to move, missing castling rights") };
        let castling_rights =
            CastlingFlags::default().parse_castling_rights(castling_word, &mut board.0, strictness)?;

        let Some(ep_square) = words.next() else { bail!("FEN ends after castling rights, missing en passant square") };
        let ep_square = if ep_square == "-" {
            None
        } else {
            let square = ChessSquare::from_str(ep_square)?;
            let ep_capturing = square.bb().pawn_advance(!color);
            let ep_capturing = ep_capturing.west() | ep_capturing.east();
            // The current FEN standard disallows giving an ep square unless a pawn can legally capture.
            // This library instead uses pseudolegal ep captures internally and checks legality when creating FENs,
            // but some existing programs give invalid fens that in some cases contain an ep square after every double pawn push,
            // so we silently ignore those invalid ep squares unless in strict mode.
            if (board.0.col_piece_bb(color, Pawn) & ep_capturing).is_zero() {
                if strictness == Strict {
                    bail!(
                        "The ep square is set to {ep_square} even though no pawn can recapture. In strict mode, this is not allowed"
                    )
                }
                None
            } else {
                Some(square)
            }
        };
        board.0.ep_square = ep_square;
        board.0.active = color;
        board.0.castling = castling_rights;
        read_two_move_numbers::<Chessboard>(words, &mut board, strictness)?;
        // also sets the zobrist hash
        board.verify_with_level(CheckFen, strictness)
    }

    fn axes_format(&self) -> AxesFormat {
        AxesFormat::player_pov()
    }

    fn as_diagram(&self, typ: CharType, flip: bool) -> String {
        board_to_string(self, ChessPiece::to_char, typ, flip)
    }

    fn display_pretty(&self, display_coordinates: &mut dyn BoardFormatter<Self>) -> String {
        display_board_pretty(self, display_coordinates)
    }

    fn pretty_formatter(
        &self,
        piece_to_char: Option<CharType>,
        last_move: Option<ChessMove>,
        opts: OutputOpts,
    ) -> Box<dyn BoardFormatter<Self>> {
        let pos = *self;
        let king_square = self.king_square(self.active);
        let color_frame =
            Box::new(move |square, col| if pos.is_in_check() && square == king_square { Some(Red) } else { col });
        Box::new(AdaptFormatter {
            underlying: Box::new(DefaultBoardFormatter::new(*self, piece_to_char, last_move, opts)),
            color_frame,
            display_piece: Box::new(move |square, width, _default| {
                let piece = pos.colored_piece_on(square);
                if piece.is_empty() {
                    if square.square_color() == SquareColor::White {
                        " ".repeat(width)
                    } else {
                        // call .dimmed() after formatting the width because crossterm seems to count the dimming escape sequences
                        format!("{:^1$}", "*", width).dimmed().to_string()
                    }
                } else {
                    let c = if piece_to_char.unwrap_or(CharType::Ascii) == CharType::Ascii {
                        piece.to_char(CharType::Ascii, pos.settings())
                    } else {
                        // uncolored because some fonts have trouble with black pawns, and some make white pieces hard to see
                        piece.uncolored().to_char(CharType::Unicode, pos.settings())
                    };
                    let s = format!("{c:^width$}");
                    s.color(display_color(piece.color().unwrap())).to_string()
                }
            }),
            horizontal_spacer_interval: None,
            vertical_spacer_interval: None,
            square_width: None,
        })
    }

    fn background_color(&self, square: ChessSquare) -> SquareColor {
        square.square_color()
    }
}

impl BitboardBoard for Chessboard {
    type RawBitboard = RawStandardBitboard;
    type Bitboard = ChessBitboard;

    fn piece_bb(&self, piece: PieceTypeOf<Self>) -> Self::Bitboard {
        debug_assert_ne!(piece, Empty);
        self.piece_bbs[piece as usize]
    }

    fn player_bb(&self, color: Self::Color) -> Self::Bitboard {
        self.color_bbs[color as usize]
    }

    fn empty_bb(&self) -> Self::Bitboard {
        // no need to mask with a bitboard of valid squares because each of the 64 bits corresponds to a square
        !self.occupied_bb()
    }

    fn mask_bb(&self) -> Self::Bitboard {
        ChessBitboard::new(!0)
    }
}

impl Chessboard {
    fn remove_piece_unchecked(&mut self, square: ChessSquare, piece: ChessPieceType, color: ChessColor) {
        debug_assert_eq!(
            self.colored_piece_on(square),
            ChessPiece::new(ColoredChessPieceType::new(color, piece), square)
        );
        let bb = square.bb();
        self.piece_bbs[piece] ^= bb;
        self.color_bbs[color] ^= bb;
        self.mailbox[square] = Empty;
        // It's not really clear how to so handle these flags when removing pieces, so we just unset them on a best effort basis
        if piece == Rook {
            for side in CastleRight::iter() {
                if self.castling.rook_start_file(color, side) == square.file() && square.rank() == 7 * color as DimT {
                    self.castling.unset_castle_right(color, side);
                }
            }
        } else if piece == Pawn && self.ep_square.is_some_and(|sq| sq.pawn_advance_unchecked(color) == square) {
            self.ep_square = None;
        }
    }

    // doesn't update the mailbox because that doesn't work for chess960 castling
    fn move_piece_no_mailbox(&mut self, from: ChessSquare, to: ChessSquare, piece: ChessPieceType) {
        debug_assert_ne!(piece, Empty);
        // for a castling move, the rook has already been moved to the square still occupied by the king
        debug_assert!(
            self.piece_bb(piece).is_bit_set_at(from.bb_idx())
                || (piece == King && self.piece_bb(Rook).is_bit_set_at(from.bb_idx())),
            "{0} {1}",
            self.piece_type_on(from),
            self.colored_piece_on(from).uncolored()
        );
        debug_assert!(
<<<<<<< HEAD
            (self.active_player_bb().is_bit_set_at(from.bb_idx()))
=======
            (self.active == self.colored_piece_on(from).color().unwrap())
>>>>>>> 19d302ad
                // in chess960 castling, it's possible that the rook has been sent to the king square,
                // which means the color bit of the king square is currently not set
                || (piece == King && self.piece_bb(Rook).is_bit_set_at(from.bb_idx())),
            "{self}"
        );
        // use ^ instead of | for to merge the from and to bitboards because in chess960 castling,
        // it is possible that from == to or that there's another piece on the target square
        let bb = from.bb() ^ to.bb();
        let color = self.active;
        self.color_bbs[color] ^= bb;
        self.piece_bbs[piece.to_uncolored_idx()] ^= bb;
    }

    pub fn pawn_key(&self) -> PosHash {
        self.hashes.pawns
    }

    pub fn minor_key(&self) -> PosHash {
        self.hashes.knb
    }

    pub fn nonpawn_key(&self, color: ChessColor) -> PosHash {
        self.hashes.nonpawns[color]
    }

    /// A mate that happens on the 100 move rule counter reaching 100 takes precedence.
    /// This barely ever happens, which is why we can afford the slow operation of checking for a checkmate in that case.
    pub fn is_50mr_draw(&self) -> bool {
        self.ply_100_ctr >= 100 && !self.is_checkmate_slow()
    }

    /// Note that this function isn't entire correct according to the FIDE rules because it doesn't check for legality,
    /// so a position with a possible pseudolegal but illegal en passant move would be considered different from
    /// its repetition, where the en passant move wouldn't be possible
    /// TODO: Only set the ep square if there are legal en passants possible
    pub fn is_3fold_repetition<H: BoardHistory>(&self, history: &H) -> bool {
        // There's no need to test if the repetition is a checkmate, because checkmate positions can't repeat
        n_fold_repetition(3, history, self.hash_pos(), self.ply_draw_clock())
    }

    /// Check if the current position is a checkmate.
    /// This requires calculating all legal moves and seeing if the side to move is in check.
    pub fn is_stalemate_slow(&self) -> bool {
        !self.is_in_check() && self.legal_moves_slow().is_empty()
    }

    /// Check if the current position is a checkmate.
    /// This requires calculating all legal moves and seeing if the side to move is in check.
    pub fn is_checkmate_slow(&self) -> bool {
        // test `is_in_check()` first because it's faster and a precondition for generating legal moves
        self.is_in_check() && self.legal_moves_slow().is_empty()
    }

    pub fn has_insufficient_material(&self) -> bool {
        if self.piece_bb(Pawn).has_set_bit() {
            return false;
        }
        if (self.piece_bb(Queen) | self.piece_bb(Rook)).has_set_bit() {
            return false;
        }
        let bishops = self.piece_bb(Bishop);
        if (bishops & black_squares()).has_set_bit() && (bishops & white_squares()).has_set_bit() {
            return false; // opposite-colored bishops (even if they belong to different players)
        }
        if bishops.has_set_bit() && self.piece_bb(Knight).has_set_bit() {
            return false; // knight and bishop, or knight vs bishop
        }
        // a knight and any additional uncolored piece can create a mate (non-knight pieces have already been ruled out)
        if self.piece_bb(Knight).num_ones() >= 2 {
            return false;
        }
        true
    }

    pub fn ep_square(&self) -> Option<ChessSquare> {
        self.ep_square
    }

    pub fn king_square(&self, color: ChessColor) -> ChessSquare {
        ChessSquare::from_bb_idx(self.col_piece_bb(color, King).num_trailing_zeros())
    }

    pub fn is_in_check(&self) -> bool {
        self.checkers.has_set_bit()
    }

    pub fn gives_check(&self, mov: ChessMove) -> bool {
        self.make_move(mov).is_some_and(|b| b.is_in_check())
    }

    fn chess960_startpos_white(
        mut num: usize,
        color: ChessColor,
        mut board: UnverifiedChessboard,
    ) -> Res<UnverifiedChessboard> {
        ensure!(
            num < 960,
            "There are only 960 starting positions in chess960 (0 to 959), so position {num} doesn't exist"
        );
        assert!(board.0.player_bb(color).is_zero());
        assert_eq!(board.0.occupied_bb().raw() & 0xffff, 0);
        let mut extract_factor = |i: usize| {
            let res = num % i;
            num /= i;
            res
        };
        let ith_zero = |i: usize, bb: ChessBitboard| {
            let mut i = i as isize;
            let bb = bb.raw();
            let mut idx = 0;
            while i >= 0 {
                if bb & (1 << idx) == 0 {
                    i -= 1;
                }
                idx += 1;
            }
            idx - 1
        };
        let mut place_piece = |i: usize, typ: ChessPieceType| {
            let bit = ith_zero(i, board.0.occupied_bb());
            board.place_piece(ChessSquare::from_bb_idx(bit), ColoredChessPieceType::new(White, typ));
            bit
        };

        let wsq_bishop = extract_factor(4) * 2 + 1;
        let mut bsq_bishop = extract_factor(4) * 2;
        if bsq_bishop > wsq_bishop {
            bsq_bishop -= 1;
        }
        _ = place_piece(wsq_bishop, Bishop);
        _ = place_piece(bsq_bishop, Bishop);
        let queen = extract_factor(6);
        _ = place_piece(queen, Queen);
        assert!(num < 10);
        if num < 4 {
            _ = place_piece(0, Knight);
            _ = place_piece(num, Knight);
        } else if num < 7 {
            _ = place_piece(1, Knight);
            _ = place_piece(num - 4 + 1, Knight);
        } else if num < 9 {
            _ = place_piece(2, Knight);
            _ = place_piece(num - 7 + 2, Knight);
        } else {
            _ = place_piece(3, Knight);
            _ = place_piece(3, Knight);
        }
        let q_rook = place_piece(0, Rook);
        _ = place_piece(0, King);
        let k_rook = place_piece(0, Rook);
        for _ in 0..8 {
            _ = place_piece(0, Pawn);
        }

        let mut settings = board.0.settings;
        board.castling_rights_mut().set_castle_right(color, Queenside, q_rook as DimT, &mut settings).unwrap();
        board.castling_rights_mut().set_castle_right(color, Kingside, k_rook as DimT, &mut settings).unwrap();
        board.0.settings = settings;
        Ok(board)
    }

    /// Loads the given Chess960 startpos using [Scharnagl's method](<https://en.wikipedia.org/wiki/Fischer_random_chess_numbering_scheme>).
    pub fn chess_960_startpos(num: usize) -> Res<Self> {
        Self::dfrc_startpos(num, num)
    }

    pub fn dfrc_startpos(white_num: usize, black_num: usize) -> Res<Self> {
        let mut res = Self::empty();
        res = Self::chess960_startpos_white(black_num, Black, res)?;
        for bb in &mut res.0.piece_bbs {
            *bb = bb.flip_up_down();
        }
        res.0.color_bbs[Black] = res.0.player_bb(White).flip_up_down();
        res.0.color_bbs[White] = ChessBitboard::default();
        for i in 0..8 {
            res.0.mailbox[64 - 8 + i] = res.0.mailbox[i];
            res.0.mailbox[i] = Empty;
            res.0.mailbox[64 - 16 + i] = Pawn;
            res.0.mailbox[8 + i] = Empty;
        }
        res = Self::chess960_startpos_white(white_num, White, res)?;
        res.0.settings.set_flag(ChessSettings::dfrc_flag(), true);
        res.0.settings.set_flag(ChessSettings::shredder_fen_flag(), true);
        // the hash and other metadata is computed in the `verify` method
        Ok(res
            .verify(Strict)
            .expect("Internal error: Setting up a Chess960 starting position resulted in an invalid position"))
    }

    /// Loads a DFRC startpos by setting white's startpos as `num / 960` and black's startpos as `num % 960`.
    pub fn dfrc_startpos_from_single_num(num: usize) -> Res<Self> {
        Self::dfrc_startpos(num / 960, num % 960)
    }

    fn parse_numbered_startpos(name: &str) -> Res<Self> {
        for prefix in ["chess960-", "chess", "frc-", "frc"] {
            if let Some(remaining) = name.strip_prefix(prefix) {
                return parse_int_from_str(remaining, "chess960 startpos number").and_then(Self::chess_960_startpos);
            }
        }
        for prefix in ["dfrc-", "dfrc"] {
            if let Some(remaining) = name.strip_prefix(prefix) {
                return parse_int_from_str(remaining, "dfrc startpos number")
                    .and_then(|num: usize| Self::dfrc_startpos_from_single_num(num));
            }
        }
        bail!(
            "(D)FRC positions must be of the format {0} or {1}, with N < 960 and M < 921600, e.g. frc123",
            "frc<N>".bold(),
            "dfrc<M>".bold()
        )
    }

    /// The startpos has a phase of 24, but larger values are possible
    pub fn phase(&self) -> PhaseType {
        let mut phase = 0;
        for piece in ChessPieceType::non_king_pieces() {
            phase += self.piece_bb(piece).num_ones() as isize * CHESS_PIECE_PHASE[piece as usize];
        }
        phase
    }
}

/// Includes a phase for the empty piece to simplify the implementation
pub const CHESS_PIECE_PHASE: [PhaseType; NUM_CHESS_PIECES + 1] = [0, 1, 1, 2, 4, 0, 0];

impl Display for Chessboard {
    fn fmt(&self, f: &mut Formatter<'_>) -> fmt::Result {
        position_fen_part(f, self)?;
        if self.active.is_first() {
            write!(f, " w ")?;
        } else {
            write!(f, " b ")?;
        }
        self.castling.write_castle_rights(f, self)?;
        let mut ep_square = None;
        if let Some(square) = self.ep_square() {
            // Internally, the ep square is set whenever a pseudolegal ep move is possible, but the FEN standard requires
            // the ep square to be set only iff there is a legal ep move possible. So we check for that when outputting
            // the FEN (printing the FEN should not be performance critical).
            if self.legal_moves_slow().iter().any(|m| m.is_ep()) {
                ep_square = Some(square);
            }
        }
        if let Some(square) = ep_square {
            write!(f, " {square} ")?;
        } else {
            write!(f, " - ")?;
        }
        write!(f, "{0} {1}", self.ply_100_ctr, self.fullmove_ctr_1_based())
    }
}

#[derive(Debug, Copy, Clone)]
#[must_use]
pub enum SliderMove {
    Bishop,
    Rook,
}

pub trait ChessBitboardTrait: KnownSizeBitboard<RawStandardBitboard, ChessSquare> {
    fn pawn_ranks() -> Self {
        Self::from_raw(0x00ff_0000_0000_ff00)
    }

    fn pawn_advance(self, color: ChessColor) -> Self {
        match color {
            White => self.north(),
            Black => self.south(),
        }
    }

    // For attacks of a single pawn, there's a precomputed table
    fn pawn_attacks(self, color: ChessColor) -> Self {
        let advanced = self.pawn_advance(color);
        advanced.east() | advanced.west()
    }
}

#[must_use]
const fn precompute_single_pawn_capture(color: ChessColor, square_idx: usize) -> u64 {
    let pawn = 1 << square_idx;
    let not_a_file = pawn & !ChessBitboard::A_FILE.0;
    let not_h_file = pawn & !(ChessBitboard::A_FILE.0 << 7);
    match color {
        White => (not_a_file << 7) | (not_h_file << 9),
        Black => (not_a_file >> 9) | (not_h_file >> 7),
    }
}

pub const PAWN_CAPTURES: [[ChessBitboard; 64]; 2] = {
    let mut res = [[ChessBitboard::new(0); 64]; 2];
    let mut i = 0;
    while i < 64 {
        res[White as usize][i] = ChessBitboard::new(precompute_single_pawn_capture(White, i));
        res[Black as usize][i] = ChessBitboard::new(precompute_single_pawn_capture(Black, i));
        i += 1;
    }
    res
};

impl ChessBitboardTrait for ChessBitboard {}

pub const CORNER_SQUARES: ChessBitboard = ChessBitboard::new(0x8100_0000_0000_0081);

#[cfg(test)]
mod tests {
    use rand::rng;
    use std::collections::HashSet;

    use crate::games::chess::squares::{B_FILE_NUM, E_FILE_NUM, F_FILE_NUM, G_FILE_NUM, H_FILE_NUM};
    use crate::games::{Coordinates, NoHistory, ZobristHistory, char_to_file};
    use crate::general::board::RectangularBoard;
    use crate::general::board::Strictness::Relaxed;
    use crate::general::moves::Move;
    use crate::general::perft::perft;
    use crate::search::DepthPly;

    use super::*;

    const E_1: ChessSquare = ChessSquare::from_rank_file(0, E_FILE_NUM);
    const E_8: ChessSquare = ChessSquare::from_rank_file(7, E_FILE_NUM);

    #[test]
    fn empty_test() {
        let board = Chessboard::empty();
        assert_eq!(board.0.num_squares(), 64);
        assert_eq!(board.0.size(), ChessboardSize::default());
        assert_eq!(board.0.width(), 8);
        assert_eq!(board.0.height(), 8);
        assert_eq!(board.0.halfmove_ctr_since_start(), 0);
        assert_eq!(board.0.fullmove_ctr_0_based(), 0);
        assert!(board.verify(Relaxed).is_err());
    }

    #[test]
    fn startpos_test() {
        let board = Chessboard::default();
        assert_eq!(board.num_squares(), 64);
        assert_eq!(board.size(), ChessboardSize::default());
        assert_eq!(board.width(), 8);
        assert_eq!(board.height(), 8);
        assert_eq!(board.halfmove_ctr_since_start(), 0);
        assert_eq!(board.fullmove_ctr_1_based(), 1);
        assert_eq!(board.ply, 0);
        assert_eq!(board.ply_100_ctr, 0);
        assert!(board.ep_square.is_none());
        assert_eq!(board.active_player(), White);
        for color in ChessColor::iter() {
            for side in CastleRight::iter() {
                assert!(board.castling.can_castle(color, side));
            }
        }
        assert!(!board.is_in_check());
        assert!(!board.is_stalemate_slow());
        assert!(!board.is_3fold_repetition(&ZobristHistory::default()));
        assert!(!board.has_insufficient_material());
        assert!(!board.is_50mr_draw());
        assert_eq!(board.player_bb(White), ChessBitboard::from_raw(0xffff));
        assert_eq!(board.player_bb(Black), ChessBitboard::from_raw(0xffff_0000_0000_0000));
        assert_eq!(board.occupied_bb(), ChessBitboard::from_raw(0xffff_0000_0000_ffff));
        assert_eq!(board.king_square(White), E_1);
        assert_eq!(board.king_square(Black), E_8);
        let square = ChessSquare::from_rank_file(4, F_FILE_NUM);
        assert_eq!(board.colored_piece_on(square), ChessPiece::new(ColoredChessPieceType::Empty, square));
        assert_eq!(board.as_fen(), START_FEN);
        let moves = board.pseudolegal_moves();
        assert_eq!(moves.len(), 20);
        let legal_moves = board.legal_moves_slow();
        assert_eq!(legal_moves.len(), moves.len());
        assert!(legal_moves.into_iter().sorted().eq(moves.into_iter().sorted()));
    }

    #[test]
    fn invalid_fen_test() {
        // some of these FENs have been found through cargo fuzz
        let fens = &[
            "",
            "3Ss9999999999999999999999999999999",
            "½",
            "QQQQQQQQw`",
            "q0018446744073709551615",
            "QQQQKQQQ\nwV0 \n",
            "kQQQQQDDw-W0w",
            "2rr2k1/1p4bp/p1q1pqp1/4Pp1n/2PB4/1PN3P1/P3Q2P/2Rr2K1 w - f6 0 20",
            "7r/8/8/8/8/1k4P1/1K6/8 w - - 3 3",
        ];
        for fen in fens {
            let pos = Chessboard::from_fen(fen, Relaxed);
            assert!(pos.is_err());
        }
        // TODO: Fens that parse as Relaxed but not strict
    }

    #[test]
    fn simple_fen_test() {
        let fen = "rnbqkbnr/pppppppp/8/8/8/8/PPPPPPPP/RNBQKBNR w Qk - 0 1";
        let board = Chessboard::from_fen(fen, Strict).unwrap();
        assert!(!board.castling.can_castle(White, Kingside));
        assert!(board.castling.can_castle(White, Queenside));
        assert!(board.castling.can_castle(Black, Kingside));
        assert!(!board.castling.can_castle(Black, Queenside));
        let fens = [
            // "8/8/8/3K4/8/8/5k2/8 w - - 0 1",
            // "K7/R7/R7/R7/R7/R7/P7/k7 w - - 0 1",
            // "QQKBnknn/8/8/8/8/8/8/8 w - - 0 1",
            // "b5k1/b3Q3/3Q1Q2/5Q2/K1bQ1Qb1/2bbbbb1/6Q1/3QQ2b b - - 0 1",
            // "rnbq1bn1/pppppp1p/8/K7/5k2/8/PPPP1PPP/RNBQ1BNR w - - 0 1",
            // &Chessboard::from_fen("rnbqkbnr/pppppppp/8/8/8/8/PPPPPPPP/RNBQKBNR w HhAa - 0 1", Strict).unwrap().as_fen(),
            "rnbqkbnr/1ppppppp/p7/8/8/8/PPPPPPP1/RNBQKBN1 w Ah - 0 1",
            "rnbqkbnr/1ppppppp/p7/8/3pP3/8/PPPP1PP1/RNBQKBN1 b Ah e3 3 1",
            // chess960 fens (from webperft):
            "1rqbkrbn/1ppppp1p/1n6/p1N3p1/8/2P4P/PP1PPPP1/1RQBKRBN w FBfb - 0 9",
            "rbbqn1kr/pp2p1pp/6n1/2pp1p2/2P4P/P7/BP1PPPP1/R1BQNNKR w HAha - 1 42",
            "rqbbknr1/1ppp2pp/p5n1/4pp2/P7/1PP5/1Q1PPPPP/R1BBKNRN w GAga - 42 9",
        ];
        for fen in fens {
            let board = Chessboard::from_fen(fen, Relaxed).unwrap();
            assert_eq!(fen, board.as_fen());
            assert_eq!(board, Chessboard::from_fen(&board.as_fen(), Relaxed).unwrap());
        }
    }

    #[test]
    fn invalid_castle_right_test() {
        let fen = "rnbqkbnr/pppppppp/8/8/8/8/PPPPPPPP/RNBQKBNR w AQk - 0 1";
        let board = Chessboard::from_fen(fen, Relaxed);
        assert!(board.is_err());
    }

    #[test]
    fn failed_fuzz_test() {
        let pos =
            Chessboard::from_fen("r2k3r/ppp1pp1p/2nqb1Nn/3P4/4P3/2PP4/PR1NBPPP/R2NKRQ1 w KQkq - 1 5", Relaxed).unwrap();
        _ = pos.debug_verify_invariants(Relaxed).unwrap();
        for mov in pos.legal_moves_slow() {
            let new_pos = pos.make_move(mov).unwrap_or(pos);
            _ = new_pos.debug_verify_invariants(Relaxed).unwrap();
        }
        let mov = ChessMove::from_text("sB3x", &pos);
        assert!(mov.is_err());
    }

    #[test]
    fn weird_fen_test() {
        // invalid ep square set
        let fen = "1nbqkbnr/ppp1pppp/8/r2pP3/6K1/8/PPPP1PPP/RNBQ1BNR w k d6 0 2";
        assert!(Chessboard::from_fen(fen, Strict).is_err());
        let board = Chessboard::from_fen(fen, Relaxed).unwrap();
        assert_eq!(board.as_fen(), "1nbqkbnr/ppp1pppp/8/r2pP3/6K1/8/PPPP1PPP/RNBQ1BNR w k - 0 2");
        let fen = "1nbqkbnr/ppppppp1/6r1/6Pp/6K1/8/PPPP1PPP/RNBQ1BNR w k h6 0 2";
        assert!(Chessboard::from_fen(fen, Strict).is_err());
        let board = Chessboard::from_fen(fen, Relaxed).unwrap();
        assert_eq!(board.as_fen(), "1nbqkbnr/ppppppp1/6r1/6Pp/6K1/8/PPPP1PPP/RNBQ1BNR w k - 0 2");
        let fen = "1nbqkbnr/pppppppp/8/r5Pp/6K1/8/PPPP1PPP/RNBQ1BNR w k h6 0 2";
        assert!(Chessboard::from_fen(fen, Relaxed).is_err());
        let fen = "1nbqkbnr/ppppppp1/8/r5Pp/6K1/8/PPPP1PPP/RNBQ1BNR w k - 0 2";
        assert!(Chessboard::from_fen(fen, Strict).is_ok());
    }

    #[test]
    fn many_moves_test() {
        let fen = "QQQQQQBk/Q6B/Q6Q/Q6Q/Q6Q/Q6Q/Q6Q/KQQQQQQQ w - - 0 1";
        assert!(Chessboard::from_fen(fen, Strict).is_err());
        let board = Chessboard::from_fen(fen, Relaxed).unwrap();
        let moves = board.pseudolegal_moves();
        assert_eq!(moves.len(), 265);
        let perft_res = perft(DepthPly::new(1), board, false);
        assert_eq!(perft_res.nodes, 265);
    }

    #[test]
    fn simple_perft_test() {
        let endgame_fen = "6k1/8/6K1/8/3B1N2/8/8/7R w - - 0 1";
        let board = Chessboard::from_fen(endgame_fen, Relaxed).unwrap();
        let perft_res = perft(DepthPly::new(1), board, false);
        assert_eq!(perft_res.depth, DepthPly::new(1));
        assert_eq!(perft_res.nodes, 5 + 7 + 13 + 14);
        assert!(perft_res.time.as_millis() <= 1);
        let board = Chessboard::default();
        let perft_res = perft(DepthPly::new(1), board, true);
        assert_eq!(perft_res.depth, DepthPly::new(1));
        assert_eq!(perft_res.nodes, 20);
        assert!(perft_res.time.as_millis() <= 2);
        let perft_res = perft(DepthPly::new(2), board, false);
        assert_eq!(perft_res.depth, DepthPly::new(2));
        assert_eq!(perft_res.nodes, 20 * 20);
        assert!(perft_res.time.as_millis() <= 20);

        let board =
            Chessboard::from_fen("r1bqkbnr/1pppNppp/p1n5/8/8/8/PPPPPPPP/R1BQKBNR b KQkq - 0 3", Strict).unwrap();
        let perft_res = perft(DepthPly::new(1), board, true);
        assert_eq!(perft_res.nodes, 26);
        assert_eq!(perft(DepthPly::new(3), board, true).nodes, 16790);

        let board =
            Chessboard::from_fen("rbbqn1kr/pp2p1pp/6n1/2pp1p2/2P4P/P7/BP1PPPP1/R1BQNNKR w HAha - 0 9", Strict).unwrap();
        let perft_res = perft(DepthPly::new(4), board, false);
        assert_eq!(perft_res.nodes, 890_435);

        // DFRC
        let board =
            Chessboard::from_fen("r1q1k1rn/1p1ppp1p/1npb2b1/p1N3p1/8/1BP4P/PP1PPPP1/1RQ1KRBN w BFag - 0 9", Strict)
                .unwrap();
        assert_eq!(perft(DepthPly::new(4), board, false).nodes, 1_187_103);
    }

    #[test]
    fn mate_test() {
        let board = Chessboard::from_fen("4k3/8/4K3/8/8/8/8/6R1 w - - 0 1", Strict).unwrap();
        let moves = board.pseudolegal_moves();
        for mov in moves {
            if mov.src_square() == board.king_square(White) {
                assert_eq!(board.is_pseudolegal_move_legal(mov), mov.dest_square().row() != 6);
            } else {
                assert!(board.is_pseudolegal_move_legal(mov));
            }
            if !board.is_pseudolegal_move_legal(mov) {
                continue;
            }
            let checkmates =
                mov.piece_type() == Rook && mov.dest_square() == ChessSquare::from_rank_file(7, G_FILE_NUM);
            assert_eq!(board.is_game_won_after_slow(mov, NoHistory::default()), checkmates);
            let new_board = board.make_move(mov).unwrap();
            assert_eq!(new_board.is_game_lost_slow(&NoHistory::default()), checkmates);
            assert_eq!(new_board.is_checkmate_slow(), checkmates);
            assert!(!board.is_checkmate_slow());
        }
    }

    #[test]
    fn capture_only_test() {
        let board = Chessboard::default();
        assert!(board.tactical_pseudolegal().is_empty());
        let board = Chessboard::from_name("kiwipete").unwrap();
        assert_eq!(board.tactical_pseudolegal().len(), 8);
        let board = Chessboard::from_name("mate_in_1").unwrap();
        let tactical = board.tactical_pseudolegal();
        assert_eq!(tactical.len(), 2);
        for m in tactical {
            assert!(m.is_promotion());
            assert!(!m.is_capture(&board));
            assert_eq!(m.piece_type(), Pawn);
            assert!([Queen, Knight].contains(&m.promo_piece()));
        }
    }

    #[test]
    fn fifty_mr_test() {
        let board = Chessboard::from_fen("1r2k3/P5R1/2P5/8/8/8/8/1R1K3R w BHb - 99 51", Strict).unwrap();
        let moves = board.legal_moves_slow();
        assert_eq!(moves.len(), 48);
        let mut mate_ctr = 0;
        let mut draw_ctr = 0;
        let resetting = ["c7", "a7a8Q", "a8N", "a8B", "a8=R", "a7xb8N", ":b8B", "b8:=R", "xb8Q+", "Rb8:+"]
            .into_iter()
            .map(|str| ChessMove::from_text(str, &board).unwrap())
            .collect_vec();
        for m in moves {
            let new_pos = board.make_move(m).unwrap();
            if resetting.contains(&m) {
                assert_eq!(new_pos.ply_draw_clock(), 0);
                if !["b1b8", "a7b8q", "a7b8r"].contains(&m.compact_formatter(&board).to_string().as_str()) {
                    assert!(new_pos.player_result_slow(&NoHistory::default()).is_none(), "{m:?}");
                } else {
                    assert!(new_pos.is_checkmate_slow());
                    mate_ctr += 1;
                }
            } else {
                assert_eq!(new_pos.ply_draw_clock(), 100);
                if new_pos.is_checkmate_slow() {
                    mate_ctr += 1;
                } else {
                    assert!(new_pos.is_50mr_draw());
                    draw_ctr += 1;
                }
            }
        }
        assert_eq!(mate_ctr, 4);
        assert_eq!(draw_ctr, 37);
    }

    #[test]
    fn repetition_test() {
        let mut board = Chessboard::default();
        let new_hash = board.make_nullmove().unwrap().hash_pos();
        let moves = ["g1f3", "g8f6", "f3g1", "f6g8", "g1f3", "g8f6", "f3g1", "f6g8", "e2e4"];
        let mut hist = ZobristHistory::default();
        assert_ne!(new_hash, board.hash_pos());
        for (i, mov) in moves.iter().enumerate() {
            let hash = board.hash_pos();
            assert_eq!(i > 3, n_fold_repetition(2, &hist, hash, board.ply_draw_clock()));
            assert_eq!(i > 7, n_fold_repetition(3, &hist, hash, board.ply_draw_clock()));
            assert_eq!(i == 8, board.player_result_no_movegen(&hist).is_some_and(|r| r == Draw));
            hist.push(hash);
            let mov = ChessMove::from_compact_text(mov, &board).unwrap();
            board = board.make_move(mov).unwrap();
            assert_eq!(
                n_fold_repetition(3, &hist, board.hash_pos(), board.ply_draw_clock()),
                board.is_3fold_repetition(&hist)
            );
            assert_eq!(board.is_3fold_repetition(&hist), board.player_result_no_movegen(&hist).is_some());
        }
        board = Chessboard::from_name("lucena").unwrap();
        assert_eq!(board.active, White);
        let hash = board.hash_pos();
        let moves = ["c1b1", "a2c2", "b1e1", "c2a2", "e1c1"];
        for mov in moves {
            board = board.make_move(ChessMove::from_compact_text(mov, &board).unwrap()).unwrap();
            assert_ne!(board.hash_pos(), hash);
            assert!(!n_fold_repetition(2, &hist, board.hash_pos(), 12345));
        }
        assert_eq!(board.active, Black);
        let board = Chessboard::from_name("kiwipete").unwrap();
        let mut new_pos = board;
        for mov in ["e1d1", "h8h7", "d1e1", "h7h8"] {
            new_pos = new_pos.make_move_from_str(mov).unwrap();
        }
        assert_ne!(new_pos.hash_pos(), board.hash_pos());
    }

    #[test]
    fn checkmate_test() {
        let fen = "rnb1kbnr/pppp1ppp/8/4p3/6Pq/5P2/PPPPP2P/RNBQKBNR w KQkq - 1 3";
        let pos = Chessboard::from_fen(fen, Strict).unwrap();
        assert_eq!(pos.active, White);
        assert_eq!(pos.ply, 4);
        assert!(pos.debug_verify_invariants(Strict).is_ok());
        assert!(pos.is_in_check());
        assert!(pos.is_in_check_on_square(White, pos.king_square(White), &pos.slider_generator()));
        let moves = pos.pseudolegal_moves();
        assert!(moves.is_empty()); // we don't even generate moves anymore here
        let moves = pos.legal_moves_slow();
        assert!(moves.is_empty());
        assert!(pos.is_checkmate_slow());
        assert_eq!(pos.player_result_slow(&NoHistory::default()), Some(Lose));
        assert!(!pos.is_stalemate_slow());
        assert!(pos.make_nullmove().is_none());
        // this position can be claimed as a draw according to FIDE rules but it's also a mate in 1
        let pos = Chessboard::from_fen("k7/p1P5/1PK5/8/8/8/8/8 w - - 99 51", Strict).unwrap();
        assert!(pos.match_result_slow(&NoHistory::default()).is_none());
        let mut draws = 0;
        let mut wins = 0;
        for mov in pos.legal_moves_slow() {
            let new_pos = pos.make_move(mov).unwrap();
            if let Some(res) = new_pos.player_result_slow(&NoHistory::default()) {
                match res {
                    PlayerResult::Win => {
                        unreachable!("The other player can't win through one of our moves")
                    }
                    Lose => {
                        wins += 1;
                    }
                    Draw => draws += 1,
                }
            }
        }
        assert_eq!(draws, 5);
        assert_eq!(wins, 3);
    }

    #[test]
    fn weird_position_test() {
        // There's a similar test in `motors`
        // This fen is actually a legal chess position
        let fen = "q2k2q1/2nqn2b/1n1P1n1b/2rnr2Q/1NQ1QN1Q/3Q3B/2RQR2B/Q2K2Q1 w - - 0 1";
        let board = Chessboard::from_fen(fen, Strict).unwrap();
        assert_eq!(board.active, White);
        assert_eq!(perft(DepthPly::new(3), board, true).nodes, 568_299);
        // not a legal chess position, but the board should support this
        let fen = "RRRRRRRR/RRRRRRRR/BBBBBBBB/BBBBBBBB/QQQQQQQQ/QQQQQQQQ/QPPPPPPP/K6k b - - 0 1";
        assert!(Chessboard::from_fen(fen, Strict).is_err());
        let board = Chessboard::from_fen(fen, Relaxed).unwrap();
        assert!(board.pseudolegal_moves().len() <= 3);
        let mut rng = rng();
        let mov = board.random_legal_move(&mut rng).unwrap();
        let board = board.make_move(mov).unwrap();
        assert_eq!(board.pseudolegal_moves().len(), 2);
        let fen = "B4Q1b/8/8/8/2K3P1/5k2/8/b4RNB b - - 0 1"; // far too many checks, but we still accept it
        assert!(Chessboard::from_fen(fen, Strict).is_err());
        let board = Chessboard::from_fen(fen, Relaxed).unwrap();
        assert!(board.pseudolegal_moves().len() <= 3 + 2 * 6);
        assert_eq!(board.legal_moves_slow().len(), 3);
        // maximum number of legal moves in any position reachable from startpos
        let fen = "R6R/3Q4/1Q4Q1/4Q3/2Q4Q/Q4Q2/pp1Q4/kBNN1KB1 w - - 0 1";
        let board = Chessboard::from_fen(fen, Strict).unwrap();
        assert_eq!(board.legal_moves_slow().len(), 218);
        assert!(board.debug_verify_invariants(Strict).is_ok());
        let board = board.make_nullmove().unwrap();
        assert!(board.legal_moves_slow().is_empty());
        assert_eq!(board.player_result_slow(&NoHistory::default()), Some(Draw));
        // chess960 castling rights encoded using X-FEN
        let fen = "1rbq1krb/ppp1pppp/1n1n4/3p4/3P4/2PN4/PP2PPPP/NRBQ1KRB w KQkq - 3 4";
        let board = Chessboard::from_fen(fen, Relaxed).unwrap();
        assert!(board.debug_verify_invariants(Strict).is_ok());
        assert_eq!(board.num_legal_moves(), 32);
        // Another X-FEN, which is often misinterpreted by engines
        let fen = " rk2rqnb/1b6/2n5/pppppppp/PPPPPP2/B1NQ4/6PP/1K1RR1NB w Kk - 8 14";
        let board = Chessboard::from_fen(fen, Relaxed).unwrap();
        assert_eq!(board.legal_moves_slow().len(), 42);
        assert_eq!(board.castling.rook_start_file(White, Kingside), char_to_file('e'));
        // this is a valid disambiguated X-FEN, but it will still be parsed as Shredder FEN
        let fen = "8/2k5/8/8/8/8/8/RR1K1R1R w KB - 0 1";
        assert!(Chessboard::from_fen(fen, Strict).is_err());
        let board = Chessboard::from_fen(fen, Relaxed).unwrap();
        assert_eq!(board.castling.rook_start_file(White, Kingside), H_FILE_NUM);
        assert_eq!(board.castling.rook_start_file(White, Queenside), B_FILE_NUM);
        assert_eq!(board.as_fen(), "8/2k5/8/8/8/8/8/RR1K1R1R w KB - 0 1");
        // An ep capture is pseudolegal but not legal
        let fen = "1nbqkbnr/ppp1pppp/8/r2pP2K/8/8/PPPP1PPP/RNBQ1BNR w k d6 0 2";
        assert!(Chessboard::from_fen(fen, Strict).is_err());
        let pos = Chessboard::from_fen(fen, Relaxed).unwrap();
        assert_ne!(fen, pos.as_fen());
        // only legal move is to castle
        let fen = "8/8/8/8/4k3/7p/4q2P/6KR w K - 0 1";
        let pos = Chessboard::from_fen(fen, Relaxed).unwrap();
        let moves = pos.legal_moves_slow();
        assert_eq!(moves.len(), 1);
        assert!(moves[0].is_castle());
    }

    #[test]
    fn chess960_startpos_test() {
        let mut fens = HashSet::new();
        let mut startpos_found = false;
        for i in 0..960 {
            let board = Chessboard::chess_960_startpos(i).unwrap();
            assert!(board.debug_verify_invariants(Strict).is_ok());
            assert!(fens.insert(board.as_fen()));
            let num_moves = board.pseudolegal_moves().len();
            assert!((18..=21).contains(&num_moves)); // 21 legal moves because castling can be legal
            assert_eq!(board.castling.allowed_castling_directions(), 0b1111);
            assert_eq!(board.king_square(White).flip_up_down(board.size()), board.king_square(Black));
            assert_eq!(board.piece_bb(Pawn).num_ones(), 16);
            assert_eq!(board.piece_bb(Knight).num_ones(), 4);
            assert_eq!(board.piece_bb(Bishop).num_ones(), 4);
            assert_eq!(board.piece_bb(Rook).num_ones(), 4);
            assert_eq!(board.piece_bb(Queen).num_ones(), 2);
            startpos_found |= board == Chessboard::default();
        }
        // castling flags are compared for equality by ignoring the bits that specify the format
        assert!(startpos_found);
        let std = Chessboard::chess_960_startpos(518).unwrap();
        let start = Chessboard::default();
        assert_eq!(std, Chessboard::default(), "{std} vs {start}");
        let pos = Chessboard::chess_960_startpos(100).unwrap();
        assert_eq!(pos.as_fen(), "qbbnrnkr/pppppppp/8/8/8/8/PPPPPPPP/QBBNRNKR w HEhe - 0 1");
    }

    #[test]
    fn ep_test() {
        let fen = "5k2/2p5/8/3P4/1pP5/8/P7/1K6 b - c3 0 1";
        let pos = Chessboard::from_fen(fen, Relaxed).unwrap();
        assert_eq!(pos.ep_square, Some(ChessSquare::from_str("c3").unwrap()));
        _ = pos.debug_verify_invariants(Strict).unwrap();
        let new_pos = pos.make_move_from_str("c5").unwrap();
        assert_eq!(new_pos.ep_square, Some(ChessSquare::from_str("c6").unwrap()));
        _ = new_pos.debug_verify_invariants(Strict).unwrap();
        let perft = perft(DepthPly::new(4), pos, true);
        assert_eq!(perft.nodes, 5020);
    }

    #[test]
    fn castling_attack_test() {
        let fen = "8/8/8/8/8/8/3k4/RK6 b A - 0 1";
        let pos = Chessboard::from_fen(fen, Strict).unwrap();
        let moves = pos.legal_moves_slow();
        // check that castling moves don't count as attacking squares
        assert!(pos.castling.can_castle(White, Queenside));
        assert_eq!(moves.len(), 6);
        let attacking = pos.all_attacking(ChessSquare::from_str("d1").unwrap(), &pos.slider_generator());
        assert_eq!(attacking.num_ones(), 1);
        let fen = "8/8/8/3k4/8/8/8/1KRn4 w C - 0 1";
        let pos = Chessboard::from_fen(fen, Strict).unwrap();
        assert!(pos.castling.can_castle(White, Kingside));
        assert!(ChessMove::from_extended_text("0-0", &pos).is_err());
    }

    #[test]
    fn insufficient_material_test() {
        let insufficient = [
            "8/4k3/8/8/8/8/8/2K5 w - - 0 1",
            "8/4k3/8/8/8/8/5N2/2K5 w - - 0 1",
            "8/8/8/3b2k1/8/2K5/6b1/8 w - - 0 1",
            "8/8/8/6k1/8/2K5/8/4b1b1 w - - 0 1",
            "8/8/3B4/7k/8/8/1K6/6b1 w - - 0 1",
            "8/6B1/8/6k1/8/2K5/8/6b1 w - - 0 1",
            "3b3B/2B5/1B1B4/B7/3b4/4b2k/5b2/1K6 w - - 0 1",
            "3B3B/2B5/1B1B4/B6k/3B4/4B3/1K3B2/2B5 w - - 0 1",
        ];
        let sufficient = [
            "rnbqkbnr/pppppppp/8/8/8/8/PPPPPPPP/RNBQKBNR w KQkq - 0 1",
            "8/8/4k3/8/8/1K6/8/7R w - - 0 1",
            "5r2/3R4/4k3/8/8/1K6/8/8 w - - 0 1",
            "8/8/4k3/8/8/1K6/8/6BB w - - 0 1",
            "8/8/4B3/8/8/7K/8/6bk w - - 0 1",
            "3B3B/2B5/1B1B4/B6k/3B4/4B3/1K3B2/1B6 w - - 0 1",
            "8/3k4/8/8/8/8/NNN5/1K6 w - - 0 1",
        ];
        let sufficient_but_unreasonable = [
            "6B1/8/8/6k1/8/2K5/8/6b1 w - - 0 1",
            "8/8/4B3/8/8/7K/8/6bk b - - 0 1",
            "8/8/4B3/7k/8/8/1K6/6b1 w - - 0 1",
            "8/3k4/8/8/8/8/1NN5/1K6 w - - 0 1",
            "8/2nk4/8/8/8/8/1NN5/1K6 w - - 0 1",
        ];
        for fen in insufficient {
            let board = Chessboard::from_fen(fen, Strict).unwrap();
            assert!(board.has_insufficient_material(), "{fen}");
            assert!(!board.can_reasonably_win(board.active), "{fen}");
            assert!(!board.can_reasonably_win(board.active.other()), "{fen}");
        }
        for fen in sufficient {
            let board = Chessboard::from_fen(fen, Strict).unwrap();
            assert!(!board.has_insufficient_material(), "{fen}");
            assert!(board.can_reasonably_win(board.active), "{fen}");
        }
        for fen in sufficient_but_unreasonable {
            let board = Chessboard::from_fen(fen, Strict).unwrap();
            assert!(!board.has_insufficient_material(), "{fen}");
            assert!(!board.can_reasonably_win(board.active), "{fen}");
        }
    }
}<|MERGE_RESOLUTION|>--- conflicted
+++ resolved
@@ -20,7 +20,10 @@
 use crate::games::chess::moves::ChessMove;
 use crate::games::chess::pieces::ChessPieceType::*;
 use crate::games::chess::pieces::{ChessPiece, ChessPieceType, ColoredChessPieceType, NUM_CHESS_PIECES};
-use crate::games::chess::squares::{ChessSquare, ChessboardSize, NUM_SQUARES};
+use crate::games::chess::squares::{
+    A_FILE_NUM, B_FILE_NUM, C_FILE_NUM, ChessSquare, ChessboardSize, D_FILE_NUM, E_FILE_NUM, F_FILE_NUM, G_FILE_NUM,
+    H_FILE_NUM, NUM_SQUARES,
+};
 use crate::games::chess::unverified::UnverifiedChessboard;
 use crate::games::chess::zobrist::ZOBRIST_KEYS;
 use crate::games::{
@@ -62,6 +65,30 @@
 
 pub const START_FEN: &str = "rnbqkbnr/pppppppp/8/8/8/8/PPPPPPPP/RNBQKBNR w KQkq - 0 1";
 
+const fn startpos_mailbox() -> [ChessPieceType; NUM_SQUARES] {
+    let mut res = [Empty; NUM_SQUARES];
+    res[A_FILE_NUM as usize] = Rook;
+    res[H_FILE_NUM as usize] = Rook;
+    res[B_FILE_NUM as usize] = Knight;
+    res[G_FILE_NUM as usize] = Knight;
+    res[C_FILE_NUM as usize] = Bishop;
+    res[F_FILE_NUM as usize] = Bishop;
+    res[D_FILE_NUM as usize] = Queen;
+    res[E_FILE_NUM as usize] = King;
+    let mut i = 0;
+    while i < 8 {
+        res[8 + i] = Pawn;
+        i += 1;
+    }
+    i = 0;
+    while i < 8 {
+        res[64 - 8 + i] = res[i];
+        res[64 - 16 + i] = Pawn;
+        i += 1;
+    }
+    res
+}
+
 static STARTPOS: Chessboard = {
     let piece_bbs = [
         ChessBitboard::new(0x00ff_0000_0000_ff00),
@@ -76,6 +103,7 @@
     Chessboard {
         piece_bbs,
         color_bbs,
+        mailbox: startpos_mailbox(),
         threats,
         checkers: ChessBitboard::new(0),
         pinned: [ChessBitboard::new(0); 2],
@@ -230,12 +258,7 @@
     hashes: Hashes,
 }
 
-<<<<<<< HEAD
-// TODO: It might be worth it to use u32s for te non-main hashes so that the size can shrink down to 128 bytes
-const _: () = assert!(size_of::<Chessboard>() == 200);
-=======
-const _: () = assert!(size_of::<Chessboard>() == 152);
->>>>>>> 19d302ad
+// const _: () = assert!(size_of::<Chessboard>() == 264);
 
 impl Default for Chessboard {
     fn default() -> Self {
@@ -520,7 +543,6 @@
         if self.checkers.has_set_bit() {
             return None;
         }
-        self.ply += 1;
         // nullmoves count as noisy. This also prevents detecting repetition to before the nullmove
         self.ply_100_ctr = 0;
         if let Some(sq) = self.ep_square {
@@ -753,11 +775,7 @@
             self.colored_piece_on(from).uncolored()
         );
         debug_assert!(
-<<<<<<< HEAD
             (self.active_player_bb().is_bit_set_at(from.bb_idx()))
-=======
-            (self.active == self.colored_piece_on(from).color().unwrap())
->>>>>>> 19d302ad
                 // in chess960 castling, it's possible that the rook has been sent to the king square,
                 // which means the color bit of the king square is currently not set
                 || (piece == King && self.piece_bb(Rook).is_bit_set_at(from.bb_idx())),
@@ -1287,7 +1305,7 @@
                 continue;
             }
             let checkmates =
-                mov.piece_type() == Rook && mov.dest_square() == ChessSquare::from_rank_file(7, G_FILE_NUM);
+                mov.piece_type(&board) == Rook && mov.dest_square() == ChessSquare::from_rank_file(7, G_FILE_NUM);
             assert_eq!(board.is_game_won_after_slow(mov, NoHistory::default()), checkmates);
             let new_board = board.make_move(mov).unwrap();
             assert_eq!(new_board.is_game_lost_slow(&NoHistory::default()), checkmates);
@@ -1308,7 +1326,7 @@
         for m in tactical {
             assert!(m.is_promotion());
             assert!(!m.is_capture(&board));
-            assert_eq!(m.piece_type(), Pawn);
+            assert_eq!(m.piece_type(&board), Pawn);
             assert!([Queen, Knight].contains(&m.promo_piece()));
         }
     }
