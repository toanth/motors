use std::fmt::{Display, Formatter};
use std::num::NonZeroUsize;
use std::str::{FromStr, SplitWhitespace};

use crate::cli::Game::Chess;
use bitintr::Popcnt;
use itertools::Itertools;
use rand::prelude::IteratorRandom;
use rand::Rng;
use strum::IntoEnumIterator;

<<<<<<< HEAD
use crate::games::chess::flags::CastleRight::*;
use crate::games::chess::flags::{CastleRight, ChessFlags};
use crate::games::chess::moves::ChessMove;
=======
use crate::games::chess::castling::CastleRight::*;
use crate::games::chess::castling::{CastleRight, CastlingFlags};
use crate::games::chess::moves::ChessMove;
use crate::games::chess::moves::ChessMoveFlags::CastleQueenside;
>>>>>>> 0ada689c
use crate::games::chess::pieces::UncoloredChessPiece::*;
use crate::games::chess::pieces::{
    ChessPiece, ColoredChessPiece, UncoloredChessPiece, NUM_CHESS_PIECES, NUM_COLORS,
};
use crate::games::chess::squares::{ChessSquare, ChessboardSize, NUM_SQUARES};
use crate::games::chess::zobrist::PRECOMPUTED_ZOBRIST_KEYS;
use crate::games::Color::{Black, White};
use crate::games::{
<<<<<<< HEAD
    board_to_string, position_fen_part, read_position_fen, AbstractPieceType, Board, BoardHistory,
    Color, ColoredPiece, ColoredPieceType, NameToPos, Settings, UncoloredPieceType, ZobristHash,
    ZobristRepetition3Fold,
=======
    board_to_string, file_to_char, position_fen_part, read_position_fen, AbstractPieceType, Board,
    BoardHistory, Color, ColoredPiece, ColoredPieceType, DimT, NameToPos, Settings,
    UncoloredPieceType, ZobristHash, ZobristRepetition3Fold,
>>>>>>> 0ada689c
};
use crate::general::bitboards::chess::{ChessBitboard, BLACK_SQUARES, WHITE_SQUARES};
use crate::general::bitboards::{Bitboard, RawBitboard, RawStandardBitboard};
use crate::general::common::{EntityList, GenericSelect, Res, StaticallyNamedEntity};
use crate::general::move_list::EagerNonAllocMoveList;
use crate::PlayerResult;
use crate::PlayerResult::{Draw, Lose};

pub mod castling;
mod movegen;
pub mod moves;
mod perft_tests;
pub mod pieces;
pub mod squares;
pub mod zobrist;

const START_FEN: &str = "rnbqkbnr/pppppppp/8/8/8/8/PPPPPPPP/RNBQKBNR w HAha - 0 1";

// TODO: Support Chess960 eventually
#[derive(Eq, PartialEq, Copy, Clone, Debug, Default)]
pub struct ChessSettings {}

// for some reason, Chessboard::MoveList can be ambiguous? This should fix that
pub type ChessMoveList = EagerNonAllocMoveList<Chessboard, 256>;

impl Settings for ChessSettings {}

#[derive(Eq, PartialEq, Debug, Copy, Clone)]
pub struct Chessboard {
    piece_bbs: [RawStandardBitboard; NUM_CHESS_PIECES],
    color_bbs: [RawStandardBitboard; NUM_COLORS],
    ply: usize, // TODO: Test if using u32 or even u16 improves nps in perft (also for 50mr counter)
    ply_100_ctr: usize,
    active_player: Color,
    castling: CastlingFlags,
    ep_square: Option<ChessSquare>, // eventually, see if using Optional and Noned instead of Option improves nps
    hash: ZobristHash,
}

impl Default for Chessboard {
    fn default() -> Self {
        Self::startpos(ChessSettings::default())
    }
}

impl StaticallyNamedEntity for Chessboard {
    fn static_short_name() -> &'static str
    where
        Self: Sized,
    {
        "chess"
    }

    fn static_long_name() -> &'static str
    where
        Self: Sized,
    {
        "chess game"
    }

    fn static_description() -> &'static str
    where
        Self: Sized,
    {
        "Chess or Chess960(WIP, not yet supported) game"
    }
}

impl Board for Chessboard {
    type Settings = ChessSettings;
    type Coordinates = ChessSquare;
    type Piece = ChessPiece;
    type Move = ChessMove;
    type MoveList = ChessMoveList;
    type LegalMoveList = ChessMoveList; // TODO: Implement staged movegen eventually

    fn empty_possibly_invalid(_: Self::Settings) -> Self {
        Self {
            piece_bbs: Default::default(),
            color_bbs: Default::default(),
            ply: 0,
            ply_100_ctr: 0,
            active_player: White,
            castling: Default::default(),
            ep_square: None,
            hash: ZobristHash(0),
        }
    }

    fn startpos(_: Self::Settings) -> Self {
        Self::from_fen(START_FEN).expect("Internal error: Couldn't parse startpos fen")
    }

    fn name_to_pos_map() -> EntityList<NameToPos<Self>> {
        vec![
            GenericSelect {
                name: "kiwipete",
                val: || {
                    Self::from_fen(
                        "r3k2r/p1ppqpb1/bn2pnp1/3PN3/1p2P3/2N2Q1p/PPPBBPPP/R3K2R w KQkq - 0 1",
                    )
                    .unwrap()
                },
            },
            GenericSelect {
                name: "lucena",
                val: || Self::from_fen("1K1k4/1P6/8/8/8/8/r7/2R5 w - - 0 1").unwrap(),
            },
            GenericSelect {
                name: "philidor",
                val: || Self::from_fen("3K4/r7/7R/2kp4/8/8/8/8 w - - 0 1").unwrap(),
            },
            GenericSelect {
                name: "mate_in_1",
                val: || Self::from_fen("8/7r/8/K1k5/8/8/4p3/8 b - - 10 11").unwrap(),
            },
            GenericSelect {
<<<<<<< HEAD
                name: "see_win_pawn",
                val: || Self::from_fen("k6q/3n1n2/3b4/2P1p3/3P1P2/3N1NP1/8/1K6 w - - 0 1").unwrap(),
            },
            GenericSelect {
                name: "see_xray",
                val: || Self::from_fen("5q1k/8/8/8/RRQ2nrr/8/8/K7 w - - 0 1").unwrap(),
=======
                name: "unusual",
                val: || {
                    Self::from_fen(
                        "2kb1b2/pR2P1P1/P1N1P3/1p2Pp2/P5P1/1N6/4P2B/2qR2K1 w - f6 99 123",
                    )
                    .unwrap()
                },
>>>>>>> 0ada689c
            },
        ]
    }

    fn bench_positions() -> Vec<Self> {
        let fens = [
            // fens from Stormphrax, ultimately from bitgenie
            "r3k2r/2pb1ppp/2pp1q2/p7/1nP1B3/1P2P3/P2N1PPP/R2QK2R w KQkq a6 0 14",
            "4rrk1/2p1b1p1/p1p3q1/4p3/2P2n1p/1P1NR2P/PB3PP1/3R1QK1 b - - 2 24",
            "r3qbrk/6p1/2b2pPp/p3pP1Q/PpPpP2P/3P1B2/2PB3K/R5R1 w - - 16 42",
            "6k1/1R3p2/6p1/2Bp3p/3P2q1/P7/1P2rQ1K/5R2 b - - 4 44",
            "8/8/1p2k1p1/3p3p/1p1P1P1P/1P2PK2/8/8 w - - 3 54",
            "7r/2p3k1/1p1p1qp1/1P1Bp3/p1P2r1P/P7/4R3/Q4RK1 w - - 0 36",
            "r1bq1rk1/pp2b1pp/n1pp1n2/3P1p2/2P1p3/2N1P2N/PP2BPPP/R1BQ1RK1 b - - 2 10",
            "3r3k/2r4p/1p1b3q/p4P2/P2Pp3/1B2P3/3BQ1RP/6K1 w - - 3 87",
            "2r4r/1p4k1/1Pnp4/3Qb1pq/8/4BpPp/5P2/2RR1BK1 w - - 0 42",
            "4q1bk/6b1/7p/p1p4p/PNPpP2P/KN4P1/3Q4/4R3 b - - 0 37",
            "2q3r1/1r2pk2/pp3pp1/2pP3p/P1Pb1BbP/1P4Q1/R3NPP1/4R1K1 w - - 2 34",
            "1r2r2k/1b4q1/pp5p/2pPp1p1/P3Pn2/1P1B1Q1P/2R3P1/4BR1K b - - 1 37",
            "r3kbbr/pp1n1p1P/3ppnp1/q5N1/1P1pP3/P1N1B3/2P1QP2/R3KB1R b KQkq b3 0 17",
            "8/6pk/2b1Rp2/3r4/1R1B2PP/P5K1/8/2r5 b - - 16 42",
            "1r4k1/4ppb1/2n1b1qp/pB4p1/1n1BP1P1/7P/2PNQPK1/3RN3 w - - 8 29",
            "8/p2B4/PkP5/4p1pK/4Pb1p/5P2/8/8 w - - 29 68",
            "3r4/ppq1ppkp/4bnp1/2pN4/2P1P3/1P4P1/PQ3PBP/R4K2 b - - 2 20",
            "5rr1/4n2k/4q2P/P1P2n2/3B1p2/4pP2/2N1P3/1RR1K2Q w - - 1 49",
            "1r5k/2pq2p1/3p3p/p1pP4/4QP2/PP1R3P/6PK/8 w - - 1 51",
            "q5k1/5ppp/1r3bn1/1B6/P1N2P2/BQ2P1P1/5K1P/8 b - - 2 34",
            "r1b2k1r/5n2/p4q2/1ppn1Pp1/3pp1p1/NP2P3/P1PPBK2/1RQN2R1 w - - 0 22",
            "r1bqk2r/pppp1ppp/5n2/4b3/4P3/P1N5/1PP2PPP/R1BQKB1R w KQkq - 0 5",
            "r1bqr1k1/pp1p1ppp/2p5/8/3N1Q2/P2BB3/1PP2PPP/R3K2n b Q - 1 12",
            "r1bq2k1/p4r1p/1pp2pp1/3p4/1P1B3Q/P2B1N2/2P3PP/4R1K1 b - - 2 19",
            "r4qk1/6r1/1p4p1/2ppBbN1/1p5Q/P7/2P3PP/5RK1 w - - 2 25",
            "r7/6k1/1p6/2pp1p2/7Q/8/p1P2K1P/8 w - - 0 32",
            "r3k2r/ppp1pp1p/2nqb1pn/3p4/4P3/2PP4/PP1NBPPP/R2QK1NR w KQkq - 1 5",
            "3r1rk1/1pp1pn1p/p1n1q1p1/3p4/Q3P3/2P5/PP1NBPPP/4RRK1 w - - 0 12",
            "5rk1/1pp1pn1p/p3Brp1/8/1n6/5N2/PP3PPP/2R2RK1 w - - 2 20",
            "8/1p2pk1p/p1p1r1p1/3n4/8/5R2/PP3PPP/4R1K1 b - - 3 27",
            "8/4pk2/1p1r2p1/p1p4p/Pn5P/3R4/1P3PP1/4RK2 w - - 1 33",
            "8/5k2/1pnrp1p1/p1p4p/P6P/4R1PK/1P3P2/4R3 b - - 1 38",
            "8/8/1p1kp1p1/p1pr1n1p/P6P/1R4P1/1P3PK1/1R6 b - - 15 45",
            "8/8/1p1k2p1/p1prp2p/P2n3P/6P1/1P1R1PK1/4R3 b - - 5 49",
            "8/8/1p4p1/p1p2k1p/P2npP1P/4K1P1/1P6/3R4 w - - 6 54",
            "8/8/1p4p1/p1p2k1p/P2n1P1P/4K1P1/1P6/6R1 b - - 6 59",
            "8/5k2/1p4p1/p1pK3p/P2n1P1P/6P1/1P6/4R3 b - - 14 63",
            "8/1R6/1p1K1kp1/p6p/P1p2P1P/6P1/1Pn5/8 w - - 0 67",
            "1rb1rn1k/p3q1bp/2p3p1/2p1p3/2P1P2N/PP1RQNP1/1B3P2/4R1K1 b - - 4 23",
            "4rrk1/pp1n1pp1/q5p1/P1pP4/2n3P1/7P/1P3PB1/R1BQ1RK1 w - - 3 22",
            "r2qr1k1/pb1nbppp/1pn1p3/2ppP3/3P4/2PB1NN1/PP3PPP/R1BQR1K1 w - - 4 12",
            "2r2k2/8/4P1R1/1p6/8/P4K1N/7b/2B5 b - - 0 55",
            "6k1/5pp1/8/2bKP2P/2P5/p4PNb/B7/8 b - - 1 44",
            "2rqr1k1/1p3p1p/p2p2p1/P1nPb3/2B1P3/5P2/1PQ2NPP/R1R4K w - - 3 25",
            "r1b2rk1/p1q1ppbp/6p1/2Q5/8/4BP2/PPP3PP/2KR1B1R b - - 2 14",
            "6r1/5k2/p1b1r2p/1pB1p1p1/1Pp3PP/2P1R1K1/2P2P2/3R4 w - - 1 36",
            "rnbqkb1r/pppppppp/5n2/8/2PP4/8/PP2PPPP/RNBQKBNR b KQkq c3 0 2",
            "2rr2k1/1p4bp/p1q1p1p1/4Pp1n/2PB4/1PN3P1/P3Q2P/2RR2K1 w - f6 0 20",
            "3br1k1/p1pn3p/1p3n2/5pNq/2P1p3/1PN3PP/P2Q1PB1/4R1K1 w - - 0 23",
            "2r2b2/5p2/5k2/p1r1pP2/P2pB3/1P3P2/K1P3R1/7R w - - 23 93",
        ];
        fens.map(|fen| Self::from_fen(fen).unwrap())
            .iter()
            .copied()
            .collect_vec()
    }

    fn settings(&self) -> Self::Settings {
        ChessSettings {}
    }

    fn active_player(&self) -> Color {
        self.active_player
    }

    fn halfmove_ctr_since_start(&self) -> usize {
        self.ply
    }

    fn halfmove_repetition_clock(&self) -> usize {
        self.ply_100_ctr
    }

    fn size(&self) -> ChessboardSize {
        ChessboardSize::default()
    }

    fn to_idx(&self, square: Self::Coordinates) -> usize {
        square.index()
    }

    fn to_coordinates(&self, idx: usize) -> Self::Coordinates {
        ChessSquare::new(idx)
    }

    fn piece_on(&self, square: Self::Coordinates) -> Self::Piece {
        let idx = square.index();
        let typ = self
            .piece_bbs
            .iter()
            .position(|bb| bb.is_bit_set_at(idx))
            .unwrap_or(NUM_CHESS_PIECES);
        let color = if self.colored_bb(Black).is_bit_set_at(idx) {
            Black
        } else {
            White // use white as color for `Empty` because that's what `new` expects
        };
        let typ = ColoredChessPiece::new(color, UncoloredChessPiece::from_uncolored_idx(typ));
        ChessPiece {
            symbol: typ,
            coordinates: square,
        }
    }

    fn piece_on_idx(&self, idx: usize) -> Self::Piece {
        self.piece_on(ChessSquare::new(idx))
    }

    fn pseudolegal_moves(&self) -> Self::MoveList {
        self.gen_all_pseudolegal_moves()
    }

    fn tactical_pseudolegal(&self) -> Self::MoveList {
        self.gen_tactical_pseudolegal()
    }

    fn random_legal_move<T: Rng>(&self, rng: &mut T) -> Option<Self::Move> {
        let moves = self.legal_moves_slow();
        moves.choose(rng)
    }

    fn random_pseudolegal_move<R: Rng>(&self, rng: &mut R) -> Option<Self::Move> {
        let moves = self.pseudolegal_moves();
        moves.choose(rng)
    }

    fn make_move(self, mov: Self::Move) -> Option<Self> {
        self.make_move_impl(mov)
    }

    fn make_nullmove(mut self) -> Option<Self> {
        self.ply += 1;
        self.ply_100_ctr += 1;
        if self.ep_square.is_some() {
            self.hash ^=
                PRECOMPUTED_ZOBRIST_KEYS.ep_file_keys[self.ep_square.unwrap().file() as usize];
            self.ep_square = None;
        }
        self.flip_side_to_move()
    }

    fn is_move_pseudolegal(&self, mov: Self::Move) -> bool {
        self.is_move_pseudolegal_impl(mov)
    }

    fn game_result_no_movegen(&self) -> Option<PlayerResult> {
        // 3-fold repetition requires the history, using the free function `game_result_no_movegen`
        if self.is_50mr_draw() || self.has_insufficient_material() {
            return Some(Draw);
        }
        None
    }

    fn game_result_player_slow(&self) -> Option<PlayerResult> {
        if let Some(res) = self.game_result_no_movegen() {
            return Some(res);
        }
        let no_moves = self.legal_moves_slow().is_empty();
        if no_moves {
            Some(self.no_moves_result())
        } else {
            None
        }
    }

    fn no_moves_result(&self) -> PlayerResult {
        if self.is_in_check() {
            Lose
        } else {
            Draw
        }
    }

    /// Doesn't quite conform to FIDE rules, but probably mostly agrees with USCF rules
    fn cannot_reasonably_lose(&self, player: Color) -> bool {
        let other = player.other();
        if (self.colored_piece_bb(other, Pawn)
            | self.colored_piece_bb(other, Rook)
            | self.colored_piece_bb(other, Queen))
        .has_set_bit()
        {
            return false;
        }
        if self.colored_bb(other).is_single_piece() {
            return true; // opponent has only their king left
        }
        // opponent has at lest one knight or bishop, but no other pieces
        if !self.colored_piece_bb(other, Bishop).has_set_bit()
            && self.colored_piece_bb(other, Knight).is_single_piece()
            && !self.piece_bb(Pawn).has_set_bit()
        {
            // this can very rarely be incorrect because a smothered mate with a knight is possible even without pawns
            return true;
        }
        if !self.colored_piece_bb(other, Knight).has_set_bit()
            && self.colored_piece_bb(other, Bishop).is_single_piece()
            && !self.piece_bb(Pawn).has_set_bit()
        {
            return true;
        }
        false
    }

    fn zobrist_hash(&self) -> ZobristHash {
        self.hash
    }

    fn as_fen(&self) -> String {
        let res = position_fen_part(self);
        let mut castle_rights = String::default();
        // Always output chess960 castling rights. FEN output isn't necessary for UCI
        // and almost all tools support chess960 FEN notation.
        for color in Color::iter() {
            for side in CastleRight::iter().rev() {
                if self.castling.can_castle(color, side) {
                    let mut file = file_to_char(self.castling.rook_start_file(color, side));
                    if color == White {
                        file = file.to_ascii_uppercase();
                    }
                    castle_rights.push(file);
                }
            }
        }
        if castle_rights.is_empty() {
            castle_rights += "-";
        }
        let ep_square = self
            .ep_square
            .map(|sq| sq.to_string())
            .unwrap_or("-".to_string());
        res + &format!(
            " {stm} {castle_rights} {ep_square} {halfmove_clock} {move_number}",
            stm = if self.active_player == White {
                "w"
            } else {
                "b"
            },
            halfmove_clock = self.ply_100_ctr,
            move_number = self.fullmove_ctr() + 1
        )
    }

    fn read_fen_and_advance_input(words: &mut SplitWhitespace) -> Res<Self> {
        let pos_word = words
            .next()
            .ok_or_else(|| "Empty chess FEN string".to_string())?;
        let mut board = Chessboard::empty_possibly_invalid(ChessSettings::default());
        board = read_position_fen(pos_word, board, |mut board, square, typ| {
            board.try_place_piece(square, typ)?;
            Ok(board)
        })?;
        let color_word = words.next().ok_or_else(|| {
            "FEN ends after position description, missing color to move".to_string()
        })?;
        // be a bit lenient with parsing the fen
        let color = match color_word.to_ascii_lowercase().as_str() {
            "w" => White,
            "b" => Black,
            x => Err(format!("Expected color ('w' or 'b') in FEN, found '{x}'"))?,
        };
        let castling_word = words
            .next()
            .ok_or_else(|| "FEN ends after color to move, missing castling rights".to_string())?;
        let castling_rights =
            CastlingFlags::default().parse_castling_rights(castling_word, &board)?;

        let ep_square = words.next().ok_or_else(|| {
            "FEN ends after castling rights, missing en passant square".to_string()
        })?;
        board.ep_square = if ep_square == "-" {
            None
        } else {
            Some(ChessSquare::from_str(ep_square)?)
        };
        let halfmove_clock = words.next().unwrap_or("0");
        board.ply_100_ctr = halfmove_clock
            .parse::<usize>()
            .map_err(|err| format!("Couldn't parse halfmove clock: {err}"))?;
        let fullmove_number = words.next().unwrap_or("1");
        let fullmove_number = fullmove_number
            .parse::<NonZeroUsize>()
            .map_err(|err| format!("Couldn't parse fullmove counter: {err}"))?;
        board.ply = (fullmove_number.get() - 1) * 2 + (color == Black) as usize;
        board.active_player = color;
        board.castling = castling_rights;
        board.hash = board.compute_zobrist();
        board.verify_position_legal()?;
        Ok(board)
    }

    fn as_ascii_diagram(&self, flip: bool) -> String {
        board_to_string(self, ChessPiece::to_ascii_char, flip)
    }

    fn as_unicode_diagram(&self, flip: bool) -> String {
        board_to_string(self, ChessPiece::to_utf8_char, flip)
    }

    fn verify_position_legal(&self) -> Res<()> {
        for color in Color::iter() {
            if !self.colored_piece_bb(color, King).is_single_piece() {
                return Err(format!("The {color} player does not have exactly one king"));
            }
            if (self.colored_piece_bb(color, Pawn)
                & (ChessBitboard::rank_no(0) | ChessBitboard::rank_no(7)))
            .has_set_bit()
            {
                return Err(format!(
                    "The {color} player has a pawn on the first or eight rank"
                ));
            }
        }
        let mut hash =
            PRECOMPUTED_ZOBRIST_KEYS.castle_keys[self.castling.allowed_castling_directions()];
        if self.active_player == Black {
            hash ^= PRECOMPUTED_ZOBRIST_KEYS.side_to_move_key;
        }

        for color in Color::iter() {
            for side in CastleRight::iter() {
                let has_eligible_rook =
                    (ChessBitboard::single_piece(self.rook_start_square(color, side).index())
                        & self.colored_piece_bb(color, Rook))
                    .is_single_piece();
                if self.castling.can_castle(color, side) && !has_eligible_rook {
                    return Err(format!("Color {color} can castle {side}, but there is no rook to castle (invalid castling flag in FEN?)"));
                }
            }
        }
        let inactive_player = self.active_player.other();

        if let Some(ep_square) = self.ep_square {
            if self.piece_on(ep_square.pawn_move_to_center()).symbol
                != ColoredChessPiece::new(inactive_player, Pawn)
            {
                return Err(format!("FEN specifies en passant square {ep_square}, but there is no {inactive_player}-colored pawn on {0}", ep_square.pawn_move_to_center()));
            }
            hash ^= PRECOMPUTED_ZOBRIST_KEYS.ep_file_keys[ep_square.file() as usize];
        }

        if self.is_in_check_on_square(inactive_player, self.king_square(inactive_player)) {
            return Err(format!(
                "Player {inactive_player} is in check, but it's not their turn to move"
            ));
        }
        if self.ply_100_ctr >= 100 {
            return Err(format!(
                "The 50 move rule has been exceeded (there have already been {0} plies played)",
                self.ply_100_ctr
            ));
        }
        if self.ply >= 100_000 {
            return Err(format!("Ridiculously large ply counter: {0}", self.ply));
        }

        for piece in ColoredChessPiece::pieces() {
            let color = piece.color().unwrap();
            let mut bb = self.colored_piece_bb(color, piece.uncolor());
            if bb.num_set_bits() > 20 {
                // Catch this now to prevent crashes down the line because the move list is too small for made-up invalid positions.
                // (This is lax enough to allow many invalid positions that likely won't lead to a crash)
                return Err(format!(
                    "There are {0} {color} {piece}s in this position. There can never be more than 10 pieces \
                    of the same type in a legal chess position (but this implementation accepts up to 20)",
                    bb.num_set_bits()
                ));
            }
            for other_piece in ColoredChessPiece::pieces() {
                if other_piece == piece {
                    continue;
                }
                if (bb & self.colored_piece_bb(other_piece.color().unwrap(), other_piece.uncolor()))
                    .has_set_bit()
                {
                    return Err(format!(
                        "There are two pieces on the same square: {piece} and {other_piece}"
                    ));
                }
            }
            while bb.has_set_bit() {
                let square = ChessSquare::new(bb.pop_lsb());
                hash ^= PRECOMPUTED_ZOBRIST_KEYS.piece_key(piece.uncolor(), color, square);
            }
        }
        if hash != self.compute_zobrist() {
            return Err("Internal error: Compute_zobrist() gives a different result from computing the zobrist hash piece by piece".to_string());
        }
        if hash != self.hash {
            return Err(format!(
                "Error: The zobrist hash doesn't match (should be {hash} but is {0}",
                self.hash
            ));
        }
        Ok(())
    }
}

impl Chessboard {
    pub fn piece_bb(&self, piece: UncoloredChessPiece) -> ChessBitboard {
        debug_assert_ne!(piece, Empty);
        ChessBitboard::new(self.piece_bbs[piece.to_uncolored_idx()])
    }

    pub fn colored_bb(&self, color: Color) -> ChessBitboard {
        ChessBitboard::new(self.color_bbs[color as usize])
    }

    pub fn occupied_bb(&self) -> ChessBitboard {
        debug_assert!((self.colored_bb(White) & self.colored_bb(Black)).is_zero());
        self.colored_bb(White) | self.colored_bb(Black)
    }

    pub fn empty_bb(&self) -> ChessBitboard {
        !self.occupied_bb()
    }

    pub fn is_occupied(&self, square: ChessSquare) -> bool {
        self.occupied_bb().is_bit_set_at(self.to_idx(square))
    }

    pub fn colored_piece_bb(&self, color: Color, piece: UncoloredChessPiece) -> ChessBitboard {
        self.colored_bb(color) & self.piece_bb(piece)
    }

    fn try_place_piece(&mut self, square: ChessSquare, piece: ColoredChessPiece) -> Res<()> {
        let idx = self.to_idx(square);
        if idx >= NUM_SQUARES {
            return Err(format!("Coordinates {square} are outside the chess board"));
        }
        if self.is_occupied(square) {
            return Err(format!("Square {square} is occupied"));
        }
        if piece == ColoredChessPiece::Empty {
            return Err("Can't place the empty piece".to_string());
        }
        self.place_piece(square, piece);
        Ok(())
    }

    fn place_piece(&mut self, square: ChessSquare, piece: ColoredChessPiece) {
        let idx = self.to_idx(square);
        debug_assert_eq!(self.piece_on(square).symbol, ColoredChessPiece::Empty);
        let bb = RawStandardBitboard(1 << idx);
        self.piece_bbs[piece.uncolor() as usize] ^= bb;
        self.color_bbs[piece.color().unwrap() as usize] ^= bb;
    }

    fn remove_piece(&mut self, square: ChessSquare, piece: ColoredChessPiece) {
        let idx = self.to_idx(square);
        debug_assert_eq!(
            self.piece_on(square),
            ChessPiece {
                symbol: piece,
                coordinates: square
            }
        );
        let bb = ChessBitboard::single_piece(idx).raw();
        debug_assert_ne!(piece.uncolor(), Empty);
        self.piece_bbs[piece.uncolor() as usize] ^= bb;
        self.color_bbs[piece.color().unwrap() as usize] ^= bb;
    }

    fn move_piece(&mut self, from: ChessSquare, to: ChessSquare, piece: ColoredChessPiece) {
        debug_assert_ne!(piece.uncolor(), Empty);
        debug_assert_eq!(self.piece_on(from).symbol, piece);
        // with chess960 castling, it's possible to move to the source square or a square occupied by a rook
        debug_assert!(
            self.piece_on(to).color() != piece.color()
                || piece.uncolor() == King
                || piece.uncolor() == Rook
        );
        // use ^ instead of | for to merge the from and to bitboards because in chess960 castling
        // it's possible that from == to or that there's another piece on the target square
        let bb = RawStandardBitboard((1 << self.to_idx(from)) ^ (1 << self.to_idx(to)));
        let color = piece.color().unwrap();
        self.color_bbs[color as usize] ^= bb;
        self.piece_bbs[piece.to_uncolored_idx()] ^= bb;
        self.update_zobrist_for_move(piece, from, to)
    }

    pub fn is_50mr_draw(&self) -> bool {
        self.ply_100_ctr >= 100
    }

    /// Note that this function isn't entire correct according to the FIDE rules because it doesn't check for legality,
    /// so a position with a possible pseudolegal but illegal en passant move would be considered different from
    /// its repetition, where the en passant move wouldn't be possible
    /// TODO: There should be a ZobristRepetition3FoldPedanticChess that actually does movegen, there could also be a more pedantic
    /// insufficient_material function that wouldn't count 2 knights vs king as draw
    /// TODO: Only set the ep square if there are pseudolegal en passants possible
    pub fn is_3fold_repetition(&self, history: &ZobristRepetition3Fold) -> bool {
        history.game_result(self).is_some()
    }

    pub fn is_stalemate_slow(&self) -> bool {
        self.legal_moves_slow().is_empty() && !self.is_in_check()
    }

    pub fn has_insufficient_material(&self) -> bool {
        // TODO: Test that this function works properly, especially for crazy edge cases like more than the
        // starting number of knights or bishops for one player.
        if self.piece_bb(Pawn).has_set_bit() {
            return false;
        }
        if (self.piece_bb(Queen) | self.piece_bb(Rook)).has_set_bit() {
            return false;
        }
        let bishops = self.piece_bb(Bishop);
        if (bishops & BLACK_SQUARES).has_set_bit() && !(bishops & WHITE_SQUARES).is_zero() {
            return false; // opposite-colored bishops (even if they belong to different players)
        }
        if bishops.has_set_bit() && self.piece_bb(Knight).has_set_bit() {
            return false; // knight and bishop, or knight vs bishop
        }
        let knights = self.piece_bb(Knight);
        let white_knights = self.colored_piece_bb(White, Knight);
        if knights.0.popcnt() >= 3
            || ((knights ^ white_knights).has_set_bit() && white_knights.has_set_bit())
        {
            return false;
        }
        true
    }

    pub fn king_square(&self, color: Color) -> ChessSquare {
        ChessSquare::new(self.colored_piece_bb(color, King).trailing_zeros())
    }

    pub fn is_in_check(&self) -> bool {
        self.is_in_check_on_square(self.active_player, self.king_square(self.active_player))
    }

    pub fn gives_check(&self, mov: ChessMove) -> bool {
        self.make_move(mov).is_some_and(|b| b.is_in_check())
    }

    fn chess960_startpos_white(mut num: usize, color: Color, board: &mut Self) -> Res<()> {
        if num >= 960 {
            return Err(format!("There are only 960 starting positions in chess960 (0 to 959), so position {num} doesn't exist"));
        }
        assert!(board.colored_bb(color).is_zero());
        assert_eq!((board.occupied_bb().raw() & 0xffff), 0);
        let mut extract_factor = |i: usize| {
            let res = num % i;
            num /= i;
            res
        };
        let ith_zero = |i: usize, bb: ChessBitboard| {
            let mut i = i as isize;
            let bb = bb.0;
            let mut idx = 0;
            while i >= 0 {
                if bb & (1 << idx) == 0 {
                    i -= 1;
                }
                idx += 1;
            }
            idx - 1
        };
        let mut place_piece = |i: usize, typ: UncoloredChessPiece| {
            let bit = ith_zero(i, board.occupied_bb());
            board.place_piece(ChessSquare::new(bit), ColoredChessPiece::new(White, typ));
            bit
        };
        let bsq_bishop = extract_factor(4) * 2;
        let mut wsq_bishop = extract_factor(4) * 2 + 1;
        if wsq_bishop >= bsq_bishop {
            wsq_bishop -= 1;
        }
        place_piece(bsq_bishop, Bishop);
        place_piece(wsq_bishop, Bishop);
        let queen = extract_factor(6);
        place_piece(queen, Queen);
        assert!(num < 10);
        if num < 4 {
            place_piece(0, Knight);
            place_piece(num, Knight);
        } else if num < 7 {
            place_piece(1, Knight);
            place_piece(num - 4 + 1, Knight);
        } else if num < 9 {
            place_piece(2, Knight);
            place_piece(num - 7 + 2, Knight);
        } else {
            place_piece(3, Knight);
            place_piece(3, Knight);
        }
        let q_rook = place_piece(0, Rook);
        place_piece(0, King);
        let k_rook = place_piece(0, Rook);
        for _ in 0..8 {
            place_piece(0, Pawn);
        }
        board
            .castling
            .set_castle_right(color, Queenside, q_rook as DimT);
        board
            .castling
            .set_castle_right(color, Kingside, k_rook as DimT);
        Ok(())
    }

    pub fn chess_960_startpos(num: usize) -> Res<Self> {
        Self::dfrc_startpos(num, num)
    }

    pub fn dfrc_startpos(white_num: usize, black_num: usize) -> Res<Self> {
        let mut res = Self::empty_possibly_invalid(ChessSettings::default());
        Self::chess960_startpos_white(black_num, Black, &mut res)?;
        for bb in res.piece_bbs.iter_mut() {
            *bb = ChessBitboard::new(*bb).flip_up_down().raw();
        }
        res.color_bbs[Black as usize] = res.colored_bb(White).flip_up_down().raw();
        res.color_bbs[White as usize] = RawStandardBitboard::default();
        Self::chess960_startpos_white(white_num, White, &mut res)?;
        res.hash = res.compute_zobrist();
        res.verify_position_legal().expect("Internal error: Setting up a Chess960 starting position resulted in an invalid position");
        Ok(res)
    }
}

impl Display for Chessboard {
    fn fmt(&self, f: &mut Formatter<'_>) -> std::fmt::Result {
        write!(f, "{0}", self.as_unicode_diagram(false))
    }
}

#[cfg(test)]
mod tests {
    use rand::thread_rng;
    use std::collections::HashSet;

    use crate::games::chess::squares::{E_FILE_NO, F_FILE_NO, G_FILE_NO};
    use crate::games::{
        game_result_no_movegen, Coordinates, Move, RectangularBoard, RectangularCoordinates,
        ZobristRepetition2Fold,
    };
    use crate::general::perft::perft;
    use crate::search::Depth;

    use super::*;

    const E_1: ChessSquare = ChessSquare::from_rank_file(0, E_FILE_NO);
    const E_8: ChessSquare = ChessSquare::from_rank_file(7, E_FILE_NO);

    #[test]
    fn empty_test() {
        let board = Chessboard::empty_possibly_invalid(ChessSettings::default());
        assert_eq!(board.num_squares(), 64);
        assert_eq!(board.size(), ChessboardSize::default());
        assert_eq!(board.width(), 8);
        assert_eq!(board.height(), 8);
        assert_eq!(board.halfmove_ctr_since_start(), 0);
        assert_eq!(board.fullmove_ctr(), 0);
    }

    #[test]
    fn startpos_test() {
        let board = Chessboard::default();
        assert_eq!(board.num_squares(), 64);
        assert_eq!(board.size(), ChessboardSize::default());
        assert_eq!(board.width(), 8);
        assert_eq!(board.height(), 8);
        assert_eq!(board.halfmove_ctr_since_start(), 0);
        assert_eq!(board.fullmove_ctr(), 0);
        assert_eq!(board.ply, 0);
        assert_eq!(board.ply_100_ctr, 0);
        assert!(board.ep_square.is_none());
        assert_eq!(board.active_player(), White);
        for color in Color::iter() {
            for side in CastleRight::iter() {
                assert!(board.castling.can_castle(color, side));
            }
        }
        assert!(!board.is_in_check());
        assert!(!board.is_stalemate_slow());
        assert!(!board.is_3fold_repetition(&ZobristRepetition3Fold::default()));
        assert!(!board.has_insufficient_material());
        assert!(!board.is_50mr_draw());
        assert_eq!(board.colored_bb(White), ChessBitboard::from_u64(0xffff));
        assert_eq!(
            board.colored_bb(Black),
            ChessBitboard::from_u64(0xffff_0000_0000_0000)
        );
        assert_eq!(
            board.occupied_bb(),
            ChessBitboard::from_u64(0xffff_0000_0000_ffff)
        );
        assert_eq!(board.king_square(White), E_1);
        assert_eq!(board.king_square(Black), E_8);
        let square = ChessSquare::from_rank_file(4, F_FILE_NO);
        assert_eq!(
            board.piece_on(square),
            ChessPiece {
                symbol: ColoredChessPiece::Empty,
                coordinates: square
            }
        );
        assert_eq!(board.as_fen(), START_FEN);
        let moves = board.pseudolegal_moves();
        assert_eq!(moves.len(), 20);
        let legal_moves = board.legal_moves_slow();
        assert_eq!(legal_moves.len(), moves.len());
        assert!(legal_moves.sorted().eq(moves.sorted()));

        // let mut engine = Caps::<MaterialOnlyEval>::default();
        // let res = engine.search(board, SearchLimit::depth(4), ZobristHistoryBase::default());
        // assert_eq!(res.score.unwrap(), Score(0));
    }

    #[test]
    fn simple_fen_test() {
        let fen = "rnbqkbnr/pppppppp/8/8/8/8/PPPPPPPP/RNBQKBNR w Qk - 0 1";
        let board = Chessboard::from_fen(fen).unwrap();
        assert!(!board.castling.can_castle(White, Kingside));
        assert!(board.castling.can_castle(White, Queenside));
        assert!(board.castling.can_castle(Black, Kingside));
        assert!(!board.castling.can_castle(Black, Queenside));
        let fens = [
            "8/8/8/3K4/8/8/5k2/8 w - - 0 1",
            "K7/R7/R7/R7/R7/R7/P7/k7 w - - 0 1",
            "QQKBnknn/8/8/8/8/8/8/8 w - - 0 1",
            "b5k1/b3Q3/3Q1Q2/5Q2/K1bQ1Qb1/2bbbbb1/6Q1/3QQ2b b - - 0 1",
            "rnbq1bn1/pppppp1p/8/K7/5k2/8/PPPP1PPP/RNBQ1BNR w - - 0 1",
            &Chessboard::from_fen("rnbqkbnr/pppppppp/8/8/8/8/PPPPPPPP/RNBQKBNR w HhAa - 0 1")
                .unwrap()
                .as_fen(),
            "rnbqkbnr/1ppppppp/p7/8/8/8/PPPPPPP1/RNBQKBN1 w Ah - 0 1",
            "rnbqkbnr/1ppppppp/p7/8/3pP3/8/PPPP1PP1/RNBQKBN1 b Ah e3 0 1",
            // chess960 fens (from webperft):
            "1rqbkrbn/1ppppp1p/1n6/p1N3p1/8/2P4P/PP1PPPP1/1RQBKRBN w FBfb - 0 9",
            "rbbqn1kr/pp2p1pp/6n1/2pp1p2/2P4P/P7/BP1PPPP1/R1BQNNKR w HAha - 0 9",
            "rqbbknr1/1ppp2pp/p5n1/4pp2/P7/1PP5/1Q1PPPPP/R1BBKNRN w GAga - 0 9",
        ];
        for fen in fens {
            let board = Chessboard::from_fen(fen).unwrap();
            assert_eq!(fen, board.as_fen());
            assert_eq!(board, Chessboard::from_fen(&board.as_fen()).unwrap());
        }
    }

    #[test]
    fn simple_perft_test() {
        let endgame_fen = "6k1/8/6K1/8/3B1N2/8/8/7R w - - 0 1";
        let board = Chessboard::from_fen(endgame_fen).unwrap();
        let perft_res = perft(Depth::new(1), board);
        assert_eq!(perft_res.depth, Depth::new(1));
        assert_eq!(perft_res.nodes.get(), 5 + 7 + 13 + 14);
        assert!(perft_res.time.as_millis() <= 1);
        let board = Chessboard::default();
        let perft_res = perft(Depth::new(1), board);
        assert_eq!(perft_res.depth, Depth::new(1));
        assert_eq!(perft_res.nodes.get(), 20);
        assert!(perft_res.time.as_millis() <= 1);
        let perft_res = perft(Depth::new(2), board);
        assert_eq!(perft_res.depth, Depth::new(2));
        assert_eq!(perft_res.nodes.get(), 20 * 20);
        assert!(perft_res.time.as_millis() <= 10);

        let board =
            Chessboard::from_fen("r1bqkbnr/1pppNppp/p1n5/8/8/8/PPPPPPPP/R1BQKBNR b KQkq - 0 3")
                .unwrap();
        let perft_res = perft(Depth::new(1), board);
        assert_eq!(perft_res.nodes.get(), 26);
        assert_eq!(perft(Depth::new(3), board).nodes.get(), 16790);

        let board = Chessboard::from_fen(
            "rbbqn1kr/pp2p1pp/6n1/2pp1p2/2P4P/P7/BP1PPPP1/R1BQNNKR w HAha - 0 9",
        )
        .unwrap();
        let perft_res = perft(Depth::new(4), board);
        assert_eq!(perft_res.nodes.get(), 890435);

        // DFRC
        let board = Chessboard::from_fen(
            "r1q1k1rn/1p1ppp1p/1npb2b1/p1N3p1/8/1BP4P/PP1PPPP1/1RQ1KRBN w BFag - 0 9",
        )
        .unwrap();
        assert_eq!(perft(Depth::new(4), board).nodes.get(), 1187103);
    }

    #[test]
    fn mate_test() {
        let board = Chessboard::from_fen("4k3/8/4K3/8/8/8/8/6R1 w - - 0 1").unwrap();
        let moves = board.pseudolegal_moves();
        for mov in moves {
            if mov.src_square() == board.king_square(White) {
                assert_eq!(
                    board.is_pseudolegal_move_legal(mov),
                    mov.dest_square().row() != 6
                );
            } else {
                assert!(board.is_pseudolegal_move_legal(mov));
            }
            if !board.is_pseudolegal_move_legal(mov) {
                continue;
            }
            let checkmates = mov.piece(&board).uncolored() == Rook
                && mov.dest_square() == ChessSquare::from_rank_file(7, G_FILE_NO);
            assert_eq!(board.is_game_won_after_slow(mov), checkmates);
            let new_board = board.make_move(mov).unwrap();
            assert_eq!(new_board.is_game_lost_slow(), checkmates);
            assert!(!board.is_game_lost_slow());
        }
    }

    #[test]
    fn capture_only_test() {
        let board = Chessboard::default();
        assert!(board.tactical_pseudolegal().is_empty());
        let board = Chessboard::from_name("kiwipete").unwrap();
        assert_eq!(board.tactical_pseudolegal().len(), 8);
    }

    #[test]
    fn repetition_test() {
        let mut board = Chessboard::default();
        let new_hash = board.make_nullmove().unwrap().zobrist_hash();
        let moves = [
            "g1f3", "g8f6", "f3g1", "f6g8", "g1f3", "g8f6", "f3g1", "f6g8", "e2e4",
        ];
        let mut hist_3_fold = ZobristRepetition3Fold::default();
        let mut hist_2_fold = ZobristRepetition2Fold::default();
        assert_ne!(new_hash, board.zobrist_hash());
        for (i, mov) in moves.iter().enumerate() {
            assert_eq!(i > 3, hist_2_fold.is_repetition(&board));
            assert_eq!(i > 7, hist_3_fold.is_repetition(&board));
            assert_eq!(
                i == 8,
                game_result_no_movegen(&board, &hist_3_fold).is_some_and(|r| r == Draw)
            );
            hist_3_fold.push(&board);
            hist_2_fold.push(&board);
            let mov = ChessMove::from_compact_text(mov, &board).unwrap();
            board = board.make_move(mov).unwrap();
            assert!(board.game_result_no_movegen().is_none());
        }
        board = Chessboard::from_name("lucena").unwrap();
        assert_eq!(board.active_player, White);
        let hash = board.zobrist_hash();
        let moves = ["c1b1", "a2c2", "b1e1", "c2a2", "e1c1"];
        for mov in moves {
            board = board
                .make_move(ChessMove::from_compact_text(mov, &board).unwrap())
                .unwrap();
            assert_ne!(board.zobrist_hash(), hash);
            assert!(!hist_2_fold.is_repetition(&board));
        }
        assert_eq!(board.active_player, Black);
    }

    #[test]
    fn weird_position_test() {
        // There's a similar test in `motors`
        // This fen is actually a legal chess position
        let fen = "q2k2q1/2nqn2b/1n1P1n1b/2rnr2Q/1NQ1QN1Q/3Q3B/2RQR2B/Q2K2Q1 w - - 0 1";
        let board = Chessboard::from_fen(fen).unwrap();
        assert_eq!(board.active_player, White);
        assert_eq!(perft(Depth::new(3), board).nodes.get(), 568299);
        // not a legal chess position, but the board should support this
        let fen = "RRRRRRRR/RRRRRRRR/BBBBBBBB/BBBBBBBB/QQQQQQQQ/QQQQQQQQ/QPPPPPPP/K6k b - - 0 1";
        let board = Chessboard::from_fen(fen).unwrap();
        assert_eq!(board.pseudolegal_moves().len(), 3);
        let mut rng = thread_rng();
        let mov = board.random_legal_move(&mut rng).unwrap();
        let board = board.make_move(mov).unwrap();
        assert_eq!(board.pseudolegal_moves().len(), 2);
    }

    #[test]
    fn chess960_startpos_test() {
        let mut fens = HashSet::new();
        let mut startpos_found = false;
        for i in 0..960 {
            let board = Chessboard::chess_960_startpos(i).unwrap();
            assert!(board.verify_position_legal().is_ok());
            assert!(fens.insert(board.as_fen()));
            let num_moves = board.pseudolegal_moves().len();
            assert!(num_moves >= 18 && num_moves <= 21); // 21 legal moves because castling can be legal
            assert_eq!(board.castling.allowed_castling_directions(), 0b1111);
            assert_eq!(
                board.king_square(White).flip_up_down(board.size()),
                board.king_square(Black)
            );
            assert_eq!(board.piece_bb(Pawn).num_set_bits(), 16);
            assert_eq!(board.piece_bb(Knight).num_set_bits(), 4);
            assert_eq!(board.piece_bb(Bishop).num_set_bits(), 4);
            assert_eq!(board.piece_bb(Rook).num_set_bits(), 4);
            assert_eq!(board.piece_bb(Queen).num_set_bits(), 2);
            startpos_found |= board == Chessboard::default();
        }
        assert!(startpos_found);
    }
}<|MERGE_RESOLUTION|>--- conflicted
+++ resolved
@@ -9,16 +9,10 @@
 use rand::Rng;
 use strum::IntoEnumIterator;
 
-<<<<<<< HEAD
-use crate::games::chess::flags::CastleRight::*;
-use crate::games::chess::flags::{CastleRight, ChessFlags};
-use crate::games::chess::moves::ChessMove;
-=======
 use crate::games::chess::castling::CastleRight::*;
 use crate::games::chess::castling::{CastleRight, CastlingFlags};
 use crate::games::chess::moves::ChessMove;
-use crate::games::chess::moves::ChessMoveFlags::CastleQueenside;
->>>>>>> 0ada689c
+use crate::games::chess::pieces::UncoloredChessPiece::*;
 use crate::games::chess::pieces::UncoloredChessPiece::*;
 use crate::games::chess::pieces::{
     ChessPiece, ColoredChessPiece, UncoloredChessPiece, NUM_CHESS_PIECES, NUM_COLORS,
@@ -27,15 +21,9 @@
 use crate::games::chess::zobrist::PRECOMPUTED_ZOBRIST_KEYS;
 use crate::games::Color::{Black, White};
 use crate::games::{
-<<<<<<< HEAD
-    board_to_string, position_fen_part, read_position_fen, AbstractPieceType, Board, BoardHistory,
-    Color, ColoredPiece, ColoredPieceType, NameToPos, Settings, UncoloredPieceType, ZobristHash,
-    ZobristRepetition3Fold,
-=======
     board_to_string, file_to_char, position_fen_part, read_position_fen, AbstractPieceType, Board,
     BoardHistory, Color, ColoredPiece, ColoredPieceType, DimT, NameToPos, Settings,
     UncoloredPieceType, ZobristHash, ZobristRepetition3Fold,
->>>>>>> 0ada689c
 };
 use crate::general::bitboards::chess::{ChessBitboard, BLACK_SQUARES, WHITE_SQUARES};
 use crate::general::bitboards::{Bitboard, RawBitboard, RawStandardBitboard};
@@ -153,14 +141,6 @@
                 val: || Self::from_fen("8/7r/8/K1k5/8/8/4p3/8 b - - 10 11").unwrap(),
             },
             GenericSelect {
-<<<<<<< HEAD
-                name: "see_win_pawn",
-                val: || Self::from_fen("k6q/3n1n2/3b4/2P1p3/3P1P2/3N1NP1/8/1K6 w - - 0 1").unwrap(),
-            },
-            GenericSelect {
-                name: "see_xray",
-                val: || Self::from_fen("5q1k/8/8/8/RRQ2nrr/8/8/K7 w - - 0 1").unwrap(),
-=======
                 name: "unusual",
                 val: || {
                     Self::from_fen(
@@ -168,7 +148,14 @@
                     )
                     .unwrap()
                 },
->>>>>>> 0ada689c
+            },
+            GenericSelect {
+                name: "see_win_pawn",
+                val: || Self::from_fen("k6q/3n1n2/3b4/2P1p3/3P1P2/3N1NP1/8/1K6 w - - 0 1").unwrap(),
+            },
+            GenericSelect {
+                name: "see_xray",
+                val: || Self::from_fen("5q1k/8/8/8/RRQ2nrr/8/8/K7 w - - 0 1").unwrap(),
             },
         ]
     }
