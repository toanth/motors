use anyhow::{anyhow, bail, ensure};
use arbitrary::Arbitrary;
use colored::Color::Red;
use colored::Colorize;
use itertools::Itertools;
use rand::Rng;
use rand::prelude::IteratorRandom;
use std::fmt;
use std::fmt::{Display, Formatter};
use std::ops::{Index, IndexMut, Not};
use std::str::FromStr;
use strum::IntoEnumIterator;

use crate::PlayerResult;
use crate::PlayerResult::{Draw, Lose};
use crate::games::chess::ChessColor::{Black, White};
use crate::games::chess::castling::CastleRight::*;
use crate::games::chess::castling::{CastleRight, CastlingFlags};
use crate::games::chess::moves::ChessMove;
use crate::games::chess::pieces::ChessPieceType::*;
use crate::games::chess::pieces::{ChessPiece, ChessPieceType, ColoredChessPieceType, NUM_CHESS_PIECES};
use crate::games::chess::squares::{ChessSquare, ChessboardSize};
use crate::games::chess::unverified::UnverifiedChessboard;
use crate::games::chess::zobrist::ZOBRIST_KEYS;
use crate::games::{
    AbstractPieceType, Board, BoardHistory, CharType, Color, ColoredPiece, ColoredPieceType, DimT, NUM_COLORS,
    PieceType, PosHash, Settings, n_fold_repetition,
};
use crate::general::bitboards::chessboard::{ChessBitboard, black_squares, white_squares};
use crate::general::bitboards::{Bitboard, KnownSizeBitboard, RawBitboard, RawStandardBitboard};
use crate::general::board::SelfChecks::CheckFen;
use crate::general::board::Strictness::{Relaxed, Strict};
use crate::general::board::{
    BitboardBoard, BoardHelpers, NameToPos, PieceTypeOf, Strictness, Symmetry, UnverifiedBoard, board_from_name,
    position_fen_part, read_common_fen_part, read_two_move_numbers,
};
use crate::general::common::{EntityList, Res, StaticallyNamedEntity, Tokens, parse_int_from_str};
use crate::general::move_list::{EagerNonAllocMoveList, MoveList};
use crate::general::squares::{RectangularCoordinates, SquareColor};
use crate::output::OutputOpts;
use crate::output::text_output::{
    AdaptFormatter, BoardFormatter, DefaultBoardFormatter, board_to_string, display_board_pretty, display_color,
};
use crate::search::Depth;

pub mod castling;
mod movegen;
pub mod moves;
mod perft_tests;
pub mod pieces;
pub mod see;
pub mod squares;
pub mod unverified;
mod upcomin_repetition;
pub mod zobrist;

pub const START_FEN: &str = "rnbqkbnr/pppppppp/8/8/8/8/PPPPPPPP/RNBQKBNR w KQkq - 0 1";

static STARTPOS: Chessboard = {
    let piece_bbs = [
        ChessBitboard::new(0x00ff_0000_0000_ff00),
        ChessBitboard::new(0x4200_0000_0000_0042),
        ChessBitboard::new(0x2400_0000_0000_0024),
        ChessBitboard::new(0x8100_0000_0000_0081),
        ChessBitboard::new(0x0800_0000_0000_0008),
        ChessBitboard::new(0x1000_0000_0000_0010),
    ];
    let color_bbs = [ChessBitboard::new(0xffff), ChessBitboard::new(0xffff << (8 * 6))];
    let threats = ChessBitboard::new(0x7effff0000000000);
    Chessboard {
        piece_bbs,
        color_bbs,
        threats,
        checkers: ChessBitboard::new(0),
        pinned: ChessBitboard::new(0),
        ply: 0,
        ply_100_ctr: 0,
        active_player: White,
        castling: CastlingFlags::for_startpos(),
        ep_square: None,
        hashes: Hashes {
            pawns: PosHash(2269071747976134835),
            nonpawns: [PosHash(14501238155361420356), PosHash(16424626985112491456)],
            total: PosHash(15430246029285706692),
        },
    }
};

#[derive(Eq, PartialEq, Copy, Clone, Debug, Default)]
pub struct ChessSettings {}

pub const MAX_CHESS_MOVES_IN_POS: usize = 300;

// for some reason, Chessboard::MoveList can be ambiguous? This should fix that
pub type ChessMoveList = EagerNonAllocMoveList<Chessboard, MAX_CHESS_MOVES_IN_POS>;

impl Settings for ChessSettings {}

/// White is always the first player, Black is always the second
#[derive(Copy, Clone, Eq, PartialEq, Debug, Default, Hash, Arbitrary)]
#[must_use]
pub enum ChessColor {
    #[default]
    White = 0,
    Black = 1,
}

impl<T> Index<ChessColor> for [T; 2] {
    type Output = T;
    fn index(&self, index: ChessColor) -> &Self::Output {
        &self[index as usize]
    }
}

impl<T> IndexMut<ChessColor> for [T; 2] {
    fn index_mut(&mut self, index: ChessColor) -> &mut Self::Output {
        &mut self[index as usize]
    }
}

impl Display for ChessColor {
    fn fmt(&self, f: &mut Formatter<'_>) -> fmt::Result {
        let str = match self {
            White => "white",
            Black => "black",
        };
        write!(f, "{str}")
    }
}

impl Not for ChessColor {
    type Output = Self;

    fn not(self) -> Self::Output {
        self.other()
    }
}

impl Into<usize> for ChessColor {
    fn into(self) -> usize {
        self as usize
    }
}

impl Color for ChessColor {
    type Board = Chessboard;

    fn second() -> Self {
        Black
    }

    fn to_char(self, _settings: &ChessSettings) -> char {
        match self {
            White => 'w',
            Black => 'b',
        }
    }

    fn name(self, _settings: &<Self::Board as Board>::Settings) -> impl AsRef<str> {
        match self {
            White => "White",
            Black => "Black",
        }
    }
}

#[derive(Debug, Default, Eq, PartialEq, Copy, Clone, Arbitrary)]
struct Hashes {
<<<<<<< HEAD
    pawns: ZobristHash,
    nonpawns: [ZobristHash; NUM_COLORS],
    major: ZobristHash,
    total: ZobristHash,
=======
    pawns: PosHash,
    nonpawns: [PosHash; NUM_COLORS],
    total: PosHash,
>>>>>>> 946a8650
}

#[derive(Eq, PartialEq, Debug, Copy, Clone, Arbitrary)]
#[must_use]
pub struct Chessboard {
    piece_bbs: [ChessBitboard; NUM_CHESS_PIECES],
    color_bbs: [ChessBitboard; NUM_COLORS],
    threats: ChessBitboard,
    checkers: ChessBitboard,
    pinned: ChessBitboard,
    ply: u32,
    ply_100_ctr: u8,
    active_player: ChessColor,
    castling: CastlingFlags,
    ep_square: Option<ChessSquare>, // eventually, see if using Optional and Noned instead of Option improves nps
    hashes: Hashes,
}

// TODO: It might be worth it to use u32s for te non-main hashes so that the size can shrink down to 128 bytes
const _: () = assert!(size_of::<Chessboard>() == 136);

impl Default for Chessboard {
    fn default() -> Self {
        Self::startpos()
    }
}

impl StaticallyNamedEntity for Chessboard {
    fn static_short_name() -> impl Display
    where
        Self: Sized,
    {
        "chess"
    }

    fn static_long_name() -> String
    where
        Self: Sized,
    {
        "Chess".to_string()
    }

    fn static_description() -> String
    where
        Self: Sized,
    {
        "A Chess, Chess960 (a.k.a FRC) or DFRC game".to_string()
    }
}

impl Board for Chessboard {
    type EmptyRes = UnverifiedChessboard;
    type Settings = ChessSettings;
    type Coordinates = ChessSquare;
    type Color = ChessColor;
    type Piece = ChessPiece;
    type Move = ChessMove;
    type MoveList = ChessMoveList;
    type Unverified = UnverifiedChessboard;

    fn empty_for_settings(_: Self::Settings) -> UnverifiedChessboard {
        UnverifiedChessboard(Self {
            piece_bbs: Default::default(),
            color_bbs: Default::default(),
            threats: ChessBitboard::default(),
            checkers: ChessBitboard::default(),
            pinned: ChessBitboard::default(),
            ply: 0,
            ply_100_ctr: 0,
            active_player: White,
            castling: CastlingFlags::default(),
            ep_square: None,
            hashes: Hashes::default(),
        })
    }

    fn startpos_for_settings(_: Self::Settings) -> Self {
        debug_assert_eq!(
            STARTPOS,
            Self::from_fen(START_FEN, Strict).expect("Internal error: Couldn't parse startpos fen")
        );
        STARTPOS
    }

    fn from_name(name: &str) -> Res<Self> {
        board_from_name(name).or_else(|err| {
            Self::parse_numbered_startpos(name)
                .map_err(|err2| anyhow!("{err} It's also not a (D)FRC startpos [{err2}]."))
        })
    }

    fn name_to_pos_map() -> EntityList<NameToPos> {
        vec![
            NameToPos::strict("kiwipete", "r3k2r/p1ppqpb1/bn2pnp1/3PN3/1p2P3/2N2Q1p/PPPBBPPP/R3K2R w KQkq - 0 1"),
            NameToPos::strict("lucena", "1K1k4/1P6/8/8/8/8/r7/2R5 w - - 0 1"),
            NameToPos::strict("philidor", "3k4/R7/7r/2KP4/8/8/8/8 w - - 0 1"),
            NameToPos::strict("lasker-reichhelm", "8/k7/3p4/p2P1p2/P2P1P2/8/8/K7 w - - 0 1"),
            NameToPos::strict("behting", "8/8/7p/3KNN1k/2p4p/8/3P2p1/8 w - - 0 1"),
            NameToPos::strict("saavedra", "8/8/1KP5/3r4/8/8/8/k7 w - - 0 1"),
            NameToPos::strict("mate_in_1", "8/7r/8/K1k5/8/8/4p3/8 b - - 10 11"),
            NameToPos::strict("draw_in_1", "2B2k2/8/8/5B2/8/8/8/KR6 w - - 99 123"),
            NameToPos::strict("unusual", "2kb1b2/pR2P1P1/P1N1P3/1p2Pp2/P5P1/1N6/4P2B/2qR2K1 w - f6 99 123"),
            NameToPos::strict("see_win_pawn", "k6q/3n1n2/3b4/2P1p3/3P1P2/3N1NP1/8/1K6 w - - 0 1"),
            NameToPos::strict("see_xray", "5q1k/8/8/8/RRQ2nrr/8/8/K7 w - - 0 1"),
            NameToPos::strict("zugzwang", "6Q1/8/8/7k/8/8/3p1pp1/3Kbrrb w - - 26 14"),
            NameToPos::strict("puzzle", "rk6/p1r3p1/P3B1Kp/1p2B3/8/8/8/8 w - - 0 1"),
            // still very difficult for caps-lite to solve
            NameToPos::strict("mate_in_16", "1r1q1r2/5pk1/p2p1Np1/2pBp2p/1p2P2P/2PP2P1/1P1Q4/2K2R1b w - - 0 29"),
            NameToPos {
                name: "futile",
                fen: "1k6/1p1p1p1p/pPpPpPpP/P1P1P1P1/1B1R3B/1R3RR1/1B2R3/1K1R1RB1 w - - 18 10",
                strictness: Relaxed,
            },
            NameToPos::strict("captures", "r1n1n1b1/1P1P1P1P/1N1N1N2/2RnQrRq/2pKp3/3BNQbQ/k7/4Bq2 w - - 0 1"),
            NameToPos::strict("check", "3rB2k/2P1P3/1NQ1QN2/2Q1QN2/2Q1Q3/1R3R2/3K1B2/8 w - - 0 1"),
            NameToPos {
                name: "many_moves",
                fen: "QQQQQQBk/Q6B/Q6Q/Q6Q/Q6Q/Q6Q/Q6Q/KQQQQQQQ w - - 0 1",
                strictness: Relaxed,
            },
            NameToPos::strict("long_check_sequence", "4r1Q1/B2nr3/5b2/8/4p3/4KbNq/ppppppp1/RR3Nkn w - - 0 1"),
        ]
    }

    fn bench_positions() -> Vec<Self> {
        let fens = [
            // fens from Stormphrax, ultimately from bitgenie, with some new fens.
            "r3k2r/2pb1ppp/2pp1q2/p7/1nP1B3/1P2P3/P2N1PPP/R2QK2R w KQkq - 0 14",
            "4rrk1/2p1b1p1/p1p3q1/4p3/2P2n1p/1P1NR2P/PB3PP1/3R1QK1 b - - 2 24",
            "r3qbrk/6p1/2b2pPp/p3pP1Q/PpPpP2P/3P1B2/2PB3K/R5R1 w - - 16 42",
            "6k1/1R3p2/6p1/2Bp3p/3P2q1/P7/1P2rQ1K/5R2 b - - 4 44",
            "8/8/1p2k1p1/3p3p/1p1P1P1P/1P2PK2/8/8 w - - 3 54",
            "7r/2p3k1/1p1p1qp1/1P1Bp3/p1P2r1P/P7/4R3/Q4RK1 w - - 0 36",
            "r1bq1rk1/pp2b1pp/n1pp1n2/3P1p2/2P1p3/2N1P2N/PP2BPPP/R1BQ1RK1 b - - 2 10",
            "3r3k/2r4p/1p1b3q/p4P2/P2Pp3/1B2P3/3BQ1RP/6K1 w - - 3 87",
            "2r4r/1p4k1/1Pnp4/3Qb1pq/8/4BpPp/5P2/2RR1BK1 w - - 0 42",
            "4q1bk/6b1/7p/p1p4p/PNPpP2P/KN4P1/3Q4/4R3 b - - 0 37",
            "2q3r1/1r2pk2/pp3pp1/2pP3p/P1Pb1BbP/1P4Q1/R3NPP1/4R1K1 w - - 2 34",
            "1r2r2k/1b4q1/pp5p/2pPp1p1/P3Pn2/1P1B1Q1P/2R3P1/4BR1K b - - 1 37",
            "r3kbbr/pp1n1p1P/3ppnp1/q5N1/1P1pP3/P1N1B3/2P1QP2/R3KB1R b KQkq - 0 17",
            "8/6pk/2b1Rp2/3r4/1R1B2PP/P5K1/8/2r5 b - - 16 42",
            "1r4k1/4ppb1/2n1b1qp/pB4p1/1n1BP1P1/7P/2PNQPK1/3RN3 w - - 8 29",
            "8/p2B4/PkP5/4p1pK/4Pb1p/5P2/8/8 w - - 29 68",
            "3r4/ppq1ppkp/4bnp1/2pN4/2P1P3/1P4P1/PQ3PBP/R4K2 b - - 2 20",
            "5rr1/4n2k/4q2P/P1P2n2/3B1p2/4pP2/2N1P3/1RR1K2Q w - - 1 49",
            "1r5k/2pq2p1/3p3p/p1pP4/4QP2/PP1R3P/6PK/8 w - - 1 51",
            "q5k1/5ppp/1r3bn1/1B6/P1N2P2/BQ2P1P1/5K1P/8 b - - 2 34",
            "r1b2k1r/5n2/p4q2/1ppn1Pp1/3pp1p1/NP2P3/P1PPBK2/1RQN2R1 w - - 0 22",
            "r1bqk2r/pppp1ppp/5n2/4b3/4P3/P1N5/1PP2PPP/R1BQKB1R w KQkq - 0 5",
            "r1bqr1k1/pp1p1ppp/2p5/8/3N1Q2/P2BB3/1PP2PPP/R3K2n b Q - 1 12",
            "r1bq2k1/p4r1p/1pp2pp1/3p4/1P1B3Q/P2B1N2/2P3PP/4R1K1 b - - 2 19",
            "r4qk1/6r1/1p4p1/2ppBbN1/1p5Q/P7/2P3PP/5RK1 w - - 2 25",
            "r7/6k1/1p6/2pp1p2/7Q/8/p1P2K1P/8 w - - 0 32",
            "r3k2r/ppp1pp1p/2nqb1pn/3p4/4P3/2PP4/PP1NBPPP/R2QK1NR w KQkq - 1 5",
            "3r1rk1/1pp1pn1p/p1n1q1p1/3p4/Q3P3/2P5/PP1NBPPP/4RRK1 w - - 0 12",
            "5rk1/1pp1pn1p/p3Brp1/8/1n6/5N2/PP3PPP/2R2RK1 w - - 2 20",
            "8/1p2pk1p/p1p1r1p1/3n4/8/5R2/PP3PPP/4R1K1 b - - 3 27",
            "8/4pk2/1p1r2p1/p1p4p/Pn5P/3R4/1P3PP1/4RK2 w - - 1 33",
            "8/5k2/1pnrp1p1/p1p4p/P6P/4R1PK/1P3P2/4R3 b - - 1 38",
            "8/8/1p1kp1p1/p1pr1n1p/P6P/1R4P1/1P3PK1/1R6 b - - 15 45",
            "8/8/1p1k2p1/p1prp2p/P2n3P/6P1/1P1R1PK1/4R3 b - - 5 49",
            "8/8/1p4p1/p1p2k1p/P2npP1P/4K1P1/1P6/3R4 w - - 6 54",
            "8/8/1p4p1/p1p2k1p/P2n1P1P/4K1P1/1P6/6R1 b - - 6 59",
            "8/5k2/1p4p1/p1pK3p/P2n1P1P/6P1/1P6/4R3 b - - 14 63",
            "8/1R6/1p1K1kp1/p6p/P1p2P1P/6P1/1Pn5/8 w - - 0 67",
            "1rb1rn1k/p3q1bp/2p3p1/2p1p3/2P1P2N/PP1RQNP1/1B3P2/4R1K1 b - - 4 23",
            "4rrk1/pp1n1pp1/q5p1/P1pP4/2n3P1/7P/1P3PB1/R1BQ1RK1 w - - 3 22",
            "r2qr1k1/pb1nbppp/1pn1p3/2ppP3/3P4/2PB1NN1/PP3PPP/R1BQR1K1 w - - 4 12",
            "2r2k2/8/4P1R1/1p6/8/P4K1N/7b/2B5 b - - 0 55",
            "6k1/5pp1/8/2bKP2P/2P5/p4PNb/B7/8 b - - 1 44",
            "2rqr1k1/1p3p1p/p2p2p1/P1nPb3/2B1P3/5P2/1PQ2NPP/R1R4K w - - 3 25",
            "r1b2rk1/p1q1ppbp/6p1/2Q5/8/4BP2/PPP3PP/2KR1B1R b - - 2 14",
            "6r1/5k2/p1b1r2p/1pB1p1p1/1Pp3PP/2P1R1K1/2P2P2/3R4 w - - 1 36",
            "rnbqkb1r/pppppppp/5n2/8/2PP4/8/PP2PPPP/RNBQKBNR b KQkq - 0 2",
            "2rr2k1/1p4bp/p1q1p1p1/4Pp1n/2PB4/1PN3P1/P3Q2P/2RR2K1 w - f6 0 20",
            "3br1k1/p1pn3p/1p3n2/5pNq/2P1p3/1PN3PP/P2Q1PB1/4R1K1 w - - 0 23",
            "2r2b2/5p2/5k2/p1r1pP2/P2pB3/1P3P2/K1P3R1/7R w - - 23 93",
            "1r1r2k1/1p2qp1p/6p1/p1QB1b2/5Pn1/N1R1P1P1/PP5P/R1B3K1 b - - 4 23",
            "2bk2rq/2p1pprp/2p1n3/p2pPQ2/N2P4/4RN1P/PPP2RP1/6K1 w - - 5 24",
            "2r2rk1/1p3pbp/p3ppp1/8/8/1P2N1P1/1PPP2PP/2KR3R w - - 42 42",
            "7r/pBrkqQ1p/3b4/5b2/8/6P1/PP2PP1P/R1BR2K1 w - - 1 17", // mate in 2
            "k7/3B4/4N3/K7/8/8/8/8 w - - 16 9",                     // KNBvK
            // maximum number of legal moves (and mate in one)
            "R6R/3Q4/1Q4Q1/4Q3/2Q4Q/Q4Q2/pp1Q4/kBNN1KB1 w - - 0 1",
            // the same position with flipped side to move has no legal moves
            "R6R/3Q4/1Q4Q1/4Q3/2Q4Q/Q4Q2/pp1Q4/kBNN1KB1 b - - 0 1",
            // caused an assertion failure once and is a chess960 FEN
            "nrb1nkrq/2pp1ppp/p4b2/1p2p3/P4B2/3P4/1PP1PPPP/NR1BNRKQ w gb - 0 9",
            // a very weird position (not reachable from startpos, but still somewhat realistic)
            "RNBQKBNR/PPPPPPPP/8/8/8/8/pppppppp/rnbqkbnr w - - 0 1",
            // mate in 15 that stronger engines tend to miss (even lichess SF only finds a mate in 17 with max parameters)
            "5k2/1p5Q/p2r1qp1/P1p1RpN1/2P5/3P3P/5PP1/6K1 b - - 0 56",
            // the next 2 positions have the exact same zobrist hash (thanks to analog hors for the python script to find them)
            "1Q2Q3/N2NP1K1/Rn2B3/qQr3n1/1n5N/1P6/4n3/BkN4q w - - 0 1",
            "2n5/1Rp1K1pn/q6Q/1rrr4/k3Br2/7B/1n1N2Q1/1Nn2R2 w - - 0 1",
        ];
        let mut res = fens.into_iter().map(|fen| Self::from_fen(fen, Strict).unwrap()).collect_vec();
        res.extend(Self::name_to_pos_map().iter().filter(|e| e.strictness == Strict).map(|e| e.create::<Chessboard>()));
        res
    }

    fn random_pos(rng: &mut impl Rng, strictness: Strictness, symmetry: Option<Symmetry>) -> Res<Self> {
        loop {
            // The probability of the unverified position being legal should be decently large,
            // so this rejection sampling approach shouldn't be too slow in practice
            let pos = UnverifiedChessboard::random_unverified_pos(rng, strictness, symmetry);
            if let Ok(pos) = pos.verify(strictness) {
                return Ok(pos);
            }
        }
    }

    fn settings(&self) -> Self::Settings {
        ChessSettings {}
    }

    fn active_player(&self) -> ChessColor {
        self.active_player
    }

    fn halfmove_ctr_since_start(&self) -> usize {
        self.ply as usize
    }

    /// When no pawn move or capture has been played for 100 ply, the game is a draw
    /// (This is not entirely accurate to the FIDE rules, which require a player to claim this draw, and only force a draw
    /// after 150 ply. But it's the common ruleset for all engine games). Note that castling moves are irreversible
    /// (i.e. there are no possible repetitions before/after a castling move) without resetting this clock.
    fn ply_draw_clock(&self) -> usize {
        self.ply_100_ctr as usize
    }

    fn size(&self) -> ChessboardSize {
        ChessboardSize::default()
    }

    fn is_empty(&self, coords: Self::Coordinates) -> bool {
        self.empty_bb().is_bit_set_at(coords.bb_idx())
    }

    fn is_piece_on(&self, coords: ChessSquare, piece: ColoredChessPieceType) -> bool {
        if let Some(color) = piece.color() {
            self.col_piece_bb(color, piece.uncolor()).is_bit_set_at(coords.bb_idx())
        } else {
            self.is_empty(coords)
        }
    }

    fn colored_piece_on(&self, square: Self::Coordinates) -> Self::Piece {
        let idx = square.bb_idx();
        let uncolored = self.piece_type_on(square);
        let color = if self.player_bb(Black).is_bit_set_at(idx) {
            Black
        } else {
            White // use white as color for `Empty` because that's what `new` expects
        };
        let typ = ColoredChessPieceType::new(color, uncolored);
        ChessPiece::new(typ, square)
    }

    fn piece_type_on(&self, square: ChessSquare) -> ChessPieceType {
        let idx = square.bb_idx();
        ChessPieceType::from_idx(self.piece_bbs.iter().position(|bb| bb.is_bit_set_at(idx)).unwrap_or(NUM_CHESS_PIECES))
    }

    fn default_perft_depth(&self) -> Depth {
        Depth::new(5)
    }

    fn gen_pseudolegal<T: MoveList<Self>>(&self, moves: &mut T) {
        self.gen_pseudolegal_moves(moves, !self.player_bb(self.active_player), false)
    }

    fn gen_tactical_pseudolegal<T: MoveList<Self>>(&self, moves: &mut T) {
        self.gen_pseudolegal_moves(moves, self.player_bb(self.active_player.other()), true)
    }

    fn random_legal_move<T: Rng>(&self, rng: &mut T) -> Option<Self::Move> {
        let moves = self.legal_moves_slow();
        moves.into_iter().choose(rng)
    }

    fn random_pseudolegal_move<R: Rng>(&self, rng: &mut R) -> Option<Self::Move> {
        let moves = self.pseudolegal_moves();
        moves.into_iter().choose(rng)
    }

    fn make_move(self, mov: Self::Move) -> Option<Self> {
        if !self.is_move_legal(mov) {
            return None;
        }
        Some(self.make_move_impl(mov, |_hash| ()))
    }

    fn make_nullmove(mut self) -> Option<Self> {
        if self.checkers.has_set_bit() {
            return None;
        }
        self.ply += 1;
        // nullmoves count as noisy. This also prevents detecting repetition to before the nullmove
        self.ply_100_ctr = 0;
        if let Some(sq) = self.ep_square {
            self.hashes.total ^= ZOBRIST_KEYS.ep_file_keys[sq.file() as usize];
            self.ep_square = None;
        }
        self.hashes.total ^= ZOBRIST_KEYS.side_to_move_key;
        Some(self.flip_side_to_move())
    }

    fn is_generated_move_pseudolegal(&self, mov: ChessMove) -> bool {
        let res = self.is_generated_move_pseudolegal_impl(mov);
        debug_assert!(res || !self.is_move_pseudolegal_impl(mov), "{mov:?} {self}");
        res
    }

    fn is_move_pseudolegal(&self, mov: ChessMove) -> bool {
        let res = self.is_move_pseudolegal_impl(mov);
        debug_assert!(!res || self.is_generated_move_pseudolegal_impl(mov), "{mov:?} {self}");
        res
    }

    fn is_pseudolegal_move_legal(&self, mov: Self::Move) -> bool {
        self.is_pseudolegal_legal_impl(mov)
    }

    fn player_result_no_movegen<H: BoardHistory>(&self, history: &H) -> Option<PlayerResult> {
        if self.is_50mr_draw() || self.has_insufficient_material() || self.is_3fold_repetition(history) {
            return Some(Draw);
        }
        None
    }

    fn player_result_slow<H: BoardHistory>(&self, history: &H) -> Option<PlayerResult> {
        if let Some(res) = self.player_result_no_movegen(history) {
            return Some(res);
        }
        let no_moves = self.legal_moves_slow().is_empty();
        if no_moves { Some(self.no_moves_result()) } else { None }
    }

    fn no_moves_result(&self) -> PlayerResult {
        if self.is_in_check() { Lose } else { Draw }
    }

    /// Doesn't quite conform to FIDE rules, but probably mostly agrees with USCF rules (in that it should almost never
    /// return `false` if there is a realistic way to win).
    fn can_reasonably_win(&self, player: ChessColor) -> bool {
        if self.player_bb(player).is_single_piece() {
            return false; // we only have our king left
        }
        // return true if the opponent has pawns because that can create possibilities to force them
        // to restrict the king's mobility
        if (self.piece_bb(Pawn) | self.col_piece_bb(player, Rook) | self.col_piece_bb(player, Queen)).has_set_bit()
            || (self.col_piece_bb(player.other(), King) & CORNER_SQUARES).has_set_bit()
        {
            return true;
        }
        // we have at most two knights and no other pieces
        if self.col_piece_bb(player, Bishop).is_zero() && self.col_piece_bb(player, Knight).num_ones() <= 2 {
            // this can very rarely be incorrect because a mate with a knight is possible even without pawns
            // and even if the king is not in the corner, but those cases are extremely rare
            return false;
        }
        let bishops = self.col_piece_bb(player, Bishop);
        if self.col_piece_bb(player, Knight).is_zero()
            && ((bishops & white_squares()).is_zero() || (bishops & black_squares()).is_zero())
        {
            return false;
        }
        true
    }

    fn hash_pos(&self) -> PosHash {
        self.hashes.total
    }

    fn read_fen_and_advance_input(words: &mut Tokens, strictness: Strictness) -> Res<Self> {
        let mut board = Chessboard::empty();
        read_common_fen_part::<Chessboard>(words, &mut board)?;
        let color = board.0.active_player();
        let Some(castling_word) = words.next() else { bail!("FEN ends after color to move, missing castling rights") };
        let castling_rights = CastlingFlags::default().parse_castling_rights(castling_word, &board.0, strictness)?;

        let Some(ep_square) = words.next() else { bail!("FEN ends after castling rights, missing en passant square") };
        let ep_square = if ep_square == "-" {
            None
        } else {
            let square = ChessSquare::from_str(ep_square)?;
            let ep_capturing = square.bb().pawn_advance(!color);
            let ep_capturing = ep_capturing.west() | ep_capturing.east();
            // The current FEN standard disallows giving an ep square unless a pawn can legally capture.
            // This library instead uses pseudolegal ep captures internally and checks legality when creating FENs,
            // but some existing programs give invalid fens that in some cases contain an ep square after every double pawn push,
            // so we silently ignore those invalid ep squares unless in strict mode.
            if (board.0.col_piece_bb(color, Pawn) & ep_capturing).is_zero() {
                if strictness == Strict {
                    bail!(
                        "The ep square is set to {ep_square} even though no pawn can recapture. In strict mode, this is not allowed"
                    )
                }
                None
            } else {
                Some(square)
            }
        };
        board.0.ep_square = ep_square;
        board.0.active_player = color;
        board.0.castling = castling_rights;
        read_two_move_numbers::<Chessboard>(words, &mut board, strictness)?;
        // also sets the zobrist hash
        board.verify_with_level(CheckFen, strictness)
    }

    fn should_flip_visually() -> bool {
        true
    }

    fn as_diagram(&self, typ: CharType, flip: bool) -> String {
        board_to_string(self, ChessPiece::to_char, typ, flip)
    }

    fn display_pretty(&self, display_coordinates: &mut dyn BoardFormatter<Self>) -> String {
        display_board_pretty(self, display_coordinates)
    }

    fn pretty_formatter(
        &self,
        piece_to_char: Option<CharType>,
        last_move: Option<ChessMove>,
        opts: OutputOpts,
    ) -> Box<dyn BoardFormatter<Self>> {
        let pos = *self;
        let king_square = self.king_square(self.active_player);
        let color_frame =
            Box::new(move |square, col| if pos.is_in_check() && square == king_square { Some(Red) } else { col });
        Box::new(AdaptFormatter {
            underlying: Box::new(DefaultBoardFormatter::new(*self, piece_to_char, last_move, opts)),
            color_frame,
            display_piece: Box::new(move |square, width, _default| {
                let piece = pos.colored_piece_on(square);
                if piece.is_empty() {
                    if square.square_color() == SquareColor::White {
                        " ".repeat(width)
                    } else {
                        // call .dimmed() after formatting the width because crossterm seems to count the dimming escape sequences
                        format!("{:^1$}", "*", width).dimmed().to_string()
                    }
                } else {
                    let c = if piece_to_char.unwrap_or(CharType::Ascii) == CharType::Ascii {
                        piece.to_char(CharType::Ascii, &pos.settings())
                    } else {
                        // uncolored because some fonts have trouble with black pawns, and some make white pieces hard to see
                        piece.uncolored().to_char(CharType::Unicode, &pos.settings())
                    };
                    let s = format!("{c:^0$}", width);
                    s.color(display_color(piece.color().unwrap())).to_string()
                }
            }),
            horizontal_spacer_interval: None,
            vertical_spacer_interval: None,
            square_width: None,
        })
    }

    fn background_color(&self, square: ChessSquare) -> SquareColor {
        square.square_color()
    }
}

impl BitboardBoard for Chessboard {
    type RawBitboard = RawStandardBitboard;
    type Bitboard = ChessBitboard;

    fn piece_bb(&self, piece: PieceTypeOf<Self>) -> Self::Bitboard {
        debug_assert_ne!(piece, Empty);
        self.piece_bbs[piece as usize]
    }

    fn player_bb(&self, color: Self::Color) -> Self::Bitboard {
        self.color_bbs[color as usize]
    }

    fn empty_bb(&self) -> Self::Bitboard {
        // no need to mask with a bitboard of valid squares because each of the 64 bits corresponds to a square
        !self.occupied_bb()
    }

    fn mask_bb(&self) -> Self::Bitboard {
        ChessBitboard::new(!0)
    }
}

impl Chessboard {
    fn remove_piece_unchecked(&mut self, square: ChessSquare, piece: ChessPieceType, color: ChessColor) {
        debug_assert_eq!(
            self.colored_piece_on(square),
            ChessPiece::new(ColoredChessPieceType::new(color, piece), square)
        );
        let bb = square.bb();
        self.piece_bbs[piece] ^= bb;
        self.color_bbs[color] ^= bb;
        // It's not really clear how to so handle these flags when removing pieces, so we just unset them on a best effort basis
        if piece == Rook {
            for side in CastleRight::iter() {
                if self.castling.rook_start_file(color, side) == square.file() && square.rank() == 7 * color as DimT {
                    self.castling.unset_castle_right(color, side);
                }
            }
        } else if piece == Pawn && self.ep_square.is_some_and(|sq| sq.pawn_advance_unchecked(color) == square) {
            self.ep_square = None;
        }
    }

    fn move_piece(&mut self, from: ChessSquare, to: ChessSquare, piece: ChessPieceType) {
        debug_assert_ne!(piece, Empty);
        // for a castling move, the rook has already been moved to the square still occupied by the king
        debug_assert!(
            self.piece_type_on(from) == piece || (piece == King && self.piece_type_on(from) == Rook),
            "{}",
            self.piece_type_on(from)
        );
        debug_assert!(
            (self.active_player == self.colored_piece_on(from).color().unwrap())
                // in chess960 castling, it's possible that the rook has been sent to the king square,
                // which means the color bit of the king square is currently not set
                || (piece == King && self.piece_bb(Rook).is_bit_set_at(from.bb_idx())),
            "{self}"
        );
        // with chess960 castling, it's possible to move to the source square or a square occupied by a rook
        debug_assert!(
            self.colored_piece_on(to).color() != self.colored_piece_on(from).color() || piece == King || piece == Rook
        );
        // use ^ instead of | for to merge the from and to bitboards because in chess960 castling,
        // it is possible that from == to or that there's another piece on the target square
        let bb = from.bb() ^ to.bb();
        let color = self.active_player;
        self.color_bbs[color] ^= bb;
        self.piece_bbs[piece.to_uncolored_idx()] ^= bb;
    }

    pub fn pawn_key(&self) -> PosHash {
        self.hashes.pawns
    }

<<<<<<< HEAD
    pub fn major_key(&self) -> ZobristHash {
        self.hashes.major
    }

    pub fn nonpawn_key(&self, color: ChessColor) -> ZobristHash {
=======
    pub fn nonpawn_key(&self, color: ChessColor) -> PosHash {
>>>>>>> 946a8650
        self.hashes.nonpawns[color]
    }

    /// A mate that happens on the 100 move rule counter reaching 100 takes precedence.
    /// This barely ever happens, which is why we can afford the slow operation of checking for a checkmate in that case.
    pub fn is_50mr_draw(&self) -> bool {
        self.ply_100_ctr >= 100 && !self.is_checkmate_slow()
    }

    /// Note that this function isn't entire correct according to the FIDE rules because it doesn't check for legality,
    /// so a position with a possible pseudolegal but illegal en passant move would be considered different from
    /// its repetition, where the en passant move wouldn't be possible
    /// TODO: Only set the ep square if there are legal en passants possible
    pub fn is_3fold_repetition<H: BoardHistory>(&self, history: &H) -> bool {
        // There's no need to test if the repetition is a checkmate, because checkmate positions can't repeat
        n_fold_repetition(3, history, self.hash_pos(), self.ply_draw_clock())
    }

    /// Check if the current position is a checkmate.
    /// This requires calculating all legal moves and seeing if the side to move is in check.
    pub fn is_stalemate_slow(&self) -> bool {
        !self.is_in_check() && self.legal_moves_slow().is_empty()
    }

    /// Check if the current position is a checkmate.
    /// This requires calculating all legal moves and seeing if the side to move is in check.
    pub fn is_checkmate_slow(&self) -> bool {
        // test `is_in_check()` first because it's faster and a precondition for generating legal moves
        self.is_in_check() && self.legal_moves_slow().is_empty()
    }

    pub fn has_insufficient_material(&self) -> bool {
        if self.piece_bb(Pawn).has_set_bit() {
            return false;
        }
        if (self.piece_bb(Queen) | self.piece_bb(Rook)).has_set_bit() {
            return false;
        }
        let bishops = self.piece_bb(Bishop);
        if (bishops & black_squares()).has_set_bit() && (bishops & white_squares()).has_set_bit() {
            return false; // opposite-colored bishops (even if they belong to different players)
        }
        if bishops.has_set_bit() && self.piece_bb(Knight).has_set_bit() {
            return false; // knight and bishop, or knight vs bishop
        }
        // a knight and any additional uncolored piece can create a mate (non-knight pieces have already been ruled out)
        if self.piece_bb(Knight).num_ones() >= 2 {
            return false;
        }
        true
    }

    pub fn ep_square(&self) -> Option<ChessSquare> {
        self.ep_square
    }

    pub fn king_square(&self, color: ChessColor) -> ChessSquare {
        ChessSquare::from_bb_idx(self.col_piece_bb(color, King).num_trailing_zeros())
    }

    pub fn is_in_check(&self) -> bool {
        self.checkers.has_set_bit()
    }

    pub fn gives_check(&self, mov: ChessMove) -> bool {
        self.make_move(mov).is_some_and(|b| b.is_in_check())
    }

    fn chess960_startpos_white(
        mut num: usize,
        color: ChessColor,
        mut board: UnverifiedChessboard,
    ) -> Res<UnverifiedChessboard> {
        ensure!(
            num < 960,
            "There are only 960 starting positions in chess960 (0 to 959), so position {num} doesn't exist"
        );
        assert!(board.0.player_bb(color).is_zero());
        assert_eq!(board.0.occupied_bb().raw() & 0xffff, 0);
        let mut extract_factor = |i: usize| {
            let res = num % i;
            num /= i;
            res
        };
        let ith_zero = |i: usize, bb: ChessBitboard| {
            let mut i = i as isize;
            let bb = bb.raw();
            let mut idx = 0;
            while i >= 0 {
                if bb & (1 << idx) == 0 {
                    i -= 1;
                }
                idx += 1;
            }
            idx - 1
        };
        let mut place_piece = |i: usize, typ: ChessPieceType| {
            let bit = ith_zero(i, board.0.occupied_bb());
            board.place_piece(ChessSquare::from_bb_idx(bit), ColoredChessPieceType::new(White, typ));
            bit
        };

        let wsq_bishop = extract_factor(4) * 2 + 1;
        let mut bsq_bishop = extract_factor(4) * 2;
        if bsq_bishop > wsq_bishop {
            bsq_bishop -= 1;
        }
        _ = place_piece(wsq_bishop, Bishop);
        _ = place_piece(bsq_bishop, Bishop);
        let queen = extract_factor(6);
        _ = place_piece(queen, Queen);
        assert!(num < 10);
        if num < 4 {
            _ = place_piece(0, Knight);
            _ = place_piece(num, Knight);
        } else if num < 7 {
            _ = place_piece(1, Knight);
            _ = place_piece(num - 4 + 1, Knight);
        } else if num < 9 {
            _ = place_piece(2, Knight);
            _ = place_piece(num - 7 + 2, Knight);
        } else {
            _ = place_piece(3, Knight);
            _ = place_piece(3, Knight);
        }
        let q_rook = place_piece(0, Rook);
        _ = place_piece(0, King);
        let k_rook = place_piece(0, Rook);
        for _ in 0..8 {
            _ = place_piece(0, Pawn);
        }

        board.castling_rights_mut().set_castle_right(color, Queenside, q_rook as DimT).unwrap();
        board.castling_rights_mut().set_castle_right(color, Kingside, k_rook as DimT).unwrap();
        Ok(board)
    }

    /// Loads the given Chess960 startpos using [Scharnagl's method](<https://en.wikipedia.org/wiki/Fischer_random_chess_numbering_scheme>).
    pub fn chess_960_startpos(num: usize) -> Res<Self> {
        Self::dfrc_startpos(num, num)
    }

    pub fn dfrc_startpos(white_num: usize, black_num: usize) -> Res<Self> {
        let mut res = Self::empty();
        res = Self::chess960_startpos_white(black_num, Black, res)?;
        for bb in &mut res.0.piece_bbs {
            *bb = bb.flip_up_down();
        }
        res.0.color_bbs[Black] = res.0.player_bb(White).flip_up_down();
        res.0.color_bbs[White] = ChessBitboard::default();
        res = Self::chess960_startpos_white(white_num, White, res)?;
        // the hash and other metadata is computed in the `verify` method
        Ok(res
            .verify(Strict)
            .expect("Internal error: Setting up a Chess960 starting position resulted in an invalid position"))
    }

    /// Loads a DFRC startpos by setting white's startpos as `num / 960` and black's startpos as `num % 960`.
    pub fn dfrc_startpos_from_single_num(num: usize) -> Res<Self> {
        Self::dfrc_startpos(num / 960, num % 960)
    }

    fn parse_numbered_startpos(name: &str) -> Res<Self> {
        for prefix in ["chess960-", "chess", "frc-", "frc"] {
            if let Some(remaining) = name.strip_prefix(prefix) {
                return parse_int_from_str(remaining, "chess960 startpos number").and_then(Self::chess_960_startpos);
            }
        }
        for prefix in ["dfrc-", "dfrc"] {
            if let Some(remaining) = name.strip_prefix(prefix) {
                return parse_int_from_str(remaining, "dfrc startpos number")
                    .and_then(|num: usize| Self::dfrc_startpos_from_single_num(num));
            }
        }
        bail!(
            "(D)FRC positions must be of the format {0} or {1}, with N < 960 and M < 921600, e.g. frc123",
            "frc<N>".bold(),
            "dfrc<M>".bold()
        )
    }
}

impl Display for Chessboard {
    fn fmt(&self, f: &mut Formatter<'_>) -> fmt::Result {
        position_fen_part(f, self)?;
        if self.active_player.is_first() {
            write!(f, " w ")?;
        } else {
            write!(f, " b ")?;
        }
        self.castling.write_castle_rights(f, self)?;
        let mut ep_square = None;
        if let Some(square) = self.ep_square() {
            // Internally, the ep square is set whenever a pseudolegal ep move is possible, but the FEN standard requires
            // the ep square to be set only iff there is a legal ep move possible. So we check for that when outputting
            // the FEN (printing the FEN should not be performance critical).
            if self.legal_moves_slow().iter().any(|m| m.is_ep()) {
                ep_square = Some(square);
            }
        }
        if let Some(square) = ep_square {
            write!(f, " {square} ")?;
        } else {
            write!(f, " - ")?;
        }
        write!(f, "{0} {1}", self.ply_100_ctr, self.fullmove_ctr_1_based())
    }
}

#[derive(Debug, Copy, Clone)]
#[must_use]
pub enum SliderMove {
    Bishop,
    Rook,
}

pub trait ChessBitboardTrait: KnownSizeBitboard<RawStandardBitboard, ChessSquare> {
    fn pawn_ranks() -> Self {
        Self::from_raw(0x00ff_0000_0000_ff00)
    }

    fn pawn_advance(self, color: ChessColor) -> Self {
        match color {
            White => self.north(),
            Black => self.south(),
        }
    }

    // For attacks of a single pawn, there's a precomputed table
    fn pawn_attacks(self, color: ChessColor) -> Self {
        let advanced = self.pawn_advance(color);
        advanced.east() | advanced.west()
    }
}

#[must_use]
const fn precompute_single_pawn_capture(color: ChessColor, square_idx: usize) -> u64 {
    let pawn = 1 << square_idx;
    let not_a_file = pawn & !ChessBitboard::A_FILE.0;
    let not_h_file = pawn & !(ChessBitboard::A_FILE.0 << 7);
    match color {
        White => (not_a_file << 7) | (not_h_file << 9),
        Black => (not_a_file >> 9) | (not_h_file >> 7),
    }
}

pub const PAWN_CAPTURES: [[ChessBitboard; 64]; 2] = {
    let mut res = [[ChessBitboard::new(0); 64]; 2];
    let mut i = 0;
    while i < 64 {
        res[White as usize][i] = ChessBitboard::new(precompute_single_pawn_capture(White, i));
        res[Black as usize][i] = ChessBitboard::new(precompute_single_pawn_capture(Black, i));
        i += 1;
    }
    res
};

impl ChessBitboardTrait for ChessBitboard {}

pub const CORNER_SQUARES: ChessBitboard = ChessBitboard::new(0x8100_0000_0000_0081);

#[cfg(test)]
mod tests {
    use rand::rng;
    use std::collections::HashSet;

    use crate::games::chess::squares::{B_FILE_NO, E_FILE_NO, F_FILE_NO, G_FILE_NO, H_FILE_NO};
    use crate::games::{Coordinates, NoHistory, ZobristHistory, char_to_file};
    use crate::general::board::RectangularBoard;
    use crate::general::board::Strictness::Relaxed;
    use crate::general::moves::Move;
    use crate::general::perft::perft;
    use crate::search::Depth;

    use super::*;

    const E_1: ChessSquare = ChessSquare::from_rank_file(0, E_FILE_NO);
    const E_8: ChessSquare = ChessSquare::from_rank_file(7, E_FILE_NO);

    #[test]
    fn empty_test() {
        let board = Chessboard::empty();
        assert_eq!(board.0.num_squares(), 64);
        assert_eq!(board.0.size(), ChessboardSize::default());
        assert_eq!(board.0.width(), 8);
        assert_eq!(board.0.height(), 8);
        assert_eq!(board.0.halfmove_ctr_since_start(), 0);
        assert_eq!(board.0.fullmove_ctr_0_based(), 0);
        assert!(board.verify(Relaxed).is_err());
    }

    #[test]
    fn startpos_test() {
        let board = Chessboard::default();
        assert_eq!(board.num_squares(), 64);
        assert_eq!(board.size(), ChessboardSize::default());
        assert_eq!(board.width(), 8);
        assert_eq!(board.height(), 8);
        assert_eq!(board.halfmove_ctr_since_start(), 0);
        assert_eq!(board.fullmove_ctr_1_based(), 1);
        assert_eq!(board.ply, 0);
        assert_eq!(board.ply_100_ctr, 0);
        assert!(board.ep_square.is_none());
        assert_eq!(board.active_player(), White);
        for color in ChessColor::iter() {
            for side in CastleRight::iter() {
                assert!(board.castling.can_castle(color, side));
            }
        }
        assert!(!board.is_in_check());
        assert!(!board.is_stalemate_slow());
        assert!(!board.is_3fold_repetition(&ZobristHistory::default()));
        assert!(!board.has_insufficient_material());
        assert!(!board.is_50mr_draw());
        assert_eq!(board.player_bb(White), ChessBitboard::from_raw(0xffff));
        assert_eq!(board.player_bb(Black), ChessBitboard::from_raw(0xffff_0000_0000_0000));
        assert_eq!(board.occupied_bb(), ChessBitboard::from_raw(0xffff_0000_0000_ffff));
        assert_eq!(board.king_square(White), E_1);
        assert_eq!(board.king_square(Black), E_8);
        let square = ChessSquare::from_rank_file(4, F_FILE_NO);
        assert_eq!(board.colored_piece_on(square), ChessPiece::new(ColoredChessPieceType::Empty, square));
        assert_eq!(board.as_fen(), START_FEN);
        let moves = board.pseudolegal_moves();
        assert_eq!(moves.len(), 20);
        let legal_moves = board.legal_moves_slow();
        assert_eq!(legal_moves.len(), moves.len());
        assert!(legal_moves.into_iter().sorted().eq(moves.into_iter().sorted()));
    }

    #[test]
    fn invalid_fen_test() {
        // some of these FENs have been found through cargo fuzz
        let fens = &[
            "",
            "3Ss9999999999999999999999999999999",
            "½",
            "QQQQQQQQw`",
            "q0018446744073709551615",
            "QQQQKQQQ\nwV0 \n",
            "kQQQQQDDw-W0w",
            "2rr2k1/1p4bp/p1q1pqp1/4Pp1n/2PB4/1PN3P1/P3Q2P/2Rr2K1 w - f6 0 20",
            "7r/8/8/8/8/1k4P1/1K6/8 w - - 3 3",
        ];
        for fen in fens {
            let pos = Chessboard::from_fen(fen, Relaxed);
            assert!(pos.is_err());
        }
        // TODO: Fens that parse as Relaxed but not strict
    }

    #[test]
    fn simple_fen_test() {
        let fen = "rnbqkbnr/pppppppp/8/8/8/8/PPPPPPPP/RNBQKBNR w Qk - 0 1";
        let board = Chessboard::from_fen(fen, Strict).unwrap();
        assert!(!board.castling.can_castle(White, Kingside));
        assert!(board.castling.can_castle(White, Queenside));
        assert!(board.castling.can_castle(Black, Kingside));
        assert!(!board.castling.can_castle(Black, Queenside));
        let fens = [
            "8/8/8/3K4/8/8/5k2/8 w - - 0 1",
            "K7/R7/R7/R7/R7/R7/P7/k7 w - - 0 1",
            "QQKBnknn/8/8/8/8/8/8/8 w - - 0 1",
            "b5k1/b3Q3/3Q1Q2/5Q2/K1bQ1Qb1/2bbbbb1/6Q1/3QQ2b b - - 0 1",
            "rnbq1bn1/pppppp1p/8/K7/5k2/8/PPPP1PPP/RNBQ1BNR w - - 0 1",
            &Chessboard::from_fen("rnbqkbnr/pppppppp/8/8/8/8/PPPPPPPP/RNBQKBNR w HhAa - 0 1", Strict).unwrap().as_fen(),
            "rnbqkbnr/1ppppppp/p7/8/8/8/PPPPPPP1/RNBQKBN1 w Ah - 0 1",
            "rnbqkbnr/1ppppppp/p7/8/3pP3/8/PPPP1PP1/RNBQKBN1 b Ah e3 3 1",
            // chess960 fens (from webperft):
            "1rqbkrbn/1ppppp1p/1n6/p1N3p1/8/2P4P/PP1PPPP1/1RQBKRBN w FBfb - 0 9",
            "rbbqn1kr/pp2p1pp/6n1/2pp1p2/2P4P/P7/BP1PPPP1/R1BQNNKR w HAha - 1 42",
            "rqbbknr1/1ppp2pp/p5n1/4pp2/P7/1PP5/1Q1PPPPP/R1BBKNRN w GAga - 42 9",
        ];
        for fen in fens {
            let board = Chessboard::from_fen(fen, Relaxed).unwrap();
            assert_eq!(fen, board.as_fen());
            assert_eq!(board, Chessboard::from_fen(&board.as_fen(), Relaxed).unwrap());
        }
    }

    #[test]
    fn invalid_castle_right_test() {
        let fen = "rnbqkbnr/pppppppp/8/8/8/8/PPPPPPPP/RNBQKBNR w AQk - 0 1";
        let board = Chessboard::from_fen(fen, Relaxed);
        assert!(board.is_err());
    }

    #[test]
    fn failed_fuzz_test() {
        let pos =
            Chessboard::from_fen("r2k3r/ppp1pp1p/2nqb1Nn/3P4/4P3/2PP4/PR1NBPPP/R2NKRQ1 w KQkq - 1 5", Relaxed).unwrap();
        _ = pos.debug_verify_invariants(Relaxed).unwrap();
        for mov in pos.legal_moves_slow() {
            let new_pos = pos.make_move(mov).unwrap_or(pos);
            _ = new_pos.debug_verify_invariants(Relaxed).unwrap();
        }
        let mov = ChessMove::from_text("sB3x", &pos);
        assert!(mov.is_err());
    }

    #[test]
    fn weird_fen_test() {
        // invalid ep square set
        let fen = "1nbqkbnr/ppp1pppp/8/r2pP3/6K1/8/PPPP1PPP/RNBQ1BNR w k d6 0 2";
        assert!(Chessboard::from_fen(fen, Strict).is_err());
        let board = Chessboard::from_fen(fen, Relaxed).unwrap();
        assert_eq!(board.as_fen(), "1nbqkbnr/ppp1pppp/8/r2pP3/6K1/8/PPPP1PPP/RNBQ1BNR w k - 0 2");
        let fen = "1nbqkbnr/ppppppp1/6r1/6Pp/6K1/8/PPPP1PPP/RNBQ1BNR w k h6 0 2";
        assert!(Chessboard::from_fen(fen, Strict).is_err());
        let board = Chessboard::from_fen(fen, Relaxed).unwrap();
        assert_eq!(board.as_fen(), "1nbqkbnr/ppppppp1/6r1/6Pp/6K1/8/PPPP1PPP/RNBQ1BNR w k - 0 2");
        let fen = "1nbqkbnr/pppppppp/8/r5Pp/6K1/8/PPPP1PPP/RNBQ1BNR w k h6 0 2";
        assert!(Chessboard::from_fen(fen, Relaxed).is_err());
        let fen = "1nbqkbnr/ppppppp1/8/r5Pp/6K1/8/PPPP1PPP/RNBQ1BNR w k - 0 2";
        assert!(Chessboard::from_fen(fen, Strict).is_ok());
    }

    #[test]
    fn many_moves_test() {
        let fen = "QQQQQQBk/Q6B/Q6Q/Q6Q/Q6Q/Q6Q/Q6Q/KQQQQQQQ w - - 0 1";
        assert!(Chessboard::from_fen(fen, Strict).is_err());
        let board = Chessboard::from_fen(fen, Relaxed).unwrap();
        let moves = board.pseudolegal_moves();
        assert_eq!(moves.len(), 265);
        let perft_res = perft(Depth::new(1), board, false);
        assert_eq!(perft_res.nodes, 265);
    }

    #[test]
    fn simple_perft_test() {
        let endgame_fen = "6k1/8/6K1/8/3B1N2/8/8/7R w - - 0 1";
        let board = Chessboard::from_fen(endgame_fen, Relaxed).unwrap();
        let perft_res = perft(Depth::new(1), board, false);
        assert_eq!(perft_res.depth, Depth::new(1));
        assert_eq!(perft_res.nodes, 5 + 7 + 13 + 14);
        assert!(perft_res.time.as_millis() <= 1);
        let board = Chessboard::default();
        let perft_res = perft(Depth::new(1), board, true);
        assert_eq!(perft_res.depth, Depth::new(1));
        assert_eq!(perft_res.nodes, 20);
        assert!(perft_res.time.as_millis() <= 2);
        let perft_res = perft(Depth::new(2), board, false);
        assert_eq!(perft_res.depth, Depth::new(2));
        assert_eq!(perft_res.nodes, 20 * 20);
        assert!(perft_res.time.as_millis() <= 20);

        let board =
            Chessboard::from_fen("r1bqkbnr/1pppNppp/p1n5/8/8/8/PPPPPPPP/R1BQKBNR b KQkq - 0 3", Strict).unwrap();
        let perft_res = perft(Depth::new(1), board, true);
        assert_eq!(perft_res.nodes, 26);
        assert_eq!(perft(Depth::new(3), board, true).nodes, 16790);

        let board =
            Chessboard::from_fen("rbbqn1kr/pp2p1pp/6n1/2pp1p2/2P4P/P7/BP1PPPP1/R1BQNNKR w HAha - 0 9", Strict).unwrap();
        let perft_res = perft(Depth::new(4), board, false);
        assert_eq!(perft_res.nodes, 890_435);

        // DFRC
        let board =
            Chessboard::from_fen("r1q1k1rn/1p1ppp1p/1npb2b1/p1N3p1/8/1BP4P/PP1PPPP1/1RQ1KRBN w BFag - 0 9", Strict)
                .unwrap();
        assert_eq!(perft(Depth::new(4), board, false).nodes, 1_187_103);
    }

    #[test]
    fn mate_test() {
        let board = Chessboard::from_fen("4k3/8/4K3/8/8/8/8/6R1 w - - 0 1", Strict).unwrap();
        let moves = board.pseudolegal_moves();
        for mov in moves {
            if mov.src_square() == board.king_square(White) {
                assert_eq!(board.is_pseudolegal_move_legal(mov), mov.dest_square().row() != 6);
            } else {
                assert!(board.is_pseudolegal_move_legal(mov));
            }
            if !board.is_pseudolegal_move_legal(mov) {
                continue;
            }
            let checkmates = mov.piece_type() == Rook && mov.dest_square() == ChessSquare::from_rank_file(7, G_FILE_NO);
            assert_eq!(board.is_game_won_after_slow(mov), checkmates);
            let new_board = board.make_move(mov).unwrap();
            assert_eq!(new_board.is_game_lost_slow(), checkmates);
            assert!(!board.is_game_lost_slow());
        }
    }

    #[test]
    fn capture_only_test() {
        let board = Chessboard::default();
        assert!(board.tactical_pseudolegal().is_empty());
        let board = Chessboard::from_name("kiwipete").unwrap();
        assert_eq!(board.tactical_pseudolegal().len(), 8);
        let board = Chessboard::from_name("mate_in_1").unwrap();
        let tactical = board.tactical_pseudolegal();
        assert_eq!(tactical.len(), 2);
        for m in tactical {
            assert!(m.is_promotion());
            assert!(!m.is_capture(&board));
            assert_eq!(m.piece_type(), Pawn);
            assert!([Queen, Knight].contains(&m.promo_piece()));
        }
    }

    #[test]
    fn fifty_mr_test() {
        let board = Chessboard::from_fen("1r2k3/P5R1/2P5/8/8/8/8/1R1K3R w BHb - 99 51", Strict).unwrap();
        let moves = board.legal_moves_slow();
        assert_eq!(moves.len(), 48);
        let mut mate_ctr = 0;
        let resetting = ["c7", "a7a8Q", "a8N", "a8B", "a8=R", "a7xb8N", ":b8B", "b8:=R", "xb8Q+", "Rb8:+"]
            .into_iter()
            .map(|str| ChessMove::from_text(str, &board).unwrap())
            .collect_vec();
        for m in moves {
            let new_pos = board.make_move(m).unwrap();
            if resetting.contains(&m) {
                assert_eq!(new_pos.ply_draw_clock(), 0);
                if !["b1b8", "a7b8q", "a7b8r"].contains(&m.compact_formatter(&board).to_string().as_str()) {
                    assert!(new_pos.player_result_slow(&NoHistory::default()).is_none(), "{m:?}");
                } else {
                    assert!(new_pos.is_checkmate_slow());
                    mate_ctr += 1;
                }
            } else {
                assert_eq!(new_pos.ply_draw_clock(), 100);
                if new_pos.is_checkmate_slow() {
                    mate_ctr += 1;
                } else {
                    assert!(new_pos.is_50mr_draw());
                }
            }
        }
        assert_eq!(mate_ctr, 4);
    }

    #[test]
    fn repetition_test() {
        let mut board = Chessboard::default();
        let new_hash = board.make_nullmove().unwrap().hash_pos();
        let moves = ["g1f3", "g8f6", "f3g1", "f6g8", "g1f3", "g8f6", "f3g1", "f6g8", "e2e4"];
        let mut hist = ZobristHistory::default();
        assert_ne!(new_hash, board.hash_pos());
        for (i, mov) in moves.iter().enumerate() {
            let hash = board.hash_pos();
            assert_eq!(i > 3, n_fold_repetition(2, &hist, hash, board.ply_draw_clock()));
            assert_eq!(i > 7, n_fold_repetition(3, &hist, hash, board.ply_draw_clock()));
            assert_eq!(i == 8, board.player_result_no_movegen(&hist).is_some_and(|r| r == Draw));
            hist.push(hash);
            let mov = ChessMove::from_compact_text(mov, &board).unwrap();
            board = board.make_move(mov).unwrap();
            assert_eq!(
                n_fold_repetition(3, &hist, board.hash_pos(), board.ply_draw_clock()),
                board.is_3fold_repetition(&hist)
            );
            assert_eq!(board.is_3fold_repetition(&hist), board.player_result_no_movegen(&hist).is_some());
        }
        board = Chessboard::from_name("lucena").unwrap();
        assert_eq!(board.active_player, White);
        let hash = board.hash_pos();
        let moves = ["c1b1", "a2c2", "b1e1", "c2a2", "e1c1"];
        for mov in moves {
            board = board.make_move(ChessMove::from_compact_text(mov, &board).unwrap()).unwrap();
            assert_ne!(board.hash_pos(), hash);
            assert!(!n_fold_repetition(2, &hist, board.hash_pos(), 12345));
        }
        assert_eq!(board.active_player, Black);
        let board = Chessboard::from_name("kiwipete").unwrap();
        let mut new_pos = board;
        for mov in ["e1d1", "h8h7", "d1e1", "h7h8"] {
            new_pos = new_pos.make_move_from_str(mov).unwrap();
        }
        assert_ne!(new_pos.hash_pos(), board.hash_pos());
    }

    #[test]
    fn checkmate_test() {
        let fen = "rnb1kbnr/pppp1ppp/8/4p3/6Pq/5P2/PPPPP2P/RNBQKBNR w KQkq - 1 3";
        let pos = Chessboard::from_fen(fen, Strict).unwrap();
        assert_eq!(pos.active_player, White);
        assert_eq!(pos.ply, 4);
        assert!(pos.debug_verify_invariants(Strict).is_ok());
        assert!(pos.is_in_check());
        assert!(pos.is_in_check_on_square(White, pos.king_square(White), &pos.slider_generator()));
        let moves = pos.pseudolegal_moves();
        assert!(moves.is_empty()); // we don't even generate moves anymore here
        let moves = pos.legal_moves_slow();
        assert!(moves.is_empty());
        assert!(pos.is_game_lost_slow());
        assert_eq!(pos.player_result_slow(&NoHistory::default()), Some(Lose));
        assert!(!pos.is_stalemate_slow());
        assert!(pos.make_nullmove().is_none());
        // this position can be claimed as a draw according to FIDE rules but it's also a mate in 1
        let pos = Chessboard::from_fen("k7/p1P5/1PK5/8/8/8/8/8 w - - 99 51", Strict).unwrap();
        assert!(pos.match_result_slow(&NoHistory::default()).is_none());
        let mut draws = 0;
        let mut wins = 0;
        for mov in pos.legal_moves_slow() {
            let new_pos = pos.make_move(mov).unwrap();
            if let Some(res) = new_pos.player_result_slow(&NoHistory::default()) {
                match res {
                    PlayerResult::Win => {
                        unreachable!("The other player can't win through one of our moves")
                    }
                    Lose => {
                        wins += 1;
                    }
                    Draw => draws += 1,
                }
            }
        }
        assert_eq!(draws, 5);
        assert_eq!(wins, 3);
    }

    #[test]
    fn weird_position_test() {
        // There's a similar test in `motors`
        // This fen is actually a legal chess position
        let fen = "q2k2q1/2nqn2b/1n1P1n1b/2rnr2Q/1NQ1QN1Q/3Q3B/2RQR2B/Q2K2Q1 w - - 0 1";
        let board = Chessboard::from_fen(fen, Strict).unwrap();
        assert_eq!(board.active_player, White);
        assert_eq!(perft(Depth::new(3), board, true).nodes, 568_299);
        // not a legal chess position, but the board should support this
        let fen = "RRRRRRRR/RRRRRRRR/BBBBBBBB/BBBBBBBB/QQQQQQQQ/QQQQQQQQ/QPPPPPPP/K6k b - - 0 1";
        assert!(Chessboard::from_fen(fen, Strict).is_err());
        let board = Chessboard::from_fen(fen, Relaxed).unwrap();
        assert!(board.pseudolegal_moves().len() <= 3);
        let mut rng = rng();
        let mov = board.random_legal_move(&mut rng).unwrap();
        let board = board.make_move(mov).unwrap();
        assert_eq!(board.pseudolegal_moves().len(), 2);
        let fen = "B4Q1b/8/8/8/2K3P1/5k2/8/b4RNB b - - 0 1"; // far too many checks, but we still accept it
        assert!(Chessboard::from_fen(fen, Strict).is_err());
        let board = Chessboard::from_fen(fen, Relaxed).unwrap();
        assert!(board.pseudolegal_moves().len() <= 3 + 2 * 6);
        assert_eq!(board.legal_moves_slow().len(), 3);
        // maximum number of legal moves in any position reachable from startpos
        let fen = "R6R/3Q4/1Q4Q1/4Q3/2Q4Q/Q4Q2/pp1Q4/kBNN1KB1 w - - 0 1";
        let board = Chessboard::from_fen(fen, Strict).unwrap();
        assert_eq!(board.legal_moves_slow().len(), 218);
        assert!(board.debug_verify_invariants(Strict).is_ok());
        let board = board.make_nullmove().unwrap();
        assert!(board.legal_moves_slow().is_empty());
        assert_eq!(board.player_result_slow(&NoHistory::default()), Some(Draw));
        // chess960 castling rights encoded using X-FEN
        let fen = "1rbq1krb/ppp1pppp/1n1n4/3p4/3P4/2PN4/PP2PPPP/NRBQ1KRB w KQkq - 3 4";
        let board = Chessboard::from_fen(fen, Relaxed).unwrap();
        assert!(board.debug_verify_invariants(Strict).is_ok());
        assert_eq!(board.num_legal_moves(), 32);
        // Another X-FEN, which is often misinterpreted by engines
        let fen = " rk2rqnb/1b6/2n5/pppppppp/PPPPPP2/B1NQ4/6PP/1K1RR1NB w Kk - 8 14";
        let board = Chessboard::from_fen(fen, Relaxed).unwrap();
        assert_eq!(board.legal_moves_slow().len(), 42);
        assert_eq!(board.castling.rook_start_file(White, Kingside), char_to_file('e'));
        // this is a valid disambiguated X-FEN, but it will still be parsed as Shredder FEN
        let fen = "8/2k5/8/8/8/8/8/RR1K1R1R w KB - 0 1";
        assert!(Chessboard::from_fen(fen, Strict).is_err());
        let board = Chessboard::from_fen(fen, Relaxed).unwrap();
        assert_eq!(board.castling.rook_start_file(White, Kingside), H_FILE_NO);
        assert_eq!(board.castling.rook_start_file(White, Queenside), B_FILE_NO);
        assert_eq!(board.as_fen(), "8/2k5/8/8/8/8/8/RR1K1R1R w KB - 0 1");
        // An ep capture is pseudolegal but not legal
        let fen = "1nbqkbnr/ppp1pppp/8/r2pP2K/8/8/PPPP1PPP/RNBQ1BNR w k d6 0 2";
        assert!(Chessboard::from_fen(fen, Strict).is_err());
        let pos = Chessboard::from_fen(fen, Relaxed).unwrap();
        assert_ne!(fen, pos.as_fen());
        // only legal move is to castle
        let fen = "8/8/8/8/4k3/7p/4q2P/6KR w K - 0 1";
        let pos = Chessboard::from_fen(fen, Relaxed).unwrap();
        let moves = pos.legal_moves_slow();
        assert_eq!(moves.len(), 1);
        assert!(moves[0].is_castle());
    }

    #[test]
    fn chess960_startpos_test() {
        let mut fens = HashSet::new();
        let mut startpos_found = false;
        for i in 0..960 {
            let board = Chessboard::chess_960_startpos(i).unwrap();
            assert!(board.debug_verify_invariants(Strict).is_ok());
            assert!(fens.insert(board.as_fen()));
            let num_moves = board.pseudolegal_moves().len();
            assert!((18..=21).contains(&num_moves)); // 21 legal moves because castling can be legal
            assert_eq!(board.castling.allowed_castling_directions(), 0b1111);
            assert_eq!(board.king_square(White).flip_up_down(board.size()), board.king_square(Black));
            assert_eq!(board.piece_bb(Pawn).num_ones(), 16);
            assert_eq!(board.piece_bb(Knight).num_ones(), 4);
            assert_eq!(board.piece_bb(Bishop).num_ones(), 4);
            assert_eq!(board.piece_bb(Rook).num_ones(), 4);
            assert_eq!(board.piece_bb(Queen).num_ones(), 2);
            startpos_found |= board == Chessboard::default();
        }
        // castling flags are compared for equality by ignoring the bits that specify the format
        assert!(startpos_found);
        let std = Chessboard::chess_960_startpos(518).unwrap();
        let start = Chessboard::default();
        assert_eq!(std, Chessboard::default(), "{std} vs {start}");
        let pos = Chessboard::chess_960_startpos(100).unwrap();
        assert_eq!(pos.as_fen(), "qbbnrnkr/pppppppp/8/8/8/8/PPPPPPPP/QBBNRNKR w HEhe - 0 1");
    }

    #[test]
    fn ep_test() {
        let fen = "5k2/2p5/8/3P4/1pP5/8/P7/1K6 b - c3 0 1";
        let pos = Chessboard::from_fen(fen, Relaxed).unwrap();
        assert_eq!(pos.ep_square, Some(ChessSquare::from_str("c3").unwrap()));
        _ = pos.debug_verify_invariants(Strict).unwrap();
        let new_pos = pos.make_move_from_str("c5").unwrap();
        assert_eq!(new_pos.ep_square, Some(ChessSquare::from_str("c6").unwrap()));
        _ = new_pos.debug_verify_invariants(Strict).unwrap();
        let perft = perft(Depth::new(4), pos, true);
        assert_eq!(perft.nodes, 5020);
    }

    #[test]
    fn castling_attack_test() {
        let fen = "8/8/8/8/8/8/3k4/RK6 b A - 0 1";
        let pos = Chessboard::from_fen(fen, Strict).unwrap();
        let moves = pos.legal_moves_slow();
        // check that castling moves don't count as attacking squares
        assert!(pos.castling.can_castle(White, Queenside));
        assert_eq!(moves.len(), 6);
        let attacking = pos.all_attacking(ChessSquare::from_str("d1").unwrap(), &pos.slider_generator());
        assert_eq!(attacking.num_ones(), 1);
        let fen = "8/8/8/3k4/8/8/8/1KRn4 w C - 0 1";
        let pos = Chessboard::from_fen(fen, Strict).unwrap();
        assert!(pos.castling.can_castle(White, Kingside));
        assert!(ChessMove::from_extended_text("0-0", &pos).is_err());
    }

    #[test]
    fn insufficient_material_test() {
        let insufficient = [
            "8/4k3/8/8/8/8/8/2K5 w - - 0 1",
            "8/4k3/8/8/8/8/5N2/2K5 w - - 0 1",
            "8/8/8/3b2k1/8/2K5/6b1/8 w - - 0 1",
            "8/8/8/6k1/8/2K5/8/4b1b1 w - - 0 1",
            "8/8/3B4/7k/8/8/1K6/6b1 w - - 0 1",
            "8/6B1/8/6k1/8/2K5/8/6b1 w - - 0 1",
            "3b3B/2B5/1B1B4/B7/3b4/4b2k/5b2/1K6 w - - 0 1",
            "3B3B/2B5/1B1B4/B6k/3B4/4B3/1K3B2/2B5 w - - 0 1",
        ];
        let sufficient = [
            "rnbqkbnr/pppppppp/8/8/8/8/PPPPPPPP/RNBQKBNR w KQkq - 0 1",
            "8/8/4k3/8/8/1K6/8/7R w - - 0 1",
            "5r2/3R4/4k3/8/8/1K6/8/8 w - - 0 1",
            "8/8/4k3/8/8/1K6/8/6BB w - - 0 1",
            "8/8/4B3/8/8/7K/8/6bk w - - 0 1",
            "3B3B/2B5/1B1B4/B6k/3B4/4B3/1K3B2/1B6 w - - 0 1",
            "8/3k4/8/8/8/8/NNN5/1K6 w - - 0 1",
        ];
        let sufficient_but_unreasonable = [
            "6B1/8/8/6k1/8/2K5/8/6b1 w - - 0 1",
            "8/8/4B3/8/8/7K/8/6bk b - - 0 1",
            "8/8/4B3/7k/8/8/1K6/6b1 w - - 0 1",
            "8/3k4/8/8/8/8/1NN5/1K6 w - - 0 1",
            "8/2nk4/8/8/8/8/1NN5/1K6 w - - 0 1",
        ];
        for fen in insufficient {
            let board = Chessboard::from_fen(fen, Strict).unwrap();
            assert!(board.has_insufficient_material(), "{fen}");
            assert!(!board.can_reasonably_win(board.active_player), "{fen}");
            assert!(!board.can_reasonably_win(board.active_player.other()), "{fen}");
        }
        for fen in sufficient {
            let board = Chessboard::from_fen(fen, Strict).unwrap();
            assert!(!board.has_insufficient_material(), "{fen}");
            assert!(board.can_reasonably_win(board.active_player), "{fen}");
        }
        for fen in sufficient_but_unreasonable {
            let board = Chessboard::from_fen(fen, Strict).unwrap();
            assert!(!board.has_insufficient_material(), "{fen}");
            assert!(!board.can_reasonably_win(board.active_player), "{fen}");
        }
    }
}<|MERGE_RESOLUTION|>--- conflicted
+++ resolved
@@ -81,6 +81,7 @@
         hashes: Hashes {
             pawns: PosHash(2269071747976134835),
             nonpawns: [PosHash(14501238155361420356), PosHash(16424626985112491456)],
+            major: PosHash(15210614877976928594),
             total: PosHash(15430246029285706692),
         },
     }
@@ -166,16 +167,10 @@
 
 #[derive(Debug, Default, Eq, PartialEq, Copy, Clone, Arbitrary)]
 struct Hashes {
-<<<<<<< HEAD
-    pawns: ZobristHash,
-    nonpawns: [ZobristHash; NUM_COLORS],
-    major: ZobristHash,
-    total: ZobristHash,
-=======
     pawns: PosHash,
     nonpawns: [PosHash; NUM_COLORS],
+    major: PosHash,
     total: PosHash,
->>>>>>> 946a8650
 }
 
 #[derive(Eq, PartialEq, Debug, Copy, Clone, Arbitrary)]
@@ -195,7 +190,7 @@
 }
 
 // TODO: It might be worth it to use u32s for te non-main hashes so that the size can shrink down to 128 bytes
-const _: () = assert!(size_of::<Chessboard>() == 136);
+const _: () = assert!(size_of::<Chessboard>() == 144);
 
 impl Default for Chessboard {
     fn default() -> Self {
@@ -720,15 +715,11 @@
         self.hashes.pawns
     }
 
-<<<<<<< HEAD
-    pub fn major_key(&self) -> ZobristHash {
+    pub fn major_key(&self) -> PosHash {
         self.hashes.major
     }
 
-    pub fn nonpawn_key(&self, color: ChessColor) -> ZobristHash {
-=======
     pub fn nonpawn_key(&self, color: ChessColor) -> PosHash {
->>>>>>> 946a8650
         self.hashes.nonpawns[color]
     }
 
