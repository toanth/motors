/*
 *  Gears, a collection of board games.
 *  Copyright (C) 2024 ToTheAnd
 *
 *  Gears is free software: you can redistribute it and/or modify
 *  it under the terms of the GNU General Public License as published by
 *  the Free Software Foundation, either version 3 of the License, or
 *  (at your option) any later version.
 *
 *  Gears is distributed in the hope that it will be useful,
 *  but WITHOUT ANY WARRANTY; without even the implied warranty of
 *  MERCHANTABILITY or FITNESS FOR A PARTICULAR PURPOSE. See the
 *  GNU General Public License for more details.
 *
 *  You should have received a copy of the GNU General Public License
 *  along with Gears. If not, see <https://www.gnu.org/licenses/>.
 */
mod attacks;
mod effects;
pub mod moves;
mod perft_tests;
pub mod pieces;
mod rules;
#[cfg(test)]
mod tests;

use crate::PlayerResult;
use crate::games::CharType::Ascii;
use crate::games::fairy::moves::FairyMove;
use crate::games::fairy::pieces::{ColoredPieceId, PieceId};
use crate::games::fairy::rules::{FenHandInfo, MoveNumFmt};
use crate::games::fairy::rules::{GameEndEager, NumRoyals, Rules, RulesRef};
use crate::games::{
    AbstractPieceType, BoardHistory, CharType, Color, ColoredPiece, ColoredPieceType, DimT, GenericPiece, NUM_COLORS,
    NoHistory, PosHash, Size,
};
use crate::general::bitboards::{Bitboard, DynamicallySizedBitboard, ExtendedRawBitboard, RawBitboard};
use crate::general::board::SelfChecks::CheckFen;
use crate::general::board::Strictness::Strict;
use crate::general::board::{
    AxesFormat, BitboardBoard, Board, BoardHelpers, BoardSize, ColPieceTypeOf, NameToPos, PieceTypeOf, SelfChecks,
    Strictness, Symmetry, UnverifiedBoard, position_fen_part, read_common_fen_part, read_halfmove_clock,
    read_move_number_in_ply, read_single_move_number,
};
use crate::general::common::Description::NoDescription;
use crate::general::common::{
    EntityList, GenericSelect, Res, StaticallyNamedEntity, Tokens, parse_int_from_str, select_name_static, tokens,
};
use crate::general::move_list::{MoveList, SboMoveList};
use crate::general::moves::Move;
use crate::general::squares::{GridCoordinates, GridSize, RectangularCoordinates, RectangularSize, SquareColor};
use crate::output::OutputOpts;
use crate::output::text_output::{BoardFormatter, DefaultBoardFormatter, board_to_string, display_board_pretty};
use crate::search::DepthPly;
<<<<<<< HEAD
use anyhow::{bail, ensure};
=======
use crate::ugi::Protocol;
use anyhow::{anyhow, bail, ensure};
>>>>>>> 34e0420b
use arbitrary::Arbitrary;
use colored::Colorize;
use itertools::Itertools;
use rand::Rng;
use rand::prelude::IndexedRandom;
use std::fmt;
use std::fmt::{Debug, Display, Formatter};
use std::hash::{DefaultHasher, Hash, Hasher};
use std::ops::{Deref, Index, IndexMut, Not};
use strum::IntoEnumIterator;
use strum_macros::{EnumIter, FromRepr};

// Using a 64 bit bitboard makes chess perft twice as fast, but obviously doesn't work for larger boards
type RawFairyBitboard = ExtendedRawBitboard;
type FairyBitboard = DynamicallySizedBitboard<RawFairyBitboard, FairySquare>;

/// There can never be more than 32 piece types in a given game
/// (For chess, the number would be 6; for ataxx, 1).
/// Note that some effects can also be represented by one of these bitboards.
const MAX_NUM_PIECE_TYPES: usize = 16;

pub type FairySquare = GridCoordinates;
pub type FairySize = GridSize;

/// If there are more moves than this, the move list allocates
const MAX_NO_ALLOC_MOVES: usize = 250; // should result in a SmallVec of size <= 1024

type FairyMoveList = SboMoveList<FairyBoard, MAX_NO_ALLOC_MOVES>;

#[derive(Debug, Default, Copy, Clone, Eq, PartialEq, Hash, Arbitrary)]
#[must_use]
pub struct FairyColor(bool);

impl FairyColor {
    pub fn idx(&self) -> usize {
        self.0 as usize
    }
    pub fn from_idx(idx: usize) -> Self {
        Self(idx != 0)
    }
}

impl From<FairyColor> for usize {
    fn from(value: FairyColor) -> Self {
        value.idx()
    }
}

impl Color for FairyColor {
    type Board = FairyBoard;

    fn second() -> Self {
        Self(true)
    }

    fn to_char(self, settings: &Rules) -> char {
        settings.colors[self.idx()].ascii_char
    }

    #[allow(refining_impl_trait)]
    fn name(self, settings: &Rules) -> &str {
        &settings.colors[self.idx()].name
    }
}

impl Not for FairyColor {
    type Output = Self;
    fn not(self) -> Self {
        self.other()
    }
}

impl<T> Index<FairyColor> for [T; 2] {
    type Output = T;

    fn index(&self, color: FairyColor) -> &Self::Output {
        &self[color.idx()]
    }
}

impl<T> IndexMut<FairyColor> for [T; 2] {
    fn index_mut(&mut self, color: FairyColor) -> &mut Self::Output {
        &mut self[color.idx()]
    }
}

#[derive(Debug, Eq, PartialEq, Arbitrary)]
#[must_use]
struct ColorInfo {
    ascii_char: char,
    name: String,
}

#[derive(Debug, Copy, Clone, Eq, PartialEq, Hash, EnumIter, derive_more::Display, FromRepr, Arbitrary)]
#[must_use]
pub enum Side {
    Kingside,
    Queenside,
}

#[derive(Debug, Copy, Clone, Eq, Arbitrary)]
#[must_use]
struct CastlingMoveInfo {
    rook_file: DimT,
    king_dest_file: DimT,
    rook_dest_file: DimT,
    // standard FENs and chess960 FENs use different chars, and we want the FEN char to be preserved during a roundtrip
    // TODO: remove and replace with a single bool for the entire castling info
    fen_char: u8,
}

impl PartialEq for CastlingMoveInfo {
    fn eq(&self, other: &Self) -> bool {
        // don't compare fen_char
        self.rook_file == other.rook_file
            && self.king_dest_file == other.king_dest_file
            && self.rook_dest_file == other.rook_dest_file
    }
}

impl Hash for CastlingMoveInfo {
    fn hash<H: Hasher>(&self, state: &mut H) {
        (self.rook_file, self.rook_dest_file, self.king_dest_file).hash(state);
    }
}

impl ColoredFairyCastleInfo {
    fn king_dest_sq(self, side: Side) -> Option<FairySquare> {
        self.sides[side as usize].map(|info| FairySquare::from_rank_file(self.rank, info.king_dest_file))
    }
    fn rook_dest_sq(self, side: Side) -> Option<FairySquare> {
        self.sides[side as usize].map(|info| FairySquare::from_rank_file(self.rank, info.rook_dest_file))
    }
    fn rook_sq(self, side: Side) -> Option<FairySquare> {
        self.sides[side as usize].map(|info| FairySquare::from_rank_file(self.rank, info.rook_file))
    }
}

#[derive(Debug, Copy, Clone, Eq, PartialEq, Hash, Arbitrary)]
#[must_use]
struct ColoredFairyCastleInfo {
    sides: [Option<CastlingMoveInfo>; 2],
    rank: DimT,
}

// Stored inside the board.
#[derive(Debug, Copy, Clone, Eq, PartialEq, Hash, Arbitrary)]
#[must_use]
struct FairyCastleInfo {
    players: [ColoredFairyCastleInfo; NUM_COLORS],
}

impl Default for FairyCastleInfo {
    fn default() -> Self {
        Self {
            players: [
                ColoredFairyCastleInfo { sides: [None, None], rank: 0 },
                ColoredFairyCastleInfo { sides: [None, None], rank: 7 },
            ],
        }
    }
}

impl FairyCastleInfo {
    fn new(size: FairySize) -> Self {
        let mut res = Self::default();
        res.players[1].rank = size.height.0 - 1;
        res
    }
    fn player(&self, color: FairyColor) -> &ColoredFairyCastleInfo {
        &self.players[color.idx()]
    }
    fn info(&self, color: FairyColor, side: Side) -> Option<CastlingMoveInfo> {
        self.player(color).sides[side as usize]
    }
    pub fn can_castle(&self, color: FairyColor, side: Side) -> bool {
        self.info(color, side).is_some()
    }
    pub fn unset(&mut self, color: FairyColor, side: Side) {
        self.players[color.idx()].sides[side as usize] = None;
    }
    pub fn unset_both_sides(&mut self, color: FairyColor) {
        self.unset(color, Side::Queenside);
        self.unset(color, Side::Kingside);
    }
    pub fn write_fen_part(&self, f: &mut Formatter<'_>) -> fmt::Result {
        write!(f, " ")?;
        let mut can_castle = false;
        for color in FairyColor::iter() {
            for side in Side::iter() {
                if let Some(info) = self.info(color, side) {
                    can_castle = true;
                    write!(f, "{}", info.fen_char as char)?;
                }
            }
        }
        if !can_castle {
            write!(f, "-")?;
        }
        Ok(())
    }
}

type AdditionalCtrT = i32;

/// A FairyBoard is a rectangular board for a chess-like variant.
#[derive(Debug, Clone, Eq, PartialEq, Arbitrary)]
#[must_use]
pub struct UnverifiedFairyBoard {
    // unfortunately, ArrayVec isn't `Copy`
    piece_bitboards: [RawFairyBitboard; MAX_NUM_PIECE_TYPES],
    color_bitboards: [RawFairyBitboard; NUM_COLORS],
    neutral_bb: RawFairyBitboard,
    // bb of all valid squares
    mask_bb: RawFairyBitboard,
    // for each piece type, how many the player has available to drop
    in_hand: [[u8; MAX_NUM_PIECE_TYPES]; NUM_COLORS],
    ply_since_start: usize,
    // like the 50mr counter in chess TODO: Maybe make it count down?
    num_piece_bitboards: usize,
    draw_counter: usize,
    in_check: [bool; NUM_COLORS],
    // Their meaning depends on the variant. For example, this counts checks in 3check.
    additional_ctrs: [AdditionalCtrT; NUM_COLORS],
    active: FairyColor,
    castling_info: FairyCastleInfo,
    ep: Option<FairySquare>,
    last_move: FairyMove,
    hash: PosHash,
    rules: RulesRef,
}

impl Default for UnverifiedFairyBoard {
    fn default() -> Self {
        let rules = RulesRef::default();
        rules.empty_pos()
    }
}

impl UnverifiedFairyBoard {
    fn occupied_bb(&self) -> FairyBitboard {
        FairyBitboard::new(self.color_bitboards[0] | self.color_bitboards[1] | self.neutral_bb, self.size())
    }

    fn either_player_bb(&self) -> FairyBitboard {
        FairyBitboard::new(self.color_bitboards[0] | self.color_bitboards[1], self.size())
    }

    fn rules(&self) -> &Rules {
        self.rules.get()
    }

    fn color_name(&self, color: FairyColor) -> &str {
        &self.rules().colors[color.idx()].name
    }
}

impl From<FairyBoard> for UnverifiedFairyBoard {
    fn from(value: FairyBoard) -> Self {
        value.0
    }
}

impl UnverifiedBoard<FairyBoard> for UnverifiedFairyBoard {
    fn verify_with_level(self, level: SelfChecks, strictness: Strictness) -> Res<FairyBoard> {
        let size = self.size();
        let rules = self.rules();
        if size != rules.size {
            bail!("Incorrect size: Is {size} and should be {}", rules.size)
        }
        if self.num_piece_bitboards != rules.pieces.len() {
            bail!(
                "The number of piece bitboard ({0}) does not match the number of pieces ({1})",
                self.num_piece_bitboards,
                rules.pieces.len()
            )
        }
        let mut pieces = RawFairyBitboard::default();
        for (id, _piece) in rules.pieces.iter().enumerate() {
            let bb = self.piece_bitboards[id];
            if (bb & pieces).has_set_bit() {
                bail!("Two pieces on the same square")
            }
            pieces |= bb;
        }
        ensure!(
            (self.color_bitboards[0] & self.color_bitboards[1]).is_zero(),
            "Both players have overlapping bitboards: {0} and {1}",
            self.color_bitboards[0],
            self.color_bitboards[1]
        );
        ensure!(
            ((self.color_bitboards[0] | self.color_bitboards[1]) & self.neutral_bb).is_zero(),
            "Player bitboards and neutral bitboard overlap: {0} and {1}",
            self.color_bitboards[0] | self.color_bitboards[1],
            self.neutral_bb
        );
        let colors = self.color_bitboards[0] | self.color_bitboards[1] | self.neutral_bb;
        ensure!(
            (pieces & !colors).is_zero(),
            "Internal bitboard mismatch: A piece doesn't have a color and isn't neutral: Pieces: {pieces}, colors and neutral: {colors}",
        );
        if strictness == Strict {
            let max_draw_ctr = rules
                .game_end_eager
                .iter()
                .find_map(|(cond, _)| if let GameEndEager::DrawCounter(val) = cond { Some(*val) } else { None })
                .unwrap_or(usize::MAX);
            if self.draw_counter > max_draw_ctr {
                bail!("Progress counter too large: {0} is larger than {max_draw_ctr}", self.draw_counter);
            }
        }
        if self.ply_since_start >= usize::MAX / 2 {
            bail!("Ridiculously large ply counter ({})", self.ply_since_start)
        }

        for color in FairyColor::iter() {
            for side in Side::iter() {
                if !self.castling_info.can_castle(color, side) {
                    continue;
                }
                let castling = self.castling_info.player(color);
                if let Some(rook_sq) = castling.rook_sq(side) {
                    if self.is_empty(rook_sq) {
                        bail!(
                            "Color {0} can castle {side}, but there is no piece to castle with{1}",
                            self.color_name(color),
                            if level == CheckFen { " (invalid castling flag in FEN?)" } else { "" }
                        );
                    }
                }
            }
        }
        if self.ep.is_some() && !rules.has_ep {
            bail!("The ep square is set even though the rules don't mention en passant")
        }
        for color in FairyColor::iter() {
            let royals = self.royal_bb_for(color);
            let num = royals.num_ones();
            match rules.num_royals[color.idx()] {
                NumRoyals::Exactly(n) => {
                    ensure!(
                        num == n,
                        "The {0} player must have exactly {n} royal pieces, but has {num}",
                        self.color_name(color)
                    )
                }
                NumRoyals::AtLeast(n) => {
                    ensure!(
                        num >= n,
                        "The {0} player must have at least {n} royal pieces, but has {num}",
                        self.color_name(color)
                    )
                }
                NumRoyals::BetweenInclusive(min, max) => {
                    ensure!(
                        (min..=max).contains(&num),
                        "The {0} player must have between {min} and {max} royal pieces, but has {num}",
                        self.color_name(color)
                    )
                }
            }
        }

        let mut res = FairyBoard(self);
        res.0.hash = res.compute_hash();
        for c in FairyColor::iter() {
            res.0.in_check[c] = res.compute_is_in_check(c);
        }
        ensure!(
            res.rules().check_rules.active_check_ok.satisfied(&res, res.active_player()),
            "Player {} is in check, but that's not allowed in this position",
            res.rules().colors[res.active_player().idx()].name
        );
        ensure!(
            res.rules().check_rules.inactive_check_ok.satisfied(&res, res.inactive_player()),
            "Player {} is in check, but that's not allowed in this position (it's not their turn to move)",
            res.rules().colors[res.inactive_player().idx()].name
        );

        Ok(res)
    }

    fn settings(&self) -> &Rules {
        self.rules.get()
    }

    fn name(&self) -> String {
        self.settings().name.clone()
    }

    fn size(&self) -> BoardSize<FairyBoard> {
        self.rules().size
    }

    fn place_piece(&mut self, coords: FairySquare, piece: ColPieceTypeOf<FairyBoard>) {
        let bb = self.single_piece(coords).raw();
        self.piece_bitboards[piece.to_uncolored_idx()] |= bb;
        if let Some(color) = piece.color() {
            self.color_bitboards[color.idx()] |= bb;
        } else {
            self.neutral_bb |= bb;
        }
    }

    fn remove_piece(&mut self, coords: FairySquare) {
        let piece = self.piece_on(coords).symbol;
        self.remove_piece_impl(coords, piece);
        // just give up when it comes to flags
        self.castling_info = FairyCastleInfo::default();
        self.ep = None;
    }

    fn piece_on(&self, coords: FairySquare) -> <FairyBoard as Board>::Piece {
        let idx = self.idx(coords);
        let piece = self
            .piece_bitboards
            .iter()
            .find_position(|bb| bb.is_bit_set_at(idx))
            .map(|(idx, _bb)| PieceId::new(idx))
            .unwrap_or(PieceId::empty());
        let color = self
            .color_bitboards
            .iter()
            .find_position(|bb| bb.is_bit_set_at(idx))
            .map(|(idx, _bb)| FairyColor::from_idx(idx));

        GenericPiece::new(ColoredPieceId::create(piece, color), coords)
    }

    fn is_empty(&self, coords: FairySquare) -> bool {
        !self.occupied_bb().is_bit_set_at(self.idx(coords))
    }

    fn active_player(&self) -> FairyColor {
        self.active
    }

    fn set_active_player(&mut self, player: FairyColor) {
        self.active = player;
    }

    fn set_ply_since_start(&mut self, ply: usize) -> Res<()> {
        self.ply_since_start = ply;
        Ok(())
    }

    fn set_halfmove_repetition_clock(&mut self, ply: usize) -> Res<()> {
        self.draw_counter = ply;
        Ok(())
    }

    fn fen_pos_part_contains_hand(&self) -> bool {
        self.rules().format_rules.hand == FenHandInfo::InBrackets
    }

    fn read_fen_hand_part(&mut self, input: &str) -> Res<()> {
        ensure!(
            self.rules().format_rules.hand != FenHandInfo::None,
            "The variant '{0}' does not contain hand info in the FEN, so '{1}' can't be parsed as hand info",
            self.rules().name,
            input.red()
        );
        if input == "-" {
            return Ok(());
        }
        let mut digit_start = None;
        for (i, c) in input.char_indices() {
            if c.is_ascii_digit() {
                digit_start = Some(digit_start.unwrap_or(i));
                continue;
            }
            let Some(piece) = ColoredPieceId::from_char(c, self.rules()) else {
                bail!(
                    "Expected a fairy piece, but '{0}' is not a valid FEN piece character for the current variant ({1})",
                    c.to_string().bold(),
                    self.rules().name.bold()
                )
            };
            let num = if let Some(digits) = digit_start { input[digits..i].parse::<u8>()? } else { 1 };
            digit_start = None;
            let val = &mut self.in_hand[piece.color().unwrap()][piece.to_uncolored_idx()];
            let Some(new_val) = val.checked_add(num) else {
                bail!(
                    "Too many pieces of type '{0}': A player can only have at most 255 pieces in hand, not {1}",
                    piece.name(self.rules.clone().get()).as_ref().bold(),
                    (*val as usize + num as usize).to_string().red()
                )
            };
            *val = new_val;
        }
        if digit_start.is_some() {
            bail!("FEN hand description '{}' ends with a number", input.red())
        }
        Ok(())
    }
}

impl UnverifiedFairyBoard {
    fn idx(&self, square: FairySquare) -> usize {
        self.size().internal_key(square)
    }
    fn single_piece(&self, square: FairySquare) -> FairyBitboard {
        FairyBitboard::new(RawFairyBitboard::single_piece_at(self.idx(square)), self.size())
    }
    // doesn't affect the neutral bitboard (todo: change?)
    fn remove_piece_impl(&mut self, square: FairySquare, piece: ColoredPieceId) {
        let bb = self.single_piece(square).raw();
        if let Some(col) = piece.color() {
            self.color_bitboards[col.idx()] ^= bb;
        }
        self.piece_bitboards[piece.uncolor().val()] ^= bb;
    }
    // adds or removes a given piece at a given square
    fn xor_given_piece_at(&mut self, square: FairySquare, piece: PieceId, color: FairyColor) {
        let idx = self.idx(square);
        let bb = RawFairyBitboard::single_piece_at(idx);
        debug_assert_eq!(
            self.piece_bitboards[piece.val()].is_bit_set_at(idx),
            self.color_bitboards[color.idx()].is_bit_set_at(idx)
        );
        self.color_bitboards[color.idx()] ^= bb;
        self.piece_bitboards[piece.val()] ^= bb;
    }
    // doesn't affect the neutral bitboard
    fn remove_all_pieces(&mut self, bb: RawFairyBitboard) {
        let mask = !bb;
        for bb in self.piece_bitboards.iter_mut() {
            *bb &= mask;
        }
        self.color_bitboards[0] &= mask;
        self.color_bitboards[1] &= mask;
    }
    fn compute_hash(&self) -> PosHash {
        let mut hasher = DefaultHasher::default();
        // unfortunately, this has the potential to get out of date when new fields are added
        let tuple = (
            &self.piece_bitboards,
            &self.color_bitboards,
            self.mask_bb,
            self.in_hand,
            self.num_piece_bitboards,
            self.active,
            self.castling_info,
            self.ep,
        );
        tuple.hash(&mut hasher);
        if self.rules().store_last_move {
            self.last_move.hash(&mut hasher);
        }
        PosHash(hasher.finish())
    }

    fn read_ctrs(&mut self, words: &mut Tokens, first: bool) -> Res<()> {
        let ctrs = words.peek().copied().unwrap_or_default();
        let Some((c1, c2)) = ctrs.trim_start_matches('+').split_once('+') else {
            bail!("Expected two counters of the form '{0}', got '{1}'", "<number>+<number>".bold(), ctrs.red())
        };
        let mut ctr1 = parse_int_from_str(c1, "counter 1")?;
        let mut ctr2 = parse_int_from_str(c2, "counter 2")?;
        if first {
            ctr1 = self.rules().ctr_threshold[0].unwrap_or_default() - ctr1;
            ctr2 = self.rules().ctr_threshold[1].unwrap_or_default() - ctr2;
        }
        self.additional_ctrs[0] = ctr1;
        self.additional_ctrs[1] = ctr2;
        _ = words.next();
        Ok(())
    }

    fn write_fen_hand_part(&self, f: &mut Formatter<'_>) -> fmt::Result {
        let rules = self.rules();
        if rules.format_rules.hand == FenHandInfo::None {
            return Ok(());
        }
        let mut empty = true;
        for color in FairyColor::iter() {
            for (id, piece) in rules.pieces().rev() {
                let mut count = self.in_hand[color][id.val()];
                if count > 0 {
                    empty = false;
                }
                if !self.fen_pos_part_contains_hand() && count > 1 {
                    write!(f, "{count}{}", piece.player_symbol[color][Ascii])?;
                } else {
                    while count > 0 {
                        write!(f, "{}", piece.player_symbol[color][Ascii])?;
                        count -= 1;
                    }
                }
            }
        }
        if empty && rules.format_rules.hand == FenHandInfo::SeparateToken {
            write!(f, "-")?;
        }
        Ok(())
    }
}

#[derive(Debug, Clone, Eq, PartialEq, Arbitrary)]
#[must_use]
pub struct FairyBoard(UnverifiedFairyBoard);

impl Default for FairyBoard {
    fn default() -> Self {
        Self::startpos()
    }
}

impl Display for FairyBoard {
    fn fmt(&self, f: &mut Formatter<'_>) -> fmt::Result {
        self.rules().format_rules.write_rules_part(f, &self.rules().name)?;
        write!(f, "{}", NoRulesFenFormatter(self))
    }
}

impl StaticallyNamedEntity for FairyBoard {
    fn static_short_name() -> impl Display
    where
        Self: Sized,
    {
        "fairy"
    }

    fn static_long_name() -> String
    where
        Self: Sized,
    {
        "Fairy Chess Variant".to_string()
    }

    fn static_description() -> String
    where
        Self: Sized,
    {
        "One of many variants of chess".to_string()
    }
}

type FairyPiece = GenericPiece<FairyBoard, ColoredPieceId>;

impl Board for FairyBoard {
    type EmptyRes = Self::Unverified;
    type Settings = Rules;
    type SettingsRef = RulesRef;
    type Coordinates = FairySquare;
    type Color = FairyColor;
    type Piece = FairyPiece;
    type Move = FairyMove;
    type MoveList = FairyMoveList;
    type Unverified = UnverifiedFairyBoard;

    fn empty_for_settings(settings: RulesRef) -> Self::Unverified {
        settings.empty_pos()
    }

    fn startpos_for_settings(settings: RulesRef) -> Self {
        let fen = settings.get().format_rules.startpos_fen.clone();
        Self::from_fen_for_rules(&fen, Strict, settings).unwrap()
    }

    fn name_to_pos_map() -> EntityList<NameToPos> {
        // TODO: add more named positions
        vec![
            NameToPos::strict("kiwipete", "chess r3k2r/p1ppqpb1/bn2pnp1/3PN3/1p2P3/2N2Q1p/PPPBBPPP/R3K2R w KQkq - 0 1"),
            NameToPos::strict("large_mnk", "mnk 11 11 4 11/11/11/11/11/11/11/11/11/11/11 x 1"),
        ]
    }

    fn bench_positions() -> Vec<Self> {
        // TODO: More positions covering a wide variety of rules
        Self::name_to_pos_map().iter().map(|n| Self::from_name(n.name).unwrap()).collect()
    }

    // TODO: We could at least pass settings and do `startpos_for_setting()`, but ideally we'd also randomize the settings.
    // We could generate random positions but couln't control the probability of them being legal
    // unless we fell back to the starting position
    fn random_pos(_rng: &mut impl Rng, _strictness: Strictness, _symmetry: Option<Symmetry>) -> Res<Self> {
        bail!("Not currently implemented for Fairy")
    }

    fn settings(&self) -> &Self::Settings {
        self.rules()
    }

    fn settings_ref(&self) -> Self::SettingsRef {
        self.rules.clone()
    }

    fn variant_for(name: &str, rest: &mut Tokens, proto: Protocol) -> Res<Self> {
        if name.is_empty() {
            bail!("Missing name for fairy variant");
        };
        let mut variant = Self::variant_from_name(name, proto)?;
        let rest_copy = rest.clone();
        let res = variant.get().format_rules.read_rules_part(rest);
        if let Ok(Some(new)) = res {
            variant = new;
        } else if res.is_err() {
            *rest = rest_copy;
        }
        Ok(Self::startpos_for_settings(variant))
    }

    fn list_variants() -> Option<Vec<String>> {
        Some(Self::variants().iter().map(|v| v.name.to_string()).collect_vec())
    }

    fn active_player(&self) -> FairyColor {
        self.0.active
    }

    fn halfmove_ctr_since_start(&self) -> usize {
        self.0.ply_since_start
    }

    fn ply_draw_clock(&self) -> usize {
        self.0.draw_counter
    }

    fn size(&self) -> FairySize {
        self.rules().size
    }

    fn is_empty(&self, coords: Self::Coordinates) -> bool {
        self.0.is_empty(coords)
    }

    fn is_piece_on(&self, coords: Self::Coordinates, piece: ColPieceTypeOf<Self>) -> bool {
        let idx = self.0.idx(coords);
        if let Some(color) = piece.color() {
            self.col_piece_bb(color, piece.uncolor()).is_bit_set_at(idx)
        } else {
            self.piece_bb(piece.uncolor()).is_bit_set_at(idx)
        }
    }

    fn colored_piece_on(&self, coords: Self::Coordinates) -> Self::Piece {
        self.0.piece_on(coords)
    }

    fn piece_type_on(&self, coords: Self::Coordinates) -> PieceTypeOf<Self> {
        let idx = self.0.idx(coords);
        if let Some((idx, _piece)) = self.0.piece_bitboards.iter().find_position(|p| p.is_bit_set_at(idx)) {
            PieceId::new(idx)
        } else {
            PieceId::empty()
        }
    }

    fn default_perft_depth(&self) -> DepthPly {
        DepthPly::new(3)
    }

    fn cannot_call_movegen(&self) -> bool {
        let mut res = false;
        for (cond, _) in &self.rules().game_end_eager {
            res |= self.precludes_movegen(cond);
        }
        res
    }

    fn gen_pseudolegal<T: MoveList<Self>>(&self, moves: &mut T) {
        self.gen_pseudolegal_impl(moves);
    }

    // Implemented by simply filtering all pseudolegal moves
    fn gen_tactical_pseudolegal<T: MoveList<Self>>(&self, moves: &mut T) {
        self.gen_pseudolegal_impl(moves);
        moves.filter_moves(|m| m.is_tactical(self));
    }

    fn random_legal_move<R: Rng>(&self, rng: &mut R) -> Option<Self::Move> {
        self.legal_moves_slow().choose(rng).copied()
    }

    fn random_pseudolegal_move<R: Rng>(&self, rng: &mut R) -> Option<Self::Move> {
        self.pseudolegal_moves().choose(rng).copied()
    }

    fn make_move(self, mov: Self::Move) -> Option<Self> {
        self.make_move_impl(mov)
    }

    fn make_nullmove(mut self) -> Option<Self> {
        self.0.last_move = FairyMove::default();
        self.end_move(FairyMove::default())
    }

    fn is_move_pseudolegal(&self, mov: Self::Move) -> bool {
        self.pseudolegal_moves().contains(&mov)
    }

    fn is_pseudolegal_move_legal(&self, mov: Self::Move) -> bool {
        self.clone().make_move(mov).is_some()
    }

    fn player_result_no_movegen<H: BoardHistory>(&self, history: &H) -> Option<PlayerResult> {
        for (cond, outcome) in &self.rules().game_end_eager {
            if cond.satisfied(self, history) {
                return Some(outcome.to_res(self, history));
            }
        }
        None
    }
    /// When loading a position where the side to move has won and there is no legal previous move for the other player,
    /// like a position where the current player has the king in the center in king of the hill,
    /// [`Self::player_result_slow`] can return a win for an incorrect player, but this can never happen in a real game.
    fn player_result_slow<H: BoardHistory>(&self, history: &H) -> Option<PlayerResult> {
        if let Some(res) = self.player_result_no_movegen(history) {
            return Some(res);
        }
        if self.legal_moves_slow().is_empty() {
            return self.no_moves_result();
        }
        None
    }

    fn no_moves_result(&self) -> Option<PlayerResult> {
        for (cond, outcome) in &self.rules().game_end_no_moves {
            if cond.satisfied(self) {
                // TODO: Pass the actual history? Currently not needed, but this not working is surprising
                return Some(outcome.to_res(self, &NoHistory::default()));
            }
        }
        None
    }

    fn can_reasonably_win(&self, _player: FairyColor) -> bool {
        true
    }

    fn hash_pos(&self) -> PosHash {
        self.hash
    }

    fn read_fen_and_advance_input_for(input: &mut Tokens, strictness: Strictness, mut rules: RulesRef) -> Res<Self> {
        let variant_name = input.peek().copied().unwrap_or_default();
        // Different rules can have the same name, for example shogi in ugi and usi mode
        if variant_name == rules.get().name {
            _ = input.next();
        } else {
            let variants = Self::variants();
            if let Some(v) = variants.iter().find(|v| v.name.eq_ignore_ascii_case(variant_name)) {
                _ = input.next();
                rules = (v.val)();
            }
        }
        let input_copy = input.clone();
        match rules.get().format_rules.read_rules_part(input) {
            Ok(Some(fen_rules)) => rules = fen_rules,
            Ok(None) => {}
            Err(_) => {
                *input = input_copy;
            }
        }
        let board = FairyBoard::empty_for_settings(rules.clone());
        let input_copy = input.clone();
        match board.read_fen_without_rules(input, strictness) {
            Ok(res) => Ok(res),
            Err(err) => {
                *input = input_copy;
                // We support loading both cutechess FENs and SFENs for shogi (and variants) without explicitly setting
                // the protocol through a UGI option. Output will be based on input format, so if we receive an SFEN we
                // will output FENs and moves in SFEN and USI format.
                if let Some(rules) = rules.get().fallback.clone() {
                    let rules = RulesRef::from_arc(rules);
                    if let Ok(res) = Self::empty_for_settings(rules).read_fen_without_rules(input, strictness) {
                        return Ok(res);
                    }
                }
                Err(err)
            }
        }
    }

    fn axes_format(&self) -> AxesFormat {
        self.rules().format_rules.axes_format
    }

    fn as_diagram(&self, typ: CharType, flip: bool) -> String {
        board_to_string(self, GenericPiece::to_char, typ, flip)
    }

    fn display_pretty(&self, formatter: &mut dyn BoardFormatter<Self>) -> String {
        display_board_pretty(self, formatter)
    }

    fn pretty_formatter(
        &self,
        piece: Option<CharType>,
        last_move: Option<Self::Move>,
        opts: OutputOpts,
    ) -> Box<dyn BoardFormatter<Self>> {
        Box::new(DefaultBoardFormatter::new(self.clone(), piece, last_move, opts))
    }

    fn background_color(&self, square: FairySquare) -> SquareColor {
        // TODO: Maybe have a member in settings for turning that on
        square.square_color()
    }
}

impl BitboardBoard for FairyBoard {
    type RawBitboard = RawFairyBitboard;
    type Bitboard = FairyBitboard;

    fn piece_bb(&self, piece: PieceTypeOf<Self>) -> FairyBitboard {
        self.0.piece_bb(piece)
    }

    fn player_bb(&self, color: FairyColor) -> FairyBitboard {
        self.0.player_bb(color)
    }

    fn neutral_bb(&self) -> Self::Bitboard {
        self.0.neutral_bb()
    }

    fn mask_bb(&self) -> Self::Bitboard {
        self.0.mask_bb()
    }
}

type NameToVariant = GenericSelect<Box<dyn Fn() -> RulesRef>>;

impl Deref for FairyBoard {
    type Target = UnverifiedFairyBoard;
    fn deref(&self) -> &Self::Target {
        &self.0
    }
}

impl FairyBoard {
    fn variants_for(protocol: Protocol) -> EntityList<NameToVariant> {
        vec![
            GenericSelect { name: "chess", val: Box::new(|| RulesRef::new(Rules::chess())) },
            GenericSelect { name: "atomic", val: Box::new(|| RulesRef::new(Rules::atomic())) },
            GenericSelect { name: "kingofthehill", val: Box::new(|| RulesRef::new(Rules::king_of_the_hill())) },
            GenericSelect { name: "horde", val: Box::new(|| RulesRef::new(Rules::horde())) },
            GenericSelect {
                name: "racingkings",
                val: Box::new(|| RulesRef::new(Rules::racing_kings(FairySize::chess()))),
            },
            GenericSelect { name: "crazyhouse", val: Box::new(|| RulesRef::new(Rules::crazyhouse())) },
            GenericSelect { name: "3check", val: Box::new(|| RulesRef::new(Rules::n_check(3))) },
            GenericSelect { name: "5check", val: Box::new(|| RulesRef::new(Rules::n_check(5))) },
            GenericSelect { name: "antichess", val: Box::new(|| RulesRef::new(Rules::antichess())) },
            GenericSelect { name: "shatranj", val: Box::new(|| RulesRef::new(Rules::shatranj())) },
            GenericSelect {
                name: "shogi",
                val: Box::new(move || RulesRef::new(Rules::shogi(protocol == Protocol::USI))),
            },
            GenericSelect { name: "ataxx", val: Box::new(|| RulesRef::new(Rules::ataxx())) },
            GenericSelect { name: "tictactoe", val: Box::new(|| RulesRef::new(Rules::tictactoe())) },
            GenericSelect { name: "mnk", val: Box::new(|| RulesRef::new(Rules::mnk(GridSize::connect4(), 4))) },
            GenericSelect { name: "cfour", val: Box::new(|| RulesRef::new(Rules::cfour(GridSize::connect4(), 4))) },
        ]
    }

    fn variants() -> EntityList<NameToVariant> {
        Self::variants_for(Protocol::Interactive)
    }

    fn variant_from_name(name: &str, proto: Protocol) -> Res<RulesRef> {
        Ok((select_name_static(name, Self::variants_for(proto).iter(), "variant", "fairy", NoDescription)?.val)())
    }

    pub fn variant_simple(name: &str) -> Res<Self> {
        Self::variant_for(name, &mut tokens(""), Protocol::Interactive)
    }

    pub fn from_fen_for(variant: &str, fen: &str, strictness: Strictness) -> Res<Self> {
        let variant = Self::variant_from_name(variant, Protocol::Interactive)?;
        Self::from_fen_for_rules(fen, strictness, variant)
    }

    pub fn from_fen_for_rules(fen: &str, strictness: Strictness, rules: RulesRef) -> Res<Self> {
        let mut words = tokens(fen);
        let res = Self::read_fen_and_advance_input_for(&mut words, strictness, rules)
            .map_err(|err| anyhow!("Failed to parse FEN '{}': {err}", fen.bold()))?;
        if let Some(next) = words.next() {
            return Err(anyhow!(
                "Input `{0}' contained additional characters after FEN, starting with '{1}'",
                fen.bold(),
                next.red()
            ));
        }
        Ok(res)
    }

    pub fn fen_no_rules(&self) -> String {
        NoRulesFenFormatter(self).to_string()
    }

    fn precludes_movegen(&self, cond: &GameEndEager) -> bool {
        match cond {
            GameEndEager::NoPiece(_, _)
            | GameEndEager::InRowAtLeast(_, _)
            | GameEndEager::PieceIn(_, _, _)
            | GameEndEager::AdditionalCounter
            | GameEndEager::InCheck(_)
            | GameEndEager::CanAchieve(_) => cond.satisfied(self, &NoHistory::default()),
            // These conditions are ignored in perft
            GameEndEager::DrawCounter(_) | GameEndEager::Repetition(_) | GameEndEager::InsufficientMaterial(_, _) => {
                false
            }

            GameEndEager::And(both) => self.precludes_movegen(&both[0]) && self.precludes_movegen(&both[1]),
            GameEndEager::Not(c) => match Box::deref(c) {
                GameEndEager::DrawCounter(_)
                | GameEndEager::Repetition(_)
                | GameEndEager::InsufficientMaterial(_, _) => false,
                c => !self.precludes_movegen(c),
            },
        }
    }
}

pub struct NoRulesFenFormatter<'a>(&'a FairyBoard);

impl Display for NoRulesFenFormatter<'_> {
    fn fmt(&self, f: &mut Formatter<'_>) -> fmt::Result {
        let pos = self.0;
        position_fen_part(f, pos)?;
        match pos.rules().format_rules.hand {
            FenHandInfo::None => {
                write!(f, " {}", pos.active_player().to_char(pos.settings()))?;
            }
            FenHandInfo::InBrackets => {
                write!(f, "[")?;
                pos.write_fen_hand_part(f)?;
                write!(f, "]")?;
                write!(f, " {}", pos.active_player().to_char(pos.settings()))?;
            }
            FenHandInfo::SeparateToken => {
                write!(f, " {} ", pos.active_player().to_char(pos.settings()))?;
                pos.write_fen_hand_part(f)?;
            }
        }
        if pos.rules().has_castling {
            pos.0.castling_info.write_fen_part(f)?;
        }
        if pos.rules().has_ep {
            if let Some(sq) = pos.0.ep {
                write!(f, " {sq}")?;
            } else {
                write!(f, " -")?;
            }
        }
        if pos.rules().has_additional_ctr() {
            write!(f, " ")?;
            if let Some(ctr) = pos.rules().ctr_threshold[0] {
                write!(f, "{}", ctr - pos.additional_ctrs[0])?;
            }
            write!(f, "+")?;
            if let Some(ctr) = pos.rules().ctr_threshold[1] {
                write!(f, "{}", ctr - pos.additional_ctrs[1])?;
            }
        }
        if pos.rules().format_rules.has_halfmove_clock {
            write!(f, " {}", pos.ply_draw_clock())?;
        }
        let ctr = match pos.rules().format_rules.move_num_fmt {
            MoveNumFmt::Fullmove => pos.fullmove_ctr_1_based(),
            MoveNumFmt::Halfmove => pos.halfmove_ctr_since_start() + 1,
        };
        write!(f, " {ctr}")
    }
}

impl UnverifiedFairyBoard {
    fn read_fen_without_rules(mut self, input: &mut Tokens, strictness: Strictness) -> Res<FairyBoard> {
        read_common_fen_part::<FairyBoard>(input, &mut self)?;
        if self.rules().format_rules.hand == FenHandInfo::SeparateToken {
            let Some(hand) = input.next() else {
                bail!("Missing hand part");
            };
            self.read_fen_hand_part(hand)?;
        }
<<<<<<< HEAD
    }

    #[test]
    fn simple_ep_test() {
        let pos =
            FairyBoard::from_fen("r3k2r/p2pqpb1/bn2pnp1/2pPN3/1pB1P3/2N2Q1p/PPPB1PPP/R3K2R w HAha c6 0 2", Strict)
                .unwrap();
        let moves = pos.legal_moves_slow();
        let mov = FairyMove::from_compact_text("d5c6", &pos).unwrap();
        assert!(moves.into_iter().contains(&mov));
        let new_pos = pos.make_move(mov).unwrap();
        assert!(new_pos.0.ep.is_none());
        assert!(new_pos.is_empty(FairySquare::from_str("c5").unwrap()));
        let moves = new_pos.legal_moves_slow();
        let mov = FairyMove::from_compact_text("e7c5", &new_pos).unwrap();
        assert!(moves.contains(&mov));
    }

    #[test]
    fn simple_chess_perft_test() {
        for chess_pos in Chessboard::bench_positions() {
            let fairy_pos = FairyBoard::from_fen(&chess_pos.as_fen(), Strict).unwrap();
            println!("{chess_pos}");
            let max = if cfg!(debug_assertions) { 3 } else { 5 };
            for i in 1..max {
                let depth = DepthPly::new(i);
                let chess_perft = perft(depth, chess_pos, false);
                let fairy_perft = perft(depth, fairy_pos.clone(), false);
                assert_eq!(chess_perft.depth, fairy_perft.depth);
                assert_eq!(chess_perft.nodes, fairy_perft.nodes, "{chess_pos} with depth {depth}");
                assert!(chess_perft.time.as_millis() * 100 + 1000 > fairy_perft.time.as_millis());
            }
=======
        // does nothing if the rules don't require these parts
        self.read_castling_and_ep_fen_parts(input, strictness)?;
        let trailing_counters = self.rules().has_additional_ctr() && self.read_ctrs(input, true).is_err();
        if self.rules().format_rules.has_halfmove_clock {
            read_halfmove_clock::<FairyBoard>(input, &mut self)?;
>>>>>>> 34e0420b
        }
        match self.rules().format_rules.move_num_fmt {
            MoveNumFmt::Fullmove => read_single_move_number::<FairyBoard>(input, &mut self, strictness, None)?,
            MoveNumFmt::Halfmove => read_move_number_in_ply::<FairyBoard>(input, &mut self, strictness)?,
        }
        if trailing_counters {
            self.read_ctrs(input, false)?;
        }
        self.verify_with_level(CheckFen, strictness)
    }

<<<<<<< HEAD
    #[test]
    fn simple_shatranj_startpos_test() {
        let pos = FairyBoard::variant_simple("shatranj").unwrap();
        let as_fen = pos.as_fen();
        assert_eq!(as_fen, pos.rules().startpos_fen);
        let size = pos.size();
        assert_eq!(size, GridSize::new(Height(8), Width(8)));
        assert_eq!(pos.royal_bb().num_ones(), 2);
        assert_eq!(pos.active_player(), FairyColor::first());
        assert_eq!(pos.occupied_bb().num_ones(), 32);
        assert_eq!(pos.empty_bb().num_ones(), 32);
        assert_eq!(pos.player_bb(FairyColor::first()).raw(), 0xffff);
        let capture_bb = pos.capturing_attack_bb_of(FairyColor::first());
        assert_eq!(capture_bb.raw(), 16760150);
        assert_eq!(18, capture_bb.num_ones());
        assert_eq!(18, pos.capturing_attack_bb_of(FairyColor::second()).num_ones());
        assert_eq!(pos.legal_moves_slow().len(), 8 + 2 * 2 + 2 * 2);
    }

    #[test]
    fn simple_mnk_test() {
        let pos = FairyBoard::from_fen("tictactoe 3 3 3 3/3/3 x 1", Strict).unwrap();
        assert_eq!(pos.size(), GridSize::tictactoe());
        assert_eq!(pos.active_player(), FairyColor::from_char('x', &pos.settings()).unwrap());
        assert!(pos.royal_bb().is_zero());
        assert_eq!(pos.empty_bb().num_ones(), 9);
        assert_eq!(pos.num_legal_moves(), 9);
        let mov = FairyMove::from_compact_text("a1", &pos).unwrap();
        let pos = pos.make_move(mov).unwrap();
        assert_eq!(pos.empty_bb().num_ones(), 8);
        assert_eq!(pos.num_legal_moves(), 8);
        assert_eq!(pos.as_fen(), "mnk 3 3 3 3/3/X2 o 1");
        let mov = FairyMove::from_compact_text("c2", &pos).unwrap();
        let pos = pos.make_move(mov).unwrap();
        assert_eq!(pos.num_legal_moves(), 7);
        assert_eq!(pos.as_fen(), "mnk 3 3 3 3/2O/X2 x 2");
        assert_eq!(pos.last_move, mov);
        let pos = FairyBoard::from_fen_for("mnk", "5 5 4 X4/O4/O2X1/O1X2/OX3 x 5", Strict).unwrap();
        assert!(pos.is_game_lost_slow());
        assert!(pos.cannot_call_movegen());
        // TODO: panic when starting search in won position
    }

    #[test]
    fn simple_mnk_perft_test() {
        for mnk_pos in MNKBoard::bench_positions() {
            let fairy_pos = FairyBoard::from_fen_for("mnk", &mnk_pos.as_fen(), Strict).unwrap();
            println!("{mnk_pos}");
            let max = if cfg!(debug_assertions) { 4 } else { 6 };
            for i in 1..max {
                let depth = DepthPly::new(i);
                let mnk_perft = perft(depth, mnk_pos, false);
                let fairy_perft = perft(depth, fairy_pos.clone(), false);
                assert_eq!(mnk_perft.depth, fairy_perft.depth);
                assert_eq!(mnk_perft.nodes, fairy_perft.nodes, "Depth {i}, pos: {mnk_pos}");
            }
        }
=======
    fn square_formatter(&self, sq: FairySquare) -> SquareFormatter {
        SquareFormatter { sq, axes_format: self.rules().format_rules.axes_format, size: self.size() }
    }
}

struct SquareFormatter {
    sq: FairySquare,
    axes_format: AxesFormat,
    size: FairySize,
}

impl Display for SquareFormatter {
    fn fmt(&self, f: &mut Formatter<'_>) -> fmt::Result {
        let file = self.axes_format.ith_x_axis_entry(self.sq.file(), self.size.width().get(), None, false);
        let rank = self.axes_format.ith_y_axis_entry(self.sq.rank(), self.size.height().get(), None, false);
        write!(f, "{file}{rank}")
>>>>>>> 34e0420b
    }
}<|MERGE_RESOLUTION|>--- conflicted
+++ resolved
@@ -52,12 +52,8 @@
 use crate::output::OutputOpts;
 use crate::output::text_output::{BoardFormatter, DefaultBoardFormatter, board_to_string, display_board_pretty};
 use crate::search::DepthPly;
-<<<<<<< HEAD
-use anyhow::{bail, ensure};
-=======
 use crate::ugi::Protocol;
 use anyhow::{anyhow, bail, ensure};
->>>>>>> 34e0420b
 use arbitrary::Arbitrary;
 use colored::Colorize;
 use itertools::Itertools;
@@ -1138,46 +1134,11 @@
             };
             self.read_fen_hand_part(hand)?;
         }
-<<<<<<< HEAD
-    }
-
-    #[test]
-    fn simple_ep_test() {
-        let pos =
-            FairyBoard::from_fen("r3k2r/p2pqpb1/bn2pnp1/2pPN3/1pB1P3/2N2Q1p/PPPB1PPP/R3K2R w HAha c6 0 2", Strict)
-                .unwrap();
-        let moves = pos.legal_moves_slow();
-        let mov = FairyMove::from_compact_text("d5c6", &pos).unwrap();
-        assert!(moves.into_iter().contains(&mov));
-        let new_pos = pos.make_move(mov).unwrap();
-        assert!(new_pos.0.ep.is_none());
-        assert!(new_pos.is_empty(FairySquare::from_str("c5").unwrap()));
-        let moves = new_pos.legal_moves_slow();
-        let mov = FairyMove::from_compact_text("e7c5", &new_pos).unwrap();
-        assert!(moves.contains(&mov));
-    }
-
-    #[test]
-    fn simple_chess_perft_test() {
-        for chess_pos in Chessboard::bench_positions() {
-            let fairy_pos = FairyBoard::from_fen(&chess_pos.as_fen(), Strict).unwrap();
-            println!("{chess_pos}");
-            let max = if cfg!(debug_assertions) { 3 } else { 5 };
-            for i in 1..max {
-                let depth = DepthPly::new(i);
-                let chess_perft = perft(depth, chess_pos, false);
-                let fairy_perft = perft(depth, fairy_pos.clone(), false);
-                assert_eq!(chess_perft.depth, fairy_perft.depth);
-                assert_eq!(chess_perft.nodes, fairy_perft.nodes, "{chess_pos} with depth {depth}");
-                assert!(chess_perft.time.as_millis() * 100 + 1000 > fairy_perft.time.as_millis());
-            }
-=======
         // does nothing if the rules don't require these parts
         self.read_castling_and_ep_fen_parts(input, strictness)?;
         let trailing_counters = self.rules().has_additional_ctr() && self.read_ctrs(input, true).is_err();
         if self.rules().format_rules.has_halfmove_clock {
             read_halfmove_clock::<FairyBoard>(input, &mut self)?;
->>>>>>> 34e0420b
         }
         match self.rules().format_rules.move_num_fmt {
             MoveNumFmt::Fullmove => read_single_move_number::<FairyBoard>(input, &mut self, strictness, None)?,
@@ -1189,65 +1150,6 @@
         self.verify_with_level(CheckFen, strictness)
     }
 
-<<<<<<< HEAD
-    #[test]
-    fn simple_shatranj_startpos_test() {
-        let pos = FairyBoard::variant_simple("shatranj").unwrap();
-        let as_fen = pos.as_fen();
-        assert_eq!(as_fen, pos.rules().startpos_fen);
-        let size = pos.size();
-        assert_eq!(size, GridSize::new(Height(8), Width(8)));
-        assert_eq!(pos.royal_bb().num_ones(), 2);
-        assert_eq!(pos.active_player(), FairyColor::first());
-        assert_eq!(pos.occupied_bb().num_ones(), 32);
-        assert_eq!(pos.empty_bb().num_ones(), 32);
-        assert_eq!(pos.player_bb(FairyColor::first()).raw(), 0xffff);
-        let capture_bb = pos.capturing_attack_bb_of(FairyColor::first());
-        assert_eq!(capture_bb.raw(), 16760150);
-        assert_eq!(18, capture_bb.num_ones());
-        assert_eq!(18, pos.capturing_attack_bb_of(FairyColor::second()).num_ones());
-        assert_eq!(pos.legal_moves_slow().len(), 8 + 2 * 2 + 2 * 2);
-    }
-
-    #[test]
-    fn simple_mnk_test() {
-        let pos = FairyBoard::from_fen("tictactoe 3 3 3 3/3/3 x 1", Strict).unwrap();
-        assert_eq!(pos.size(), GridSize::tictactoe());
-        assert_eq!(pos.active_player(), FairyColor::from_char('x', &pos.settings()).unwrap());
-        assert!(pos.royal_bb().is_zero());
-        assert_eq!(pos.empty_bb().num_ones(), 9);
-        assert_eq!(pos.num_legal_moves(), 9);
-        let mov = FairyMove::from_compact_text("a1", &pos).unwrap();
-        let pos = pos.make_move(mov).unwrap();
-        assert_eq!(pos.empty_bb().num_ones(), 8);
-        assert_eq!(pos.num_legal_moves(), 8);
-        assert_eq!(pos.as_fen(), "mnk 3 3 3 3/3/X2 o 1");
-        let mov = FairyMove::from_compact_text("c2", &pos).unwrap();
-        let pos = pos.make_move(mov).unwrap();
-        assert_eq!(pos.num_legal_moves(), 7);
-        assert_eq!(pos.as_fen(), "mnk 3 3 3 3/2O/X2 x 2");
-        assert_eq!(pos.last_move, mov);
-        let pos = FairyBoard::from_fen_for("mnk", "5 5 4 X4/O4/O2X1/O1X2/OX3 x 5", Strict).unwrap();
-        assert!(pos.is_game_lost_slow());
-        assert!(pos.cannot_call_movegen());
-        // TODO: panic when starting search in won position
-    }
-
-    #[test]
-    fn simple_mnk_perft_test() {
-        for mnk_pos in MNKBoard::bench_positions() {
-            let fairy_pos = FairyBoard::from_fen_for("mnk", &mnk_pos.as_fen(), Strict).unwrap();
-            println!("{mnk_pos}");
-            let max = if cfg!(debug_assertions) { 4 } else { 6 };
-            for i in 1..max {
-                let depth = DepthPly::new(i);
-                let mnk_perft = perft(depth, mnk_pos, false);
-                let fairy_perft = perft(depth, fairy_pos.clone(), false);
-                assert_eq!(mnk_perft.depth, fairy_perft.depth);
-                assert_eq!(mnk_perft.nodes, fairy_perft.nodes, "Depth {i}, pos: {mnk_pos}");
-            }
-        }
-=======
     fn square_formatter(&self, sq: FairySquare) -> SquareFormatter {
         SquareFormatter { sq, axes_format: self.rules().format_rules.axes_format, size: self.size() }
     }
@@ -1264,6 +1166,5 @@
         let file = self.axes_format.ith_x_axis_entry(self.sq.file(), self.size.width().get(), None, false);
         let rank = self.axes_format.ith_y_axis_entry(self.sq.rank(), self.size.height().get(), None, false);
         write!(f, "{file}{rank}")
->>>>>>> 34e0420b
     }
 }