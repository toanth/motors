/// Tests adapted from [sanctaphraxx](<https://github.com/Ciekce/sanctaphraxx/blob/main/src/perft.rs>),
/// some of them are apparently originally from [libataxx](<https://github.com/kz04px/libataxx/blob/master/tests/perft.cpp>),
/// as well as from [zataxx](<https://github.com/zzzzz151/Zataxx/blob/main/src/tests.rs>)
#[cfg(test)]
mod tests {
    use crate::games::ataxx::AtaxxBoard;
    use crate::general::board::BoardHelpers;
    use crate::general::board::Strictness::Strict;
    use crate::general::perft::perft;
    use crate::search::DepthPly;

    #[rustfmt::skip]
    const PERFT4_POSITIONS: &[(&str, &[u64])] = &[
        ("7/7/7/7/7/7/7 x 0 1", &[1, 0, 0, 0, 0]),
        ("7/7/7/7/7/7/7 o 0 1", &[1, 0, 0, 0, 0]),
        ("7/7/7/7/ooooooo/ooooooo/xxxxxxx o 0 1", &[1, 75, 249, 14270, 452_980]),
        ("7/7/7/7/xxxxxxx/xxxxxxx/ooooooo x 0 1", &[1, 75, 249, 14270, 452_980]),
        // ("x5o/7/7/7/7/7/o5x x 100 1", &[1, 0, 0, 0, 0]), // perft doesn't consider 50mr
        // ("x5o/7/7/7/7/7/o5x o 100 1", &[1, 0, 0, 0, 0]),
    ];

    #[rustfmt::skip]
    const PERFT5_POSITIONS: &[(&str,  &[u64])] = &[
        ("x5o/7/7/7/7/7/o5x x 0 1", &[1, 16, 256, 6460, 155_888, 4_752_668]),
        #[cfg(not(debug_assertions))]
        ("x5o/7/7/7/7/7/o5x o 0 1", &[1, 16, 256, 6460, 155_888, 4_752_668]),
        ("x5o/7/2-1-2/7/2-1-2/7/o5x x 0 1", &[1, 14, 196, 4184, 86528, 2_266_352]),
        #[cfg(not(debug_assertions))]
        ("x5o/7/2-1-2/7/2-1-2/7/o5x o 0 1", &[1, 14, 196, 4184, 86528, 2_266_352]),
        ("x5o/7/2-1-2/3-3/2-1-2/7/o5x x 0 1", &[1, 14, 196, 4100, 83104, 2_114_588]),
        #[cfg(not(debug_assertions))]
        ("x5o/7/2-1-2/3-3/2-1-2/7/o5x o 0 1", &[1, 14, 196, 4100, 83104, 2_114_588]),
        ("x5o/7/3-3/2-1-2/3-3/7/o5x x 0 1", &[1, 16, 256, 5948, 133_264, 3_639_856]),
        #[cfg(not(debug_assertions))]
        ("x5o/7/3-3/2-1-2/3-3/7/o5x o 0 1", &[1, 16, 256, 5948, 133_264, 3_639_856]),
        ("7/7/7/7/ooooooo/ooooooo/xxxxxxx x 0 1", &[1, 1, 75, 249, 14270, 452_980]),
        #[cfg(not(debug_assertions))]
        ("7/7/7/7/xxxxxxx/xxxxxxx/ooooooo o 0 1", &[1, 1, 75, 249, 14270, 452_980]),
        ("7/7/7/2x1o2/7/7/7 x 0 1", &[1, 23, 419, 7887, 168_317, 4_266_992]),
        #[cfg(not(debug_assertions))]
        ("7/7/7/2x1o2/7/7/7 o 0 1", &[1, 23, 419, 7_887, 168_317, 4_266_992]),
        ("7/7/7/7/xxxxxxx/xxxxxxx/ooooooo x 0 1", &[1, 75, 249, 14_270, 452_980]),
        #[cfg(not(debug_assertions))]
        ("7/7/7/7/ooooooo/ooooooo/xxxxxxx o 0 1", &[1, 75, 249, 14_270, 452_980]),
    ];

    #[rustfmt::skip]
    const PERFT6_POSITIONS: &[(&str, &[u64])] = &[
        ("7/7/7/7/-------/-------/x5o x 0 1", &[1, 2, 4, 13, 30, 73, 174]),
        ("7/7/7/7/-------/-------/x5o o 0 1", &[1, 2, 4, 13, 30, 73, 174]),
        ("o5x/7/2-1-2/7/2-1-2/7/x5o o 0 1", &[1, 14, 196, 4_184, 86_528, 2_266_352]),
        #[cfg(not(debug_assertions))]
        ("o5x/7/2-1-2/7/2-1-2/7/x5o x 0 1", &[1, 14, 196, 4_184, 86_528, 2_266_352]),
        ("o5x/7/2-1-2/3-3/2-1-2/7/x5o x 0 1", &[1, 14, 196, 4_100, 83_104, 2_114_588]),
        #[cfg(not(debug_assertions))]
        ("o5x/7/2-1-2/3-3/2-1-2/7/x5o o 0 1", &[1, 14, 196, 4_100, 83_104, 2_114_588]),
        ("o5x/7/3-3/2-1-2/3-3/7/x5o x 0 1", &[1, 16, 256, 5_948, 133_264, 3_639_856]),
        #[cfg(not(debug_assertions))]
        ("o5x/7/3-3/2-1-2/3-3/7/x5o o 0 1", &[1, 16, 256, 5_948, 133_264, 3_639_856]),
        ("o5x/7/7/7/7/7/x5o o 0 1", &[1, 16, 256, 6_460, 155_888, 4_752_668]),
        #[cfg(not(debug_assertions))]
        ("o5x/7/7/7/7/7/x5o x 0 1", &[1, 16, 256, 6_460, 155_888, 4_752_668]),
        ("7/7/7/2o1x2/7/7/7 o 0 1", &[1, 23, 419, 7_887, 168_317, 4_266_992]),
        #[cfg(not(debug_assertions))]
        ("7/7/7/2o1x2/7/7/7 x 0 1", &[1, 23, 419, 7_887, 168_317, 4_266_992]),
    ];
    #[rustfmt::skip]
    const PERFT7_POSITIONS: &[(&str, &[u64])] = &[
        ("7/7/7/7/-------/-------/o5x o 0 1", &[1, 2, 4, 13, 30, 73, 174]),
        ("7/7/7/7/-------/-------/o5x x 0 1", &[1, 2, 4, 13, 30, 73, 174]),
    ];

    fn test_perft(positions: &[(&str, &[u64])]) {
        for (fen, counts) in positions {
            let pos = AtaxxBoard::from_fen(fen, Strict).unwrap();
            for (depth, &count) in counts.iter().enumerate() {
                let res = perft(DepthPly::new(depth), pos, false);
<<<<<<< HEAD
                assert_eq!(res.nodes, count);
=======
                assert_eq!(res.nodes, count, "{fen}");
>>>>>>> 34e0420b
            }
        }
    }

    #[test]
    fn perft4() {
        test_perft(PERFT4_POSITIONS);
    }

    #[test]
    fn perft5() {
        test_perft(PERFT5_POSITIONS);
    }

    #[test]
    fn perft6() {
        test_perft(PERFT6_POSITIONS);
    }

    #[test]
    fn perft7() {
        test_perft(PERFT7_POSITIONS);
    }
}<|MERGE_RESOLUTION|>--- conflicted
+++ resolved
@@ -75,11 +75,7 @@
             let pos = AtaxxBoard::from_fen(fen, Strict).unwrap();
             for (depth, &count) in counts.iter().enumerate() {
                 let res = perft(DepthPly::new(depth), pos, false);
-<<<<<<< HEAD
-                assert_eq!(res.nodes, count);
-=======
                 assert_eq!(res.nodes, count, "{fen}");
->>>>>>> 34e0420b
             }
         }
     }
