use itertools::Itertools;
use std::fmt::{Display, Formatter};
use std::ops::{Index, IndexMut};
use strum::IntoEnumIterator;
use strum_macros::{EnumIter, FromRepr};

use crate::games::chess::pieces::ChessPieceType::*;

use crate::games::chess::ChessColor::*;
use crate::games::chess::{ChessColor, ChessSettings, Chessboard};
use crate::games::{AbstractPieceType, CharType, Color, ColoredPieceType, GenericPiece, PieceType};

pub const NUM_CHESS_PIECES: usize = 6;
pub const BLACK_OFFSET: usize = 8;

// These symbols were introduced in Unicode 12 and aren't widely supported yet
// They also don't look that great, so while we accept them, we don't emit them
pub const UNICODE_NEUTRAL_PAWN: char = '🨅';
pub const UNICODE_NEUTRAL_KNIGHT: char = '🨄';
pub const UNICODE_NEUTRAL_BISHOP: char = '🨃';
pub const UNICODE_NEUTRAL_ROOK: char = '🨂';
pub const UNICODE_NEUTRAL_QUEEN: char = '🨁';
pub const UNICODE_NEUTRAL_KING: char = '🨀';

// normal unicode symbols
pub const UNICODE_WHITE_PAWN: char = '♙';
pub const UNICODE_WHITE_KNIGHT: char = '♘';
pub const UNICODE_WHITE_BISHOP: char = '♗';
pub const UNICODE_WHITE_ROOK: char = '♖';
pub const UNICODE_WHITE_QUEEN: char = '♕';
pub const UNICODE_WHITE_KING: char = '♔';

// The black pieces are a lot easier to look at, so they're used for the uncolored versions
pub const UNICODE_BLACK_PAWN: char = '\u{265F}'; // the '♟︎' character seems to give RustRover trouble
pub const UNICODE_BLACK_KNIGHT: char = '♞';
pub const UNICODE_BLACK_BISHOP: char = '♝';
pub const UNICODE_BLACK_ROOK: char = '♜';
pub const UNICODE_BLACK_QUEEN: char = '♛';
pub const UNICODE_BLACK_KING: char = '♚';

#[derive(Copy, Clone, Eq, PartialEq, Debug, Default, EnumIter, FromRepr)]
#[must_use]
pub enum ChessPieceType {
    Pawn,
    Knight,
    Bishop,
    Rook,
    Queen,
    King,
    #[default]
    Empty,
}

impl ChessPieceType {
    pub fn pieces() -> impl Iterator<Item = ChessPieceType> {
        Self::iter().dropping_back(1)
    }

    pub fn non_king_pieces() -> impl Iterator<Item = ChessPieceType> {
        Self::iter().dropping_back(2)
    }

    pub fn non_pawn_pieces() -> impl Iterator<Item = ChessPieceType> {
        Self::pieces().dropping(1)
    }

<<<<<<< HEAD
    pub fn is_major(self) -> bool {
        [Rook, Queen, King].contains(&self)
    }

    pub fn name(self) -> &'static str {
=======
    pub fn to_name(self) -> &'static str {
>>>>>>> 946a8650
        match self {
            Pawn => "pawn",
            Knight => "knight",
            Bishop => "bishop",
            Rook => "rook",
            Queen => "queen",
            King => "king",
            Empty => "empty",
        }
    }
    pub fn parse_from_char(c: char) -> Option<Self> {
        match c.to_ascii_lowercase() {
            ' ' => Some(Empty),
            // it's normal to use white symbols as colorless symbols, so also support that
            // And since we output the black pieces, we should definitely parse them, too
            'p' | UNICODE_NEUTRAL_PAWN | UNICODE_WHITE_PAWN | UNICODE_BLACK_PAWN => Some(Pawn),
            'n' | 's' | UNICODE_NEUTRAL_KNIGHT | UNICODE_WHITE_KNIGHT | UNICODE_BLACK_KNIGHT => Some(Knight),
            'b' | 'l' | UNICODE_NEUTRAL_BISHOP | UNICODE_WHITE_BISHOP | UNICODE_BLACK_BISHOP => Some(Bishop),
            'r' | 't' | UNICODE_NEUTRAL_ROOK | UNICODE_WHITE_ROOK | UNICODE_BLACK_ROOK => Some(Rook),
            'q' | 'd' | UNICODE_NEUTRAL_QUEEN | UNICODE_WHITE_QUEEN | UNICODE_BLACK_QUEEN => Some(Queen),
            'k' | UNICODE_NEUTRAL_KING | UNICODE_WHITE_KING | UNICODE_BLACK_KING => Some(King),
            _ => None,
        }
    }
}

impl Display for ChessPieceType {
    fn fmt(&self, f: &mut Formatter<'_>) -> std::fmt::Result {
        write!(f, "{}", self.to_name())
    }
}

impl AbstractPieceType<Chessboard> for ChessPieceType {
    fn empty() -> Self {
        Empty
    }

    fn non_empty(_settings: &ChessSettings) -> impl Iterator<Item = Self> {
        Self::pieces()
    }

    fn to_char(self, typ: CharType, _settings: &ChessSettings) -> char {
        match typ {
            CharType::Ascii => match self {
                Empty => '.',
                Pawn => 'p',
                Knight => 'N',
                Bishop => 'B',
                Rook => 'R',
                Queen => 'Q',
                King => 'K',
            },
            // The black pieces are often the prettiest and the easiest to recognize, though this depends very much on the font
            CharType::Unicode => match self {
                Empty => '.',
                // Some fonts have problems with the black pawn and use the emoji instead, so use the white version to circumvent that
                Pawn => UNICODE_WHITE_PAWN,
                Knight => UNICODE_BLACK_KNIGHT,
                Bishop => UNICODE_BLACK_BISHOP,
                Rook => UNICODE_BLACK_ROOK,
                Queen => UNICODE_BLACK_QUEEN,
                King => UNICODE_BLACK_KING,
            },
        }
    }

    fn to_display_char(self, typ: CharType, settings: &ChessSettings) -> char {
        ColoredChessPieceType::new(White, self).to_display_char(typ, settings)
    }

    /// Also parses German notation.
    fn from_char(c: char, _settings: &ChessSettings) -> Option<Self> {
        Self::parse_from_char(c)
    }

    fn name(&self, _settings: &ChessSettings) -> impl AsRef<str> {
        match self {
            Pawn => "pawn",
            Knight => "knight",
            Bishop => "bishop",
            Rook => "rook",
            Queen => "queen",
            King => "king",
            Empty => "empty",
        }
    }

    fn to_uncolored_idx(self) -> usize {
        self as usize
    }
}

impl PieceType<Chessboard> for ChessPieceType {
    type Colored = ColoredChessPieceType;

    fn from_idx(idx: usize) -> Self {
        Self::from_repr(idx).unwrap()
    }
}

impl<T> Index<ChessPieceType> for [T; 6] {
    type Output = T;

    fn index(&self, index: ChessPieceType) -> &Self::Output {
        &self[index as usize]
    }
}

impl<T> IndexMut<ChessPieceType> for [T; 6] {
    fn index_mut(&mut self, index: ChessPieceType) -> &mut Self::Output {
        &mut self[index as usize]
    }
}

#[derive(Debug, Default, Eq, PartialEq, Copy, Clone, EnumIter, FromRepr)]
#[repr(usize)]
#[must_use]
pub enum ColoredChessPieceType {
    WhitePawn,
    WhiteKnight,
    WhiteBishop,
    WhiteRook,
    WhiteQueen,
    WhiteKing,
    #[default]
    Empty,
    BlackPawn = BLACK_OFFSET,
    BlackKnight,
    BlackBishop,
    BlackRook,
    BlackQueen,
    BlackKing,
}

impl ColoredChessPieceType {
    pub fn pieces() -> impl Iterator<Item = ColoredChessPieceType> {
        Self::iter().filter(|p| *p != ColoredChessPieceType::Empty)
    }

    pub fn non_pawns() -> impl Iterator<Item = ColoredChessPieceType> {
        Self::iter().filter(|p| {
            ![ColoredChessPieceType::Empty, ColoredChessPieceType::BlackPawn, ColoredChessPieceType::WhitePawn]
                .contains(p)
        })
    }

    pub fn name(self) -> String {
        format!(
            "{0}{1}",
            self.color()
                .map(|c| {
                    let mut s = c.to_string();
                    s.push(' ');
                    s
                })
                .unwrap_or_default(),
            self.uncolor().to_name()
        )
    }

    pub fn parse_from_char(c: char) -> Option<Self> {
        match c {
            ' ' => Some(ColoredChessPieceType::Empty),
            'P' | UNICODE_WHITE_PAWN => Some(ColoredChessPieceType::WhitePawn),
            'N' | 'S' | UNICODE_WHITE_KNIGHT => Some(ColoredChessPieceType::WhiteKnight),
            'B' | 'L' | UNICODE_WHITE_BISHOP => Some(ColoredChessPieceType::WhiteBishop),
            'R' | 'T' | UNICODE_WHITE_ROOK => Some(ColoredChessPieceType::WhiteRook),
            'Q' | 'D' | UNICODE_WHITE_QUEEN => Some(ColoredChessPieceType::WhiteQueen),
            'K' | UNICODE_WHITE_KING => Some(ColoredChessPieceType::WhiteKing),
            'p' | UNICODE_BLACK_PAWN => Some(ColoredChessPieceType::BlackPawn),
            'n' | 's' | UNICODE_BLACK_KNIGHT => Some(ColoredChessPieceType::BlackKnight),
            'b' | 'l' | UNICODE_BLACK_BISHOP => Some(ColoredChessPieceType::BlackBishop),
            'r' | 't' | UNICODE_BLACK_ROOK => Some(ColoredChessPieceType::BlackRook),
            'q' | 'd' | UNICODE_BLACK_QUEEN => Some(ColoredChessPieceType::BlackQueen),
            'k' | UNICODE_BLACK_KING => Some(ColoredChessPieceType::BlackKing),
            _ => None,
        }
    }
}

impl Display for ColoredChessPieceType {
    fn fmt(&self, f: &mut Formatter<'_>) -> std::fmt::Result {
        write!(f, "{}", self.to_char(CharType::Unicode, &ChessSettings::default()))
    }
}

impl AbstractPieceType<Chessboard> for ColoredChessPieceType {
    fn empty() -> Self {
        Self::Empty
    }

    fn non_empty(_settings: &ChessSettings) -> impl Iterator<Item = Self> {
        Self::pieces()
    }

    fn to_char(self, typ: CharType, _settings: &ChessSettings) -> char {
        match typ {
            CharType::Ascii => match self {
                ColoredChessPieceType::Empty => '.',
                ColoredChessPieceType::WhitePawn => 'P',
                ColoredChessPieceType::WhiteKnight => 'N',
                ColoredChessPieceType::WhiteBishop => 'B',
                ColoredChessPieceType::WhiteRook => 'R',
                ColoredChessPieceType::WhiteQueen => 'Q',
                ColoredChessPieceType::WhiteKing => 'K',
                ColoredChessPieceType::BlackPawn => 'p',
                ColoredChessPieceType::BlackKnight => 'n',
                ColoredChessPieceType::BlackBishop => 'b',
                ColoredChessPieceType::BlackRook => 'r',
                ColoredChessPieceType::BlackQueen => 'q',
                ColoredChessPieceType::BlackKing => 'k',
            },
            CharType::Unicode => match self {
                ColoredChessPieceType::Empty => '.',
                ColoredChessPieceType::WhitePawn => UNICODE_WHITE_PAWN,
                ColoredChessPieceType::WhiteKnight => UNICODE_WHITE_KNIGHT,
                ColoredChessPieceType::WhiteBishop => UNICODE_WHITE_BISHOP,
                ColoredChessPieceType::WhiteRook => UNICODE_WHITE_ROOK,
                ColoredChessPieceType::WhiteQueen => UNICODE_WHITE_QUEEN,
                ColoredChessPieceType::WhiteKing => UNICODE_WHITE_KING,
                ColoredChessPieceType::BlackPawn => UNICODE_BLACK_PAWN,
                ColoredChessPieceType::BlackKnight => UNICODE_BLACK_KNIGHT,
                ColoredChessPieceType::BlackBishop => UNICODE_BLACK_BISHOP,
                ColoredChessPieceType::BlackRook => UNICODE_BLACK_ROOK,
                ColoredChessPieceType::BlackQueen => UNICODE_BLACK_QUEEN,
                ColoredChessPieceType::BlackKing => UNICODE_BLACK_KING,
            },
        }
    }

    fn to_display_char(self, typ: CharType, settings: &ChessSettings) -> char {
        if self == ColoredChessPieceType::Empty {
            self.to_char(typ, settings)
        } else if typ == CharType::Unicode {
            ColoredChessPieceType::new(White, self.uncolor()).to_char(typ, settings)
        } else {
            self.to_char(typ, settings)
        }
    }

    /// Also parses German notation (pawns are still represented as 'p' to avoid ambiguity with bishops).
    fn from_char(c: char, _settings: &ChessSettings) -> Option<Self> {
        Self::parse_from_char(c)
    }

    fn name(&self, _settings: &ChessSettings) -> impl AsRef<str> {
        match self {
            ColoredChessPieceType::WhitePawn => "white pawn",
            ColoredChessPieceType::WhiteKnight => "white knight",
            ColoredChessPieceType::WhiteBishop => "white bishop",
            ColoredChessPieceType::WhiteRook => "white rook",
            ColoredChessPieceType::WhiteQueen => "white queen",
            ColoredChessPieceType::WhiteKing => "white king",
            ColoredChessPieceType::Empty => "empty",
            ColoredChessPieceType::BlackPawn => "black pawn",
            ColoredChessPieceType::BlackKnight => "black knight",
            ColoredChessPieceType::BlackBishop => "black bishop",
            ColoredChessPieceType::BlackRook => "black rook",
            ColoredChessPieceType::BlackQueen => "black queen",
            ColoredChessPieceType::BlackKing => "black king",
        }
    }

    fn to_uncolored_idx(self) -> usize {
        self.to_colored_idx() % BLACK_OFFSET
    }
}

impl ColoredPieceType<Chessboard> for ColoredChessPieceType {
    type Uncolored = ChessPieceType;

    fn color(self) -> Option<ChessColor> {
        match self {
            ColoredChessPieceType::Empty => None,
            x => ChessColor::iter().nth((x as u8 / BLACK_OFFSET as u8) as usize),
        }
    }

    fn to_colored_idx(self) -> usize {
        self as usize
    }

    fn new(color: ChessColor, uncolored: Self::Uncolored) -> Self {
        Self::from_repr((uncolored as usize) + (color as usize) * BLACK_OFFSET).unwrap()
    }
}

pub type ChessPiece = GenericPiece<Chessboard, ColoredChessPieceType>;<|MERGE_RESOLUTION|>--- conflicted
+++ resolved
@@ -64,15 +64,11 @@
         Self::pieces().dropping(1)
     }
 
-<<<<<<< HEAD
     pub fn is_major(self) -> bool {
         [Rook, Queen, King].contains(&self)
     }
 
-    pub fn name(self) -> &'static str {
-=======
     pub fn to_name(self) -> &'static str {
->>>>>>> 946a8650
         match self {
             Pawn => "pawn",
             Knight => "knight",
