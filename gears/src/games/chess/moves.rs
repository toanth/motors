--- conflicted
+++ resolved
@@ -1013,14 +1013,10 @@
     }
 
     fn error_msg(&self, board: &Chessboard, original_piece: ChessPieceType) -> Res<ChessMove> {
-<<<<<<< HEAD
-        let us = board.active_player;
+        let us = board.active;
         let our_name = us.to_string().bold();
         let our_piece = self.piece.to_name().bold();
         let move_str = self.consumed().red();
-=======
-        let us = board.active;
->>>>>>> 19d302ad
         // invalid move, try to print a helpful error message
         let f = |file: Option<DimT>, rank: Option<DimT>| {
             if let Some(file) = file {
@@ -1097,12 +1093,6 @@
                 bail!(
                     "There is a {0} on {from}, but it's {our_name}'s turn to move, so the move '{move_str}' is invalid{additional}",
                     piece.symbol.name().bold(),
-<<<<<<< HEAD
-=======
-                    board.active.to_string().bold(),
-                    self.consumed().bold(),
-                    additional
->>>>>>> 19d302ad
                 )
             } else {
                 bail!(
@@ -1110,29 +1100,11 @@
                 )
             }
         }
-<<<<<<< HEAD
-        if (board.col_piece_bb(board.active_player, self.piece) & from_bb).is_zero() {
+        if (board.col_piece_bb(board.active, self.piece) & from_bb).is_zero() {
             bail!("There is no {our_name} {our_piece} on {from}, so the move '{move_str}' is invalid{additional}")
         } else {
             bail!(
                 "There is no legal {our_name} {our_piece} move from {from} to {to}, so the move '{move_str}' is invalid{additional}"
-=======
-        if (board.col_piece_bb(board.active, self.piece) & from_bb).is_zero() {
-            bail!(
-                "There is no {0} {1} on {from}, so the move '{2}' is invalid{3}",
-                board.active.to_string().bold(),
-                self.piece.to_name().bold(),
-                self.consumed().bold(),
-                additional
-            )
-        } else {
-            bail!(
-                "There is no legal {0} {1} move from {from} to {to}, so the move '{2}' is invalid{3}",
-                board.active.to_string().bold(),
-                self.piece.to_name().bold(),
-                self.consumed().bold(),
-                additional
->>>>>>> 19d302ad
             );
         }
     }
