use anyhow::{anyhow, bail};
use std::fmt;
use std::fmt::{Debug, Formatter};
use std::str::FromStr;

use arbitrary::Arbitrary;
use colored::Colorize;
use itertools::Itertools;
use strum::IntoEnumIterator;
use strum_macros::{EnumIter, FromRepr};

use crate::games::chess::ChessColor::*;
use crate::games::chess::castling::CastleRight;
use crate::games::chess::castling::CastleRight::*;
use crate::games::chess::moves::ChessMoveFlags::*;
use crate::games::chess::pieces::ChessPieceType::*;
use crate::games::chess::pieces::{ChessPiece, ChessPieceType, ColoredChessPieceType};
use crate::games::chess::squares::{C_FILE_NO, ChessSquare, ChessboardSize, D_FILE_NO, F_FILE_NO, G_FILE_NO};
use crate::games::chess::zobrist::ZOBRIST_KEYS;
use crate::games::chess::{ChessColor, Chessboard};
use crate::games::{
    AbstractPieceType, Board, CharType, Color, ColoredPiece, ColoredPieceType, DimT, PosHash, char_to_file,
    file_to_char,
};
use crate::general::bitboards::chessboard::ChessBitboard;
use crate::general::bitboards::{Bitboard, KnownSizeBitboard, RawBitboard};
use crate::general::board::{BitboardBoard, BoardHelpers};
use crate::general::common::Res;
use crate::general::moves::ExtendedFormat::Standard;
use crate::general::moves::Legality::PseudoLegal;
use crate::general::moves::{ExtendedFormat, Legality, Move, UntrustedMove};
use crate::general::squares::RectangularCoordinates;

#[derive(Copy, Clone, Eq, PartialEq, Ord, PartialOrd, Default, Debug, EnumIter, FromRepr)]
#[must_use]
pub enum ChessMoveFlags {
    #[default]
    NormalPawnMove,
    KnightMove,
    BishopMove,
    RookMove,
    QueenMove,
    NormalKingMove,
    CastleKingside,
    CastleQueenside,
    EnPassant,
    PromoKnight,
    PromoBishop,
    PromoRook,
    PromoQueen,
}

impl ChessMoveFlags {
    pub fn normal_move(piece: ChessPieceType) -> Self {
        Self::from_repr(piece as usize).unwrap()
    }

    fn is_promo(self) -> bool {
        self >= PromoKnight
    }

    fn promo_piece(self) -> ChessPieceType {
        if self < PromoKnight {
            Empty
        } else {
            ChessPieceType::from_repr(self as usize - PromoKnight as usize + Knight as usize).unwrap()
        }
    }

    pub fn piece_type(self) -> ChessPieceType {
        if self <= NormalKingMove {
            ChessPieceType::from_repr(self as usize).unwrap()
        } else if self >= EnPassant {
            Pawn
        } else {
            King
        }
    }
}

/// Members are stored as follows:
/// Bits 0-5: from square
/// Bits 6 - 11: To square
/// Bits 12-15: Move type
#[derive(Copy, Clone, Eq, PartialEq, Default, Ord, PartialOrd, Hash, Arbitrary)]
#[must_use]
#[repr(C)]
pub struct ChessMove(u16);

impl Debug for ChessMove {
    fn fmt(&self, f: &mut Formatter<'_>) -> fmt::Result {
        write!(f, "ChessMove({0}{1}-{2:?})", self.src_square(), self.dest_square(), self.flags())
    }
}

impl ChessMove {
    pub fn new(from: ChessSquare, to: ChessSquare, flags: ChessMoveFlags) -> Self {
        let idx = from.bb_idx() + (to.bb_idx() << 6) + ((flags as usize) << 12);
        Self(idx as u16)
    }

    pub const NULL: Self = Self(0);

    #[inline]
    pub fn src_square(self) -> ChessSquare {
        ChessSquare::from_bb_idx((self.0 & 0x3f) as usize)
    }

    #[inline]
    /// For a castle move, this always returns the rook square, which allows disambiguating Chess960 castling moves.
    pub fn dest_square(self) -> ChessSquare {
        ChessSquare::from_bb_idx(((self.0 >> 6) & 0x3f) as usize)
    }

    pub fn square_of_pawn_taken_by_ep(self) -> Option<ChessSquare> {
        // TODO: Use board.ep_square instead
        if self.flags() != EnPassant {
            return None;
        }
        let to = self.dest_square();
        if to.rank() == 2 {
            Some(ChessSquare::from_rank_file(3, to.file()))
        } else {
            Some(ChessSquare::from_rank_file(4, to.file()))
        }
    }

    pub fn piece(self, board: &Chessboard) -> ChessPiece {
        let source = self.src_square();
        debug_assert!(board.is_occupied(source), "{}", self.compact_formatter(board));
        debug_assert!(board.active_player_bb().is_bit_set(source), "{}", self.compact_formatter(board));
        ChessPiece::new(ColoredChessPieceType::new(board.active_player, self.flags().piece_type()), source)
    }

    pub fn untrusted_flags(self) -> Res<ChessMoveFlags> {
        let flags = self.0 >> 12;
        if flags <= 12 {
            Ok(self.flags())
        } else {
            bail!(
                "Invalid flags {flags}, which means this move is never valid \
            and most likely the result of interpreting corrupt data as a chess move"
            )
        }
    }

    pub fn piece_type(self) -> ChessPieceType {
        self.flags().piece_type()
    }

    pub fn piece_type_on_target(self, board: &Chessboard) -> ChessPieceType {
        board.piece_type_on(self.dest_square())
    }

    #[inline]
    pub fn is_capture(self, board: &Chessboard) -> bool {
        self.is_ep() || self.is_non_ep_capture(board)
    }

    pub fn is_ep(self) -> bool {
        self.flags() == EnPassant
    }

    pub fn is_non_ep_capture(self, board: &Chessboard) -> bool {
        board.inactive_player_bb().is_bit_set(self.dest_square())
    }

    pub fn captured(self, board: &Chessboard) -> ChessPieceType {
        if self.is_ep() {
            Pawn
        } else if self.is_castle() {
            Empty
        } else {
            board.piece_type_on(self.dest_square())
        }
    }

    pub fn is_promotion(self) -> bool {
        self.flags().is_promo()
    }

    pub fn is_double_pawn_push(self) -> bool {
        self.piece_type() == Pawn && self.dest_square().rank().abs_diff(self.src_square().rank()) == 2
    }

    pub fn promo_piece(self) -> ChessPieceType {
        self.flags().promo_piece()
    }

    pub fn is_castle(self) -> bool {
        self.flags() == CastleQueenside || self.flags() == CastleKingside
    }

    pub fn castle_side(self) -> CastleRight {
        debug_assert!(self.is_castle());
        if self.flags() == CastleQueenside { Queenside } else { Kingside }
    }

    pub(super) fn flags(self) -> ChessMoveFlags {
        ChessMoveFlags::iter().nth((self.0 >> 12) as usize).unwrap_or_default()
    }

    pub fn from_to_square(self) -> usize {
        (self.0 & 0xfff) as usize
    }
}

impl Move<Chessboard> for ChessMove {
    type Underlying = u16;

    #[inline]
    fn legality() -> Legality {
        PseudoLegal
    }

    #[inline]
    fn src_square_in(self, _pos: &Chessboard) -> Option<ChessSquare> {
        Some(self.src_square())
    }

    #[inline]
    fn dest_square_in(self, _pos: &Chessboard) -> ChessSquare {
        self.dest_square()
    }

    #[inline]
    fn is_tactical(self, board: &Chessboard) -> bool {
        self.is_capture(board) || self.flags() == PromoQueen || self.flags() == PromoKnight
    }

    #[inline]
    fn format_compact(self, f: &mut Formatter<'_>, board: &Chessboard) -> fmt::Result {
        if self.is_null() {
            return write!(f, "0000");
        }
        let mut to = self.dest_square();
        if self.is_castle() && board.castling.default_uci_castling_move_fmt() {
            let rank = self.src_square().rank();
            if self.flags() == CastleKingside {
                to = ChessSquare::from_rank_file(rank, G_FILE_NO);
            } else {
                to = ChessSquare::from_rank_file(rank, C_FILE_NO);
            };
        }
        let flag = match self.flags() {
            PromoKnight => "n",
            PromoBishop => "b",
            PromoRook => "r",
            PromoQueen => "q",
            _ => "",
        };
        write!(f, "{from}{to}{flag}", from = self.src_square())
    }

    fn format_extended(self, f: &mut Formatter<'_>, board: &Chessboard, format: ExtendedFormat) -> fmt::Result {
        if self.is_castle() {
            return match self.castle_side() {
                Queenside => write!(f, "O-O-O"),
                Kingside => write!(f, "O-O"),
            };
        }
        let piece = self.piece(board);
        let moves = board
            .legal_moves_slow()
            .into_iter()
            .filter(|mov| {
                mov.piece(board).symbol == piece.symbol
                    && mov.dest_square() == self.dest_square()
                    && mov.promo_piece() == self.promo_piece()
            })
            .collect_vec();
        if moves.is_empty() {
            return write!(f, "<Illegal move {}>", self.compact_formatter(board));
        }

        match piece.uncolored() {
            Pawn => {}
            uncolored => {
                let piece_char = if format == Standard {
                    uncolored.to_char(CharType::Ascii, &board.settings())
                } else {
                    piece.to_char(CharType::Unicode, &board.settings())
                };
                write!(f, "{piece_char}")?;
            }
        };

        if moves.len() > 1 {
            if moves.iter().filter(|mov| mov.src_square().file() == self.src_square().file()).count() <= 1 {
                write!(f, "{}", file_to_char(self.src_square().file()))?;
            } else if moves.iter().filter(|mov| mov.src_square().rank() == self.src_square().rank()).count() <= 1 {
                write!(f, "{}", self.src_square().rank() + 1)?;
            } else {
                write!(f, "{}", self.src_square())?;
            }
        } else if piece.uncolored() == Pawn && self.is_capture(board) {
            write!(f, "{}", file_to_char(self.src_square().file()))?;
        }

        if self.is_capture(board) {
            write!(f, "x")?;
        }
        write!(f, "{}", self.dest_square())?;
        if self.is_promotion() {
            write!(f, "=")?;
            let promo_char = if format == Standard {
                self.flags().promo_piece().to_char(CharType::Ascii, &board.settings())
            } else {
                self.flags().promo_piece().to_char(CharType::Unicode, &board.settings())
            };
            write!(f, "{promo_char}")?;
        }
        let board = board.make_move(self).unwrap();
        if board.is_game_lost_slow() {
            write!(f, "#")?;
        } else if board.is_in_check() {
            write!(f, "+")?;
        }
        Ok(())
    }

    fn parse_compact_text<'a>(s: &'a str, board: &Chessboard) -> Res<(&'a str, ChessMove)> {
        if s.is_empty() {
            bail!("Empty input");
        }
        if s.len() < 4 {
            bail!(
                "Move too short: '{s}'. Must be <from square><to square>, e.g. e2e4, and possibly a promotion piece."
            );
        }
        // Need to check this before creating slices because splitting unicode character panics.
        if !s.get(..4).is_some_and(|s| s.is_ascii()) {
            bail!("The first 4 bytes of '{}' contain a non-ASCII character", s.red());
        }
        let from = ChessSquare::from_str(&s[..2])?;
        let mut to = ChessSquare::from_str(&s[2..4])?;
        let piece = board.colored_piece_on(from);
        let mut flags = ChessMoveFlags::normal_move(piece.uncolored());
        let mut end_idx = 4;
        if let Some((promo_flags, idx)) = parse_short_promo_piece(s) {
            flags = promo_flags;
            end_idx = idx;
        } else if piece.uncolored() == King {
            let rook_capture =
                board.colored_piece_on(to).symbol == ColoredChessPieceType::new(piece.color().unwrap(), Rook);
            if rook_capture || to.file().abs_diff(from.file()) > 1 {
                let color = if from.rank() == 0 { White } else { Black };
                if !rook_capture {
                    // convert normal chess king-to castling notation to rook capture notation (necessary for chess960/DFRC)
                    let to_file = match to.file() {
                        C_FILE_NO => board.castling.rook_start_file(color, Queenside),
                        G_FILE_NO => board.castling.rook_start_file(color, Kingside),
                        _ => bail!(
                            "Invalid king move to square {to}, which is neither a normal king move nor a castling move"
                        ),
                    };
                    to = ChessSquare::from_rank_file(to.rank(), to_file);
                }
                // handle KxR notation (e.g. e1h1 for kingside castling)
                flags = if to.file() == board.castling.rook_start_file(color, Queenside) {
                    CastleQueenside
                } else {
                    CastleKingside
                }
            }
        } else if piece.uncolored() == Pawn && board.is_empty(to) && from.file() != to.file() {
            flags = EnPassant;
        }
        let res = from.bb_idx() + (to.bb_idx() << 6) + ((flags as usize) << 12);
        let res = ChessMove(res as u16);
        if !board.is_move_pseudolegal(res) {
            bail!("The move '{0}' is not (pseudo)legal in position '{board}'", s.red())
        }
        Ok((&s[end_idx..], res))
    }

    fn parse_extended_text<'a>(s: &'a str, board: &Chessboard) -> Res<(&'a str, ChessMove)> {
        MoveParser::parse(s, board)
    }

    fn from_u64_unchecked(val: u64) -> UntrustedMove<Chessboard> {
        UntrustedMove::from_move(Self(val as u16))
    }

    fn to_underlying(self) -> Self::Underlying {
        self.0
    }
}

fn parse_short_promo_piece(s: &str) -> Option<(ChessMoveFlags, usize)> {
    if s.len() > 4 {
        let promo = s.chars().nth(4).unwrap().to_ascii_uppercase();
        let num_bytes = promo.len_utf8() + 4;
        let promo = ChessPieceType::parse_from_char(promo).or_else(|| ChessPieceType::parse_from_char(promo))?;
        return Some((
            match promo {
                Knight => PromoKnight,
                Bishop => PromoBishop,
                Rook => PromoRook,
                Queen => PromoQueen,
                _ => return None,
            },
            num_bytes,
        ));
    }
    None
}

impl Chessboard {
    pub fn backrank(color: ChessColor) -> DimT {
        7 * color as DimT
    }

    pub fn rook_start_file(&self, color: ChessColor, side: CastleRight) -> DimT {
        self.castling.rook_start_file(color, side)
    }

    pub fn rook_start_square(&self, color: ChessColor, side: CastleRight) -> ChessSquare {
        let file = self.rook_start_file(color, side);
        let rank = Self::backrank(color);
        ChessSquare::from_rank_file(rank, file)
    }

    pub fn make_move_and_prefetch_tt<F: Fn(PosHash)>(self, mov: ChessMove, prefetch: F) -> Option<Self> {
        if !self.is_pseudolegal_move_legal(mov) {
            return None;
        }
        Some(self.make_move_impl(mov, prefetch))
    }

    /// Is only ever called on a copy of the board, so no need to undo the changes when a move gets aborted due to pseudo-legality.
    #[allow(clippy::too_many_lines)]
    pub(super) fn make_move_impl<F: Fn(PosHash)>(mut self, mov: ChessMove, prefetch: F) -> Self {
        let piece = mov.piece_type();
        debug_assert_eq!(piece, self.piece_type_on(mov.src_square()));
        let us = self.active_player;
        let them = us.other();
        let from = mov.src_square();
        let mut to = mov.dest_square();
        let hash_delta = Self::zobrist_delta(us, piece, from, to);
        let new_hash = self.hash_pos() ^ hash_delta ^ ZOBRIST_KEYS.side_to_move_key;
        // this is only an approximation of the new hash, but that is good enough
        prefetch(new_hash ^ ZOBRIST_KEYS.side_to_move_key); // TODO: Remove?
        prefetch(new_hash);
        debug_assert_eq!(us, mov.piece(&self).color().unwrap());
        self.ply_100_ctr += 1;
        if piece == Pawn {
            self.hashes.pawns ^= hash_delta;
        } else {
<<<<<<< HEAD
            self.hashes.nonpawns[color] ^= hash_delta;
            if piece.is_major() {
                self.hashes.major ^= hash_delta;
            }
=======
            self.hashes.nonpawns[us] ^= hash_delta;
>>>>>>> 946a8650
        }
        // remove old castling flags and ep square, they'll later be set again
        let mut special_hash = PosHash(0);
        if us == White {
            special_hash ^= ZOBRIST_KEYS.side_to_move_key;
        }
        self.ep_square = None;
        if mov.is_castle() {
            self.do_castle(mov, from, &mut to);
        } else if mov.is_ep() {
            let taken_pawn = mov.square_of_pawn_taken_by_ep().unwrap();
            debug_assert_eq!(self.colored_piece_on(taken_pawn).symbol, ColoredChessPieceType::new(them, Pawn));
            self.remove_piece_unchecked(taken_pawn, Pawn, them);
            self.hashes.pawns ^= ZOBRIST_KEYS.piece_key(Pawn, them, taken_pawn);
            self.ply_100_ctr = 0;
        } else if mov.is_non_ep_capture(&self) {
            let captured = self.piece_type_on(to);
            debug_assert_eq!(self.colored_piece_on(to).color().unwrap(), them);
            debug_assert_ne!(captured, King);
            self.remove_piece_unchecked(to, captured, them);
            if captured == Pawn {
                self.hashes.pawns ^= ZOBRIST_KEYS.piece_key(captured, them, to);
            } else {
<<<<<<< HEAD
                let removed = PRECOMPUTED_ZOBRIST_KEYS.piece_key(captured, other, to);
                self.hashes.nonpawns[!color] ^= removed;
                if captured.is_major() {
                    self.hashes.major ^= removed;
                }
=======
                self.hashes.nonpawns[them] ^= ZOBRIST_KEYS.piece_key(captured, them, to);
>>>>>>> 946a8650
            }
            self.ply_100_ctr = 0;
        } else if piece == Pawn {
            self.ply_100_ctr = 0;
            let possible_ep_pawns = (to.bb().west() | to.bb().east()) & self.col_piece_bb(them, Pawn);
            // TODO: Store double pawn push flag in the move?
            if from.rank().abs_diff(to.rank()) == 2 && possible_ep_pawns.has_set_bit() {
                self.ep_square = Some(ChessSquare::from_rank_file((to.rank() + from.rank()) / 2, to.file()));
                special_hash ^= ZOBRIST_KEYS.ep_file_keys[to.file() as usize];
            }
        }
        if piece == King {
            self.castling.clear_castle_rights(us);
        } else if from == self.rook_start_square(us, Queenside) {
            self.castling.unset_castle_right(us, Queenside);
        } else if from == self.rook_start_square(us, Kingside) {
            self.castling.unset_castle_right(us, Kingside);
        }
        if to == self.rook_start_square(them, Queenside) {
            self.castling.unset_castle_right(them, Queenside);
        } else if to == self.rook_start_square(them, Kingside) {
            self.castling.unset_castle_right(them, Kingside);
        }
        special_hash ^= ZOBRIST_KEYS.castle_keys[self.castling.allowed_castling_directions()];
        self.move_piece(from, to, piece);
        if mov.is_promotion() {
            let bb = to.bb();
            self.piece_bbs[Pawn] ^= bb;
            self.piece_bbs[mov.flags().promo_piece()] ^= bb;
<<<<<<< HEAD
            self.hashes.pawns ^= PRECOMPUTED_ZOBRIST_KEYS.piece_key(Pawn, color, to);
            let new_piece = mov.flags().promo_piece();
            let new = PRECOMPUTED_ZOBRIST_KEYS.piece_key(new_piece, color, to);
            self.hashes.nonpawns[color] ^= new;
            if new_piece.is_major() {
                self.hashes.major ^= new;
            }
=======
            self.hashes.pawns ^= ZOBRIST_KEYS.piece_key(Pawn, us, to);
            self.hashes.nonpawns[us] ^= ZOBRIST_KEYS.piece_key(mov.flags().promo_piece(), us, to);
>>>>>>> 946a8650
        }
        self.ply += 1;
        self.hashes.total = special_hash ^ self.hashes.pawns ^ self.hashes.nonpawns[0] ^ self.hashes.nonpawns[1];
        self.flip_side_to_move()
    }

    /// Called at the end of [`Self::make_nullmove`] and [`Self::make_move`].
    pub(super) fn flip_side_to_move(mut self) -> Self {
        let slider_gen = self.slider_generator();
        debug_assert!(
            !self.is_in_check_on_square(self.active_player, self.king_square(self.active_player), &slider_gen),
            "{self}"
        );
        self.active_player = self.active_player.other();
        self.threats = self.calc_threats_of(self.inactive_player(), &slider_gen);
        self.set_checkers_and_pinned();
        debug_assert_eq!(self.hashes, self.compute_zobrist());
        self
    }

    fn do_castle(&mut self, mov: ChessMove, from: ChessSquare, to: &mut ChessSquare) {
        let color = self.active_player;
        let rook_file = to.file() as isize;
        let (side, to_file, rook_to_file) = if mov.flags() == CastleKingside {
            (Kingside, G_FILE_NO, F_FILE_NO)
        } else {
            (Queenside, C_FILE_NO, D_FILE_NO)
        };
        debug_assert_eq!(self.king_square(self.active_player), from);
        debug_assert_eq!(
            side == Kingside,
            self.castling.can_castle(color, Kingside)
                && rook_file == self.castling.rook_start_file(color, Kingside) as isize
        );
        debug_assert_eq!(
            side == Queenside,
            self.castling.can_castle(color, Queenside)
                && rook_file == self.castling.rook_start_file(color, Queenside) as isize
        );

        let king_ray = ChessBitboard::ray_inclusive(
            from,
            ChessSquare::from_rank_file(from.rank(), to_file),
            ChessboardSize::default(),
        );
        debug_assert!((king_ray & self.threats).is_zero());
        let rook_from = self.rook_start_square(color, side);
        let rook_to = ChessSquare::from_rank_file(from.rank(), rook_to_file);
        debug_assert!(self.colored_piece_on(rook_from).symbol == ColoredChessPieceType::new(color, Rook));
        self.move_piece(rook_from, rook_to, Rook);
        let mut delta = PosHash(0);
        delta ^= ZOBRIST_KEYS.piece_key(Rook, color, rook_to);
        delta ^= ZOBRIST_KEYS.piece_key(Rook, color, rook_from);
        delta ^= ZOBRIST_KEYS.piece_key(King, color, *to);
        *to = ChessSquare::from_rank_file(from.rank(), to_file);
        delta ^= ZOBRIST_KEYS.piece_key(King, color, *to);
        self.hashes.nonpawns[color] ^= delta;
<<<<<<< HEAD
        self.hashes.major ^= delta;
        Some(())
=======
        debug_assert!(!self.is_in_check_on_square(
            self.active_player,
            ChessSquare::from_rank_file(from.rank(), to_file),
            &self.slider_generator(),
        ));
>>>>>>> 946a8650
    }
}

/// A lenient parser that can parse a move in short or long algebraic notation, intended to be used for human input.
pub struct MoveParser<'a> {
    original_input: &'a str,
    num_bytes_read: usize,
    start_rank: Option<DimT>,
    start_file: Option<DimT>,
    target_rank: Option<DimT>,
    target_file: Option<DimT>,
    piece: ChessPieceType,
    is_capture: bool,
    is_ep: bool,
    gives_check: bool,
    gives_mate: bool,
    promotion: ChessPieceType,
}

impl<'a> MoveParser<'a> {
    fn new(original_input: &'a str) -> Self {
        Self {
            original_input,
            num_bytes_read: 0,
            start_rank: None,
            start_file: None,
            target_rank: None,
            target_file: None,
            piece: Empty,
            is_capture: false,
            is_ep: false,
            gives_check: false,
            gives_mate: false,
            promotion: Empty,
        }
    }

    pub fn parse(input: &'a str, board: &Chessboard) -> Res<(&'a str, ChessMove)> {
        match Self::parse_impl(input, board) {
            Ok(res) => Ok(res),
            Err(err) => {
                let msg = format!("Current position: '{board}'").dimmed();
                bail!("{err}. {msg}")
            }
        }
    }

    fn parse_impl(input: &'a str, board: &Chessboard) -> Res<(&'a str, ChessMove)> {
        let mut parser = MoveParser::new(input);
        if let Some(mov) = parser.parse_castling(board) {
            parser.parse_check_mate();
            parser.parse_annotation();
            if !board.is_move_pseudolegal(mov) {
                // can't use `to_extended_text` because that requires pseudolegal moves.
                bail!(
                    "Castling move '{}' is not pseudolegal in the current position",
                    mov.compact_formatter(board).to_string().red()
                );
            }
            parser.check_check_checkmate_captures_and_ep(mov, board)?; // check this once the move is known to be pseudolegal
            return Ok((parser.remaining(), mov));
        }
        parser.parse_piece()?;
        parser.parse_maybe_capture()?;
        parser.parse_square_rank_or_file()?;
        parser.parse_maybe_capture()?;
        parser.parse_second_square();
        parser.parse_maybe_capture()?;
        parser.parse_promotion()?;
        parser.parse_ep();
        parser.parse_check_mate();
        parser.parse_ep();
        parser.parse_annotation();
        let remaining = parser.remaining();
        let mov = parser.into_move(board)?;
        // this also consumes the character after the move if it exists, but that's probably fine
        // (I wonder at what point it will turn out to not be fine)
        Ok((remaining, mov))
    }

    fn consumed(&self) -> &'a str {
        &self.original_input[..self.num_bytes_read]
    }

    fn remaining(&self) -> &'a str {
        &self.original_input[self.num_bytes_read..]
    }

    fn current_char(&mut self) -> Option<char> {
        self.remaining().chars().next()
    }

    fn advance_char(&mut self) {
        if let Some(c) = self.current_char() {
            self.num_bytes_read += c.len_utf8();
        }
    }

    fn ignore_whitespace(&mut self) {
        while self.current_char().is_some_and(char::is_whitespace) {
            self.advance_char();
        }
    }

    fn parse_str_dont_consume_last_char(&mut self, s: &str) -> bool {
        if self.remaining().starts_with(s) {
            let mut chars = s.chars().peekable();
            // Consume one character less.
            // This makes it easier to use this function as part of an if that otherwise only checks a single character
            while chars.next().is_some() {
                if chars.peek().is_some() {
                    self.advance_char();
                }
            }
            return true;
        }
        false
    }

    fn parse_castling(&mut self, board: &Chessboard) -> Option<ChessMove> {
        let color = board.active_player;
        let king_square = board.king_square(color);
        if self.original_input.starts_with("0-0-0") || self.original_input.starts_with("O-O-O") {
            for _ in 0..5 {
                self.advance_char();
            }
            return Some(ChessMove::new(
                king_square,
                ChessSquare::from_rank_file(king_square.rank(), board.castling.rook_start_file(color, Queenside)),
                CastleQueenside,
            ));
        }
        if self.original_input.starts_with("0-0") || self.original_input.starts_with("O-O") {
            for _ in 0..3 {
                self.advance_char();
            }
            return Some(ChessMove::new(
                king_square,
                ChessSquare::from_rank_file(king_square.rank(), board.castling.rook_start_file(color, Kingside)),
                CastleKingside,
            ));
        }
        None
    }

    fn parse_piece(&mut self) -> Res<()> {
        // Almost completely ignore unicode piece colors -- uncolored pieces are almost never used, so it's normal to use
        // white unicode symbols for black pieces. This also allows the user to enter ascii algebraic notation without
        // needing to worry about capitalization.
        // However, bishops can introduce ambiguity when ignoring case because b4 could refer to a square or a bishop on the 4th rank.
        // For example, the input `b4xe5` could refer to a pawn on e4 capturing on e5, or (very unlikely but possible)
        // to a bishop on the 4th rank capturing on e5 while there's another bishop on the same file but different rank that could also capture on e5.
        // To handle this, 'b' is assumed to never refer to a bishop (but `B`, '🨃', '♗' and '♝' always refer to bishops).
        // The same is true for 'D' in German notation.
        let Some(current) = self.current_char() else {
            bail!("Empty move string");
        };
        match current {
            'a'..='h' | 'A' | 'C' | 'E'..='H' | 'x' | ':' | '×' => (),
            _ => {
                self.piece = ColoredChessPieceType::parse_from_char(current)
                    .map(ColoredChessPieceType::uncolor)
                    .or_else(|| ChessPieceType::parse_from_char(current))
                    .ok_or_else(|| {
                        anyhow!(
                            "The move '{}' starts with '{current}', which is not a piece or file",
                            self.original_input.split_ascii_whitespace().next().unwrap().red()
                        )
                    })?;
                self.advance_char();
            }
        };
        Ok(())
    }

    fn parse_maybe_capture(&mut self) -> Res<()> {
        match self.current_char() {
            None => Ok(()),
            Some(c) => {
                if matches!(c, 'x' | ':' | '×') {
                    if self.is_capture {
                        bail!("Multiple capture symbols");
                    }
                    self.is_capture = true;
                    self.advance_char();
                }
                Ok(())
            }
        }
    }

    fn parse_square_rank_or_file(&mut self) -> Res<()> {
        let Some(file) = self.current_char() else { bail!("Move '{}' is too short", self.consumed().red()) };
        self.advance_char();
        let Some(rank) = self.current_char() else { bail!("Move '{}' is too short", self.consumed().red()) };
        match ChessSquare::from_chars(file, rank) {
            Ok(sq) => {
                self.advance_char();
                self.start_file = Some(sq.file());
                self.start_rank = Some(sq.rank());
            }
            Err(_) => match file {
                'a'..='h' => self.start_file = Some(char_to_file(file)),
                '1'..='8' => self.start_rank = Some(file as DimT - b'1'),
                x => {
                    // doesn't reset the current char, but that's fine because we're aborting anyway
                    if self.piece == Empty && !self.is_capture {
                        bail!(
                            "A move must start with a valid file, rank or piece, but '{}' is neither",
                            x.to_string().red()
                        )
                    } else {
                        bail!("'{}' is not a valid file or rank", x.to_string().red())
                    }
                }
            },
        }
        Ok(())
    }

    // The second square is the target square, which must always be a complete square (as opposed to only being a row / column of omitted)
    // except for pawn captures.
    fn parse_second_square(&mut self) {
        let read_so_far = self.num_bytes_read;
        let file = self.current_char();
        self.advance_char();
        let rank = self.current_char();
        if file.is_some() && rank.is_some() {
            if let Ok(square) = ChessSquare::from_chars(file.unwrap(), rank.unwrap()) {
                self.advance_char();
                self.target_file = Some(square.file());
                self.target_rank = Some(square.rank());
                return;
            }
        }
        if self.piece == Empty && file.is_some() && matches!(file.unwrap(), 'a'..='h') {
            self.target_file = file.map(char_to_file);
            return;
        }
        self.num_bytes_read = read_so_far;
    }

    fn parse_ep(&mut self) {
        self.ignore_whitespace();
        if self.current_char().is_some_and(|c| c == 'e') {
            let read_so_far = self.num_bytes_read;
            self.advance_char();
            if self.current_char().is_some_and(|c| c == '.') {
                self.advance_char();
            }
            self.ignore_whitespace();
            if self.current_char().is_some_and(|c| c == 'p') {
                self.advance_char();
                if self.current_char().is_some_and(|c| c == '.') {
                    self.advance_char();
                }
                self.is_ep = true;
                return;
            }
            self.num_bytes_read = read_so_far;
        }
    }

    fn parse_promotion(&mut self) -> Res<()> {
        let mut allow_fail = true;
        if self.current_char().is_some_and(|c| c == '=') {
            self.advance_char();
            allow_fail = false;
        }
        let piece = self.current_char().and_then(|c| {
            ColoredChessPieceType::parse_from_char(c)
                .map(ColoredChessPieceType::uncolor)
                .or_else(|| ChessPieceType::parse_from_char(c))
        });
        if piece.is_some() {
            self.promotion = piece.unwrap();
            self.advance_char();
        } else if !allow_fail {
            bail!("Missing promotion piece after '='");
        }
        Ok(())
    }

    fn parse_check_mate(&mut self) {
        self.ignore_whitespace();
        assert!(!self.gives_check); // the implementation relies on the fact that this function is only called once per move
        if self.current_char().is_some_and(|c| {
            matches!(c, '#' | '‡')
                || self.parse_str_dont_consume_last_char("mate")
                || self.parse_str_dont_consume_last_char("checkmate")
        }) {
            self.advance_char();
            self.gives_mate = true;
            self.gives_check = true;
        } else if self.current_char().is_some_and(|c| {
            matches!(c, '+' | '†')
                // test for 'check' before 'ch' because otherwise 'ch' would accept for input 'check' and 'eck' would remain.
                || self.parse_str_dont_consume_last_char("check")
                || self.parse_str_dont_consume_last_char("ch")
        }) {
            let parsed_plus = self.current_char().unwrap() == '+';
            self.advance_char();
            self.gives_check = true;
            if parsed_plus && self.current_char().is_some_and(|c| matches!(c, '/' | '-' | '=')) {
                // actually not a check, but a position evaluation (which gets ignored, so no need to undo the parsing)
                self.gives_check = false;
            }
        }
    }

    fn parse_annotation(&mut self) {
        self.ignore_whitespace();
        let annotation_chars = [
            '!', '?', '⌓', '□', ' ', '⩲', '⩱', '±', '∓', '⨀', '○', '⟳', '↑', '→', '⯹', '⨁', '⇆', '∞', '/', '+', '-',
            '=', '<', '>', '$',
        ];
        while self.current_char().is_some_and(|c| annotation_chars.contains(&c)) {
            if self.current_char().unwrap() != '$' {
                self.advance_char();
            } else {
                self.advance_char();
                while self.current_char().is_some_and(|c| c.is_ascii_digit()) {
                    self.advance_char();
                }
            }
        }
    }

    fn into_move(mut self, board: &Chessboard) -> Res<ChessMove> {
        assert!(self.start_file.is_some() || self.start_rank.is_some());
        if self.target_file.is_none() && self.target_rank.is_none() {
            self.target_file = self.start_file;
            self.target_rank = self.start_rank;
            self.start_file = None;
            self.start_rank = None;
        }

        // assert_ne!(self.piece, Pawn); // Pawns aren't written as `p` in SAN, but the parser still accepts this.
        let original_piece = self.piece;
        if self.piece == Empty {
            self.piece = Pawn;
        }

        if self.target_file.is_none() {
            bail!("Missing the file of the target square in move '{}'", self.consumed());
        }
        if self.piece != Pawn && self.target_rank.is_none() {
            bail!("Missing the rank of the target square in move '{}'", self.consumed());
        }

        let mut moves = board
            .pseudolegal_moves()
            .into_iter()
            .filter(|mov| self.is_matching_pseudolegal(mov) && board.is_pseudolegal_move_legal(*mov));
        let res = match moves.next() {
            None => self.error_msg(board, original_piece)?,
            Some(mov) => {
                if let Some(other) = moves.next() {
                    bail!(
                        "Move '{0}' is ambiguous, because it could refer to {1} or {2}",
                        self.consumed(),
                        mov.to_extended_text(board, Standard),
                        other.to_extended_text(board, Standard)
                    );
                }
                mov
            }
        };

        self.check_check_checkmate_captures_and_ep(res, board)?;

        debug_assert!(board.is_move_legal(res));
        Ok(res)
    }

    fn is_matching_pseudolegal(&self, mov: &ChessMove) -> bool {
        mov.piece_type() == self.piece
            && mov.dest_square().file() == self.target_file.unwrap()
            && self.target_rank.is_none_or(|r| r == mov.dest_square().rank())
            && self.start_file.is_none_or(|f| f == mov.src_square().file())
            && self.start_rank.is_none_or(|r| r == mov.src_square().rank())
            && self.promotion == mov.promo_piece()
    }

    fn error_msg(&self, board: &Chessboard, original_piece: ChessPieceType) -> Res<ChessMove> {
        // invalid move, try to print a helpful error message
        let f = |file: Option<DimT>, rank: Option<DimT>| {
            if let Some(file) = file {
                match rank {
                    Some(rank) => {
                        let square = ChessSquare::from_rank_file(rank, file);
                        (square.to_string(), square.bb())
                    }
                    None => (format!("the {} file", file_to_char(file)), ChessBitboard::file(file)),
                }
            } else if let Some(rank) = rank {
                (format!("rank {}", rank), ChessBitboard::rank(rank))
            } else {
                ("any square".to_string(), !ChessBitboard::default())
            }
        };
        let (from, from_bb) = f(self.start_file, self.start_rank);
        let to = f(self.target_file, self.target_rank).0;
        let (from, to) = (from.bold(), to.bold());
        let mut additional = String::new();
        if board.is_game_lost_slow() {
            additional = format!(" ({} has been checkmated)", board.active_player);
        } else if board.is_in_check() {
            additional = format!(" ({} is in check)", board.active_player);
        } else if board.pseudolegal_moves().iter().any(|m| self.is_matching_pseudolegal(m)) {
            additional = format!(" (it leaves the {} king in check)", board.active_player)
        } else if self.piece == King {
            // rank and file have already been checked to exist in the move description (only pawns can omit rank)
            let dest = ChessSquare::from_rank_file(self.target_rank.unwrap(), self.target_file.unwrap());
            if board.threats().is_bit_set(dest) {
                additional = format!(" (The king would be in check on the {dest} square)")
            }
        }
        let additional = additional.bold();

        // TODO: else, if piece is pinned, update message
        // moves without a piece but source and dest square have probably been meant as UCI moves, and not as pawn moves
        if original_piece == Empty && from_bb.is_single_piece() {
            let piece = board.colored_piece_on(from_bb.to_square().unwrap());
            if piece.is_empty() {
                bail!(
                    "The square {from} is {0}, so the move '{1}' is invalid{2}",
                    "empty".bold(),
                    self.consumed().bold(),
                    additional
                )
            } else if piece.color().unwrap() != board.active_player {
                bail!(
                    "There is a {0} on {from}, but it's {1}'s turn to move, so the move '{2}' is invalid{3}",
                    piece.symbol.name().bold(),
                    board.active_player.to_string().bold(),
                    self.consumed().bold(),
                    additional
                )
            } else {
                bail!(
                    "There is a {0} on {from}, but it can't move to {to}, so the move '{1}' is invalid{2}",
                    piece.symbol.name().bold(),
                    self.consumed().bold(),
                    additional
                )
            }
        }
        if (board.col_piece_bb(board.active_player, self.piece) & from_bb).is_zero() {
            bail!(
                "There is no {0} {1} on {from}, so the move '{2}' is invalid{3}",
                board.active_player.to_string().bold(),
                self.piece.to_name().bold(),
                self.consumed().bold(),
                additional
            )
        } else {
            bail!(
                "There is no legal {0} {1} move from {from} to {to}, so the move '{2}' is invalid{3}",
                board.active_player.to_string().bold(),
                self.piece.to_name().bold(),
                self.consumed().bold(),
                additional
            );
        }
    }

    // I love this name
    // assumes that the move has already been verified to be pseudolegal. TODO: Encode in type system
    fn check_check_checkmate_captures_and_ep(&self, mov: ChessMove, board: &Chessboard) -> Res<()> {
        let incorrect_mate = self.gives_mate && !board.is_game_won_after_slow(mov);
        let incorrect_check = self.gives_check && !board.gives_check(mov);
        let incorrect_capture = self.is_capture && !mov.is_capture(board);
        // Missing check / checkmate signs or ep annotations are ok, but incorrect ones aren't
        if (self.is_ep && mov.flags() != EnPassant) || incorrect_mate || incorrect_check || incorrect_capture {
            let typ = if incorrect_mate {
                "delivers checkmate"
            } else if incorrect_check {
                "gives check"
            } else if incorrect_capture {
                "captures something"
            } else {
                "captures en passant"
            };
            bail!(
                "The move notation '{0}' claims that it {typ}, but the move {1} actually doesn't",
                self.consumed().red(),
                mov.compact_formatter(board).to_string().bold() // can't use to_extended_text() here, as that requires pseudolegal moves
            );
        }
        Ok(())
    }
}

#[cfg(test)]
mod tests {
    use crate::games::Board;
    use crate::games::chess::ChessColor::White;
    use crate::games::chess::Chessboard;
    use crate::games::chess::castling::CastleRight::Queenside;
    use crate::games::chess::moves::ChessMove;
    use crate::games::chess::pieces::ChessPieceType;
    use crate::games::chess::squares::ChessSquare;
    use crate::games::generic_tests;
    use crate::general::bitboards::RawBitboard;
    use crate::general::board::BoardHelpers;
    use crate::general::board::Strictness::{Relaxed, Strict};
    use crate::general::board::UnverifiedBoard;
    use crate::general::moves::ExtendedFormat::{Alternative, Standard};
    use crate::general::moves::Move;
    use crate::general::perft::perft;
    use crate::output::pgn::parse_pgn;
    use crate::search::Depth;
    use itertools::Itertools;

    type GenericTests = generic_tests::GenericTests<Chessboard>;

    #[test]
    fn valid_algebraic_notation_test() {
        let transformations = [
            ("Na1", "Na1"),
            ("nxA7 mate", "Nxa7#"),
            ("RC1:", "Rxc1"),
            ("e2e4", "e4"),
            ("e8D", "e8=Q"),
            ("e5f6:e.p.", "exf6"),
            ("ef:e.p.", "exf6"),
            //("f:e.p.", "exf6"), // TODO: Make this work?
            ("e:fep", "exf6"),
            ("b:", "axb5"),
            ("🨅e4", "e4"),
            ("♚f2", "Kf2"),
            ("♖b8+", "Rb8+"),
            ("Rb7d7", "Rd7"), // the move Rd1d7 is pseudolegal but not legal, so it shouldn't be disambiguated
            ("gf8:🨂", "gxf8=R"),
            (":d8🨂 checkmate", "exd8=R#"),
            ("exf♘", "exf8=N"),
            ("gf:♝", "gxf8=B"),
            ("xf5", "gxf5"),
            ("Ra7", "Rxa7"),
            ("rB8", "Rb8+"),
            ("nA7+", "Nxa7#"),
            ("N3a5", "Nba5"),
        ];
        let pos = Chessboard::from_name("unusual").unwrap();
        {
            let pos = pos.make_move_from_str("Rb8").unwrap();
            assert!(pos.checkers.has_set_bit());
            assert!(!pos.legal_moves_slow().is_empty());
        }
        for (input, output) in transformations {
            let mov = ChessMove::from_extended_text(input, &pos).unwrap();
            let extended = mov.to_extended_text(&pos, Standard);
            assert_eq!(extended, output);
            assert_eq!(ChessMove::from_extended_text(&mov.to_extended_text(&pos, Alternative), &pos).unwrap(), mov);
        }
    }

    #[test]
    fn failed_test() {
        let pos = Chessboard::from_fen("8/7r/8/K1k5/8/8/4p3/8 b - - 10 11", Strict).unwrap();
        let mov = ChessMove::from_extended_text("e1=Q+", &pos).unwrap();
        assert!(pos.is_move_legal(mov));
    }

    #[test]
    fn invalid_algebraic_notation_test() {
        let inputs = [
            "resign",
            "Robert'); DROP TABLE Students;--",
            "Raa",
            "R4",
            "Raaa4",
            "Qi1",
            "Ra8D",
            "f e.p.",
            "O-O-O-O",
            ":f8🨂", // ambiguous
            "Rb8#", // check but not checkmate
            "Rd2",  // only pseudolegal
            "e3+",  // doesn't give check
            "a2aß", // non-ASCII character in an unexpected position, mut not panic
        ];
        let pos = Chessboard::from_name("unusual").unwrap();
        for input in inputs {
            assert!(ChessMove::from_extended_text(input, &pos).is_err());
        }
    }

    #[test]
    fn invalid_moves_test() {
        // moves (except for 0) have been found through cargo fuzz
        let moves = [0, 60449, 38481, 28220];
        for mov in moves {
            let mov = ChessMove::from_u64_unchecked(mov);
            for pos in Chessboard::bench_positions() {
                if let Some(mov) = mov.check_pseudolegal(&pos) {
                    _ = pos.make_move(mov);
                    // check that the move representation is unique
                    assert!(
                        pos.pseudolegal_moves().contains(&mov),
                        "{pos} -- {0} {1}",
                        mov.compact_formatter(&pos),
                        mov.flags() as usize
                    );
                }
            }
        }
    }

    #[test]
    fn algebraic_notation_roundtrip_test() {
        GenericTests::long_notation_roundtrip_test();
    }

    #[test]
    fn castle_test() {
        let p = Chessboard::chess_960_startpos(42).unwrap();
        let p = p.remove_piece(ChessSquare::from_chars('f', '1').unwrap()).unwrap().verify(Strict).unwrap();
        assert!(!p.castling.is_x_fen());
        assert!(p.debug_verify_invariants(Strict).is_ok());
        let p2 = Chessboard::from_fen("bb1r2kr/p1ppppp1/1n2qn2/8/8/8/PPPPPPP1/BB1RQNKR b KQkq - 0 1", Relaxed).unwrap();
        let tests: &[(Chessboard, &[&str], u64)] = &[
            (Chessboard::from_name("kiwipete").unwrap(), &["0-0", "0-0-0", "e1g1", "e1h1", "e1a1", "e1c1"], 97862),
            (p, &["0-0", "g1h1"], 8953),
            (p2, &["0-0", "0-0-0", "g8h8", "g8c8", "g8d8"], 57107), // TODO: Allow `g8g8` for castling?
        ];
        for (pos, moves, perft_nodes) in tests {
            for mov in *moves {
                let mov = ChessMove::from_text(mov, pos).unwrap();
                assert!(mov.is_castle());
                assert!(!mov.is_capture(pos));
                assert!(pos.make_move(mov).unwrap().debug_verify_invariants(Strict).is_ok());
                assert_eq!(pos.piece_type_on(mov.dest_square()), ChessPieceType::Rook);
                if *pos == p2 {
                    assert!(!pos.castling.default_uci_castling_move_fmt());
                } else {
                    assert_eq!(pos.castling.is_x_fen(), pos.castling.default_uci_castling_move_fmt());
                }
            }
            let perft_res = perft(Depth::new(3), *pos, false);
            assert_eq!(perft_res.nodes, *perft_nodes);
        }
        let castling = |pos: Chessboard| {
            pos.legal_moves_slow()
                .iter()
                .filter_map(|m| if m.is_castle() { Some(m.compact_formatter(&pos).to_string()) } else { None })
                .sorted()
                .collect_vec()
        };
        let pos = Chessboard::from_name("kiwipete").unwrap();
        assert!(pos.castling.default_uci_castling_move_fmt());
        let moves = castling(pos);
        assert_eq!(moves.len(), 2);
        assert_eq!(moves[0], "e1c1");
        assert_eq!(moves[1], "e1g1");
        // same as kiwipete, but in  shredder FEN notation
        let pos = Chessboard::from_fen("r3k2r/p1ppqpb1/bn2pnp1/3PN3/1p2P3/2N2Q1p/PPPBBPPP/R3K2R w HAha - 0 1", Strict)
            .unwrap();
        assert!(!pos.castling.default_uci_castling_move_fmt());
        let moves = castling(pos);
        assert_eq!(moves.len(), 2);
        assert_eq!(moves[0], "e1a1");
        assert_eq!(moves[1], "e1h1");
        // same as kiwipete, but the king is moved one file to the right
        let fen = "r3k2r/p1ppqpb1/bn2pnp1/3PN3/1p2P3/2N2Q1p/PPPBBPPP/R4K1R w KQkq - 1 2";
        assert!(Chessboard::from_fen(fen, Strict).is_err());
        let pos = Chessboard::from_fen(fen, Relaxed).unwrap();
        assert!(pos.castling.is_x_fen());
        assert!(!pos.castling.default_uci_castling_move_fmt());
        let moves = castling(pos);
        assert_eq!(moves.len(), 2);
        assert_eq!(moves[0], "f1a1");
        assert_eq!(moves[1], "f1h1");
        let fen = "8/4k3/8/8/8/8/8/RK1b4 w A - 0 1";
        let mut pos = Chessboard::from_fen(fen, Strict).unwrap();
        assert!(pos.castling.can_castle(White, Queenside));
        assert!(pos.make_move_from_str("0-0-0").is_err());
        pos = pos.make_nullmove().unwrap();
        pos = pos.make_move_from_str("Be2").unwrap();
        assert!(pos.make_move_from_str("0-0-0").is_ok());
    }

    #[test]
    fn many_queens() {
        let pgn = "
Na3 ♞a6 2. ♘a3c4 a6c5 3. Na5 Nb3 4. Nc6 Nf6 5. Nf3 Ne4 6. Nh4 Ng5 7. Ng6 Nf3+ 8. e:f3 dxc6 9. Bc4 ♗f5! 10. Be6 Bd3 11. ab c5 12. Ra6 ba6: \
    13. b3b4 a5 14. b5 a4 15. cxd3 c4 16. d4 fxe6 17. d5 ♟e6e5 18. f4 hxg6 19. f5 Rh3 20. gxh3 e4 21. h4 g5 22. h5 g4 23. Ke2 g3 24. h4 e3 \
    25. Kf3 g2 26. h6 e2 27. h7 a3 28. h5 ♟a2 29. h6 a1=♛ 30. ♔g4 g1=Q+ 31. Kh5 g5 32. b4 a5 33. h8=Q Qb1 34. Qb2 a4 35. h7 a4a3 36. d4 c3 \
    37. d6 c5 38. d4d5 c4 39. f4 Qa7 40. h8=Q a3a2 41. Qhd4 Bh6 42. b6 Kf8 43. b7 Kg8 44. b8Q ♚h7 45. f6 g4 46. f7 g3 47. f8=Q e5 48. d7 e4 \
    49. ♙b4b5 g2 50. Qfb4 e1=Q 51. ♙f5 e3 52. f6 e2 53. Bf4 c2 54. f7 c1=Q 55. f8=Q g1♛ 56. d6 Qda5 57. d8=Q a1=Q \
    58. Qg5 Qeg3 59. d7 e1Q 60. d8=♕ c3 61. b6 c2 62. b7 ♕cd2 63. Qb8d6 c1=Q 64. b8=Q";
        let data = parse_pgn::<Chessboard>(pgn, Strict, None).unwrap();
        let pos = data.game.board;
        assert_eq!(pos.as_fen(), "rQ1Q1Q2/q6k/3Q3b/q5QK/1Q1Q1B2/6q1/1Q1q4/qqqQq1qR b - - 0 64");
        let perft_res = perft(Depth::new(3), pos, true);
        assert_eq!(perft_res.nodes, 492194);
    }
}<|MERGE_RESOLUTION|>--- conflicted
+++ resolved
@@ -447,14 +447,10 @@
         if piece == Pawn {
             self.hashes.pawns ^= hash_delta;
         } else {
-<<<<<<< HEAD
-            self.hashes.nonpawns[color] ^= hash_delta;
+            self.hashes.nonpawns[us] ^= hash_delta;
             if piece.is_major() {
                 self.hashes.major ^= hash_delta;
             }
-=======
-            self.hashes.nonpawns[us] ^= hash_delta;
->>>>>>> 946a8650
         }
         // remove old castling flags and ep square, they'll later be set again
         let mut special_hash = PosHash(0);
@@ -478,15 +474,11 @@
             if captured == Pawn {
                 self.hashes.pawns ^= ZOBRIST_KEYS.piece_key(captured, them, to);
             } else {
-<<<<<<< HEAD
-                let removed = PRECOMPUTED_ZOBRIST_KEYS.piece_key(captured, other, to);
-                self.hashes.nonpawns[!color] ^= removed;
+                let removed = ZOBRIST_KEYS.piece_key(captured, them, to);
+                self.hashes.nonpawns[them] ^= ZOBRIST_KEYS.piece_key(captured, them, to);
                 if captured.is_major() {
                     self.hashes.major ^= removed;
                 }
-=======
-                self.hashes.nonpawns[them] ^= ZOBRIST_KEYS.piece_key(captured, them, to);
->>>>>>> 946a8650
             }
             self.ply_100_ctr = 0;
         } else if piece == Pawn {
@@ -516,18 +508,13 @@
             let bb = to.bb();
             self.piece_bbs[Pawn] ^= bb;
             self.piece_bbs[mov.flags().promo_piece()] ^= bb;
-<<<<<<< HEAD
-            self.hashes.pawns ^= PRECOMPUTED_ZOBRIST_KEYS.piece_key(Pawn, color, to);
+            self.hashes.pawns ^= ZOBRIST_KEYS.piece_key(Pawn, us, to);
             let new_piece = mov.flags().promo_piece();
-            let new = PRECOMPUTED_ZOBRIST_KEYS.piece_key(new_piece, color, to);
-            self.hashes.nonpawns[color] ^= new;
+            let new = ZOBRIST_KEYS.piece_key(mov.flags().promo_piece(), us, to);
+            self.hashes.nonpawns[us] ^= new;
             if new_piece.is_major() {
                 self.hashes.major ^= new;
             }
-=======
-            self.hashes.pawns ^= ZOBRIST_KEYS.piece_key(Pawn, us, to);
-            self.hashes.nonpawns[us] ^= ZOBRIST_KEYS.piece_key(mov.flags().promo_piece(), us, to);
->>>>>>> 946a8650
         }
         self.ply += 1;
         self.hashes.total = special_hash ^ self.hashes.pawns ^ self.hashes.nonpawns[0] ^ self.hashes.nonpawns[1];
@@ -585,16 +572,12 @@
         *to = ChessSquare::from_rank_file(from.rank(), to_file);
         delta ^= ZOBRIST_KEYS.piece_key(King, color, *to);
         self.hashes.nonpawns[color] ^= delta;
-<<<<<<< HEAD
         self.hashes.major ^= delta;
-        Some(())
-=======
         debug_assert!(!self.is_in_check_on_square(
             self.active_player,
             ChessSquare::from_rank_file(from.rank(), to_file),
             &self.slider_generator(),
         ));
->>>>>>> 946a8650
     }
 }
 
