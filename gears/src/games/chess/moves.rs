--- conflicted
+++ resolved
@@ -161,11 +161,7 @@
 
     pub fn is_non_ep_capture(self, board: &Chessboard) -> bool {
         board
-<<<<<<< HEAD
-            .player_bb(board.active_player.other())
-=======
             .inactive_player_bb()
->>>>>>> 1fe82d2f
             .is_bit_set_at(self.dest_square().bb_idx())
     }
 
