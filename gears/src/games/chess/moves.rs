--- conflicted
+++ resolved
@@ -435,77 +435,25 @@
         let from = mov.src_square();
         let mut to = mov.dest_square();
         let hash_delta = Self::update_zobrist(color, piece, from, to);
-        let new_hash = self.zobrist_hash() ^ hash_delta ^ PRECOMPUTED_ZOBRIST_KEYS.side_to_move_key;
+        let new_hash = self.hash_pos() ^ hash_delta ^ PRECOMPUTED_ZOBRIST_KEYS.side_to_move_key;
         // this is only an approximation of the new hash, but that is good enough
         prefetch(new_hash ^ PRECOMPUTED_ZOBRIST_KEYS.side_to_move_key); // TODO: Remove?
         prefetch(new_hash);
         debug_assert_eq!(color, mov.piece(&self).color().unwrap());
         self.ply_100_ctr += 1;
-<<<<<<< HEAD
-        // remove old castling flags
-        new_hash ^= PRECOMPUTED_ZOBRIST_KEYS.castle_keys[self.castling.allowed_castling_directions()];
-        if let Some(square) = self.ep_square {
-            new_hash ^= PRECOMPUTED_ZOBRIST_KEYS.ep_file_keys[square.file() as usize];
-        }
-        self.ep_square = None;
-        if mov.is_castle() {
-            let from_file = from.file() as isize;
-            let rook_file = to.file() as isize;
-            let (side, to_file, rook_to_file) = if mov.flags() == CastleKingside {
-                (Kingside, G_FILE_NO, F_FILE_NO)
-            } else {
-                (Queenside, C_FILE_NO, D_FILE_NO)
-            };
-            debug_assert_eq!(
-                side == Kingside,
-                self.castling.can_castle(color, Kingside)
-                    && rook_file == self.castling.rook_start_file(color, Kingside) as isize
-            );
-            debug_assert_eq!(
-                side == Queenside,
-                self.castling.can_castle(color, Queenside)
-                    && rook_file == self.castling.rook_start_file(color, Queenside) as isize
-            );
-
-            // Explicitly test if the current square is in check in case the following for loop is empty
-            // because the king doesn't move -- in that case, testing for check after the castle might obscure the
-            // check with the rook, e.g. black in 'rbbqQ1kr/1p2p1pp/p5n1/2pp1p2/2P4P/P7/BP1PPPP1/R1B1NNKR b HAha - 0 10'
-            if self.is_in_check() {
-                return None;
-            }
-            // This works even for DFRC castling because the king is always placed between the rooks
-            let step = if side == Kingside { 1 } else { -1 };
-            // no need to test for check on the target square as that will be done at the end of this function after
-            // the rook has moved
-            for file in iter::range_step(from_file + step, to_file as isize, step) {
-                if self.is_in_check_on_square(color, ChessSquare::from_rank_file(from.rank(), file as DimT)) {
-                    return None;
-                }
-            }
-            let rook_from = self.rook_start_square(color, side);
-            let rook_to = ChessSquare::from_rank_file(from.rank(), rook_to_file);
-            debug_assert!(self.colored_piece_on(rook_from).symbol == ColoredChessPieceType::new(color, Rook));
-            self.move_piece(rook_from, rook_to, Rook);
-            new_hash ^= PRECOMPUTED_ZOBRIST_KEYS.piece_key(Rook, color, rook_to);
-            new_hash ^= PRECOMPUTED_ZOBRIST_KEYS.piece_key(Rook, color, rook_from);
-            new_hash ^= PRECOMPUTED_ZOBRIST_KEYS.piece_key(King, color, to);
-            to = ChessSquare::from_rank_file(from.rank(), to_file);
-            new_hash ^= PRECOMPUTED_ZOBRIST_KEYS.piece_key(King, color, to);
-=======
         if piece == Pawn {
             self.hashes.pawns ^= hash_delta;
         } else {
             self.hashes.nonpawns[color] ^= hash_delta;
         }
         // remove old castling flags and ep square, they'll later be set again
-        let mut special_hash = ZobristHash(0);
+        let mut special_hash = PosHash(0);
         if color == White {
             special_hash ^= PRECOMPUTED_ZOBRIST_KEYS.side_to_move_key;
         }
         self.ep_square = None;
         if mov.is_castle() {
             self.do_castle(mov, from, &mut to)?;
->>>>>>> 1fe66f35
         } else if mov.is_ep() {
             let taken_pawn = mov.square_of_pawn_taken_by_ep().unwrap();
             debug_assert_eq!(self.colored_piece_on(taken_pawn).symbol, ColoredChessPieceType::new(other, Pawn));
@@ -520,24 +468,15 @@
             if captured == Pawn {
                 self.hashes.pawns ^= PRECOMPUTED_ZOBRIST_KEYS.piece_key(captured, other, to);
             } else {
-                self.hashes.nonpawns[!color] ^=
-                    PRECOMPUTED_ZOBRIST_KEYS.piece_key(captured, other, to);
+                self.hashes.nonpawns[!color] ^= PRECOMPUTED_ZOBRIST_KEYS.piece_key(captured, other, to);
             }
             self.ply_100_ctr = 0;
         } else if piece == Pawn {
             self.ply_100_ctr = 0;
             let possible_ep_pawns = (to.bb().west() | to.bb().east()) & self.colored_piece_bb(other, Pawn);
             if from.rank().abs_diff(to.rank()) == 2 && possible_ep_pawns.has_set_bit() {
-<<<<<<< HEAD
                 self.ep_square = Some(ChessSquare::from_rank_file((to.rank() + from.rank()) / 2, to.file()));
-                new_hash ^= PRECOMPUTED_ZOBRIST_KEYS.ep_file_keys[to.file() as usize];
-=======
-                self.ep_square = Some(ChessSquare::from_rank_file(
-                    (to.rank() + from.rank()) / 2,
-                    to.file(),
-                ));
                 special_hash ^= PRECOMPUTED_ZOBRIST_KEYS.ep_file_keys[to.file() as usize];
->>>>>>> 1fe66f35
             }
         }
         if piece == King {
@@ -552,42 +491,22 @@
         } else if to == self.rook_start_square(other, Kingside) {
             self.castling.unset_castle_right(other, Kingside);
         }
-<<<<<<< HEAD
-        new_hash ^= PRECOMPUTED_ZOBRIST_KEYS.castle_keys[self.castling.allowed_castling_directions()];
+        special_hash ^= PRECOMPUTED_ZOBRIST_KEYS.castle_keys[self.castling.allowed_castling_directions()];
         self.move_piece(from, to, piece);
         if mov.is_promotion() {
             let bb = to.bb();
-            self.piece_bbs[Pawn as usize] ^= bb;
-            self.piece_bbs[mov.flags().promo_piece() as usize] ^= bb;
-            new_hash ^= PRECOMPUTED_ZOBRIST_KEYS.piece_key(Pawn, color, to);
-            new_hash ^= PRECOMPUTED_ZOBRIST_KEYS.piece_key(mov.flags().promo_piece(), color, to);
-=======
-        special_hash ^=
-            PRECOMPUTED_ZOBRIST_KEYS.castle_keys[self.castling.allowed_castling_directions()];
-        self.move_piece(from, to, piece);
-        if mov.is_promotion() {
-            let bb = to.bb().raw();
             self.piece_bbs[Pawn] ^= bb;
             self.piece_bbs[mov.flags().promo_piece()] ^= bb;
             self.hashes.pawns ^= PRECOMPUTED_ZOBRIST_KEYS.piece_key(Pawn, color, to);
-            self.hashes.nonpawns[color] ^=
-                PRECOMPUTED_ZOBRIST_KEYS.piece_key(mov.flags().promo_piece(), color, to);
->>>>>>> 1fe66f35
+            self.hashes.nonpawns[color] ^= PRECOMPUTED_ZOBRIST_KEYS.piece_key(mov.flags().promo_piece(), color, to);
         }
         self.ply += 1;
-        self.hashes.total =
-            special_hash ^ self.hashes.pawns ^ self.hashes.nonpawns[0] ^ self.hashes.nonpawns[1];
+        self.hashes.total = special_hash ^ self.hashes.pawns ^ self.hashes.nonpawns[0] ^ self.hashes.nonpawns[1];
         self.flip_side_to_move()
     }
 
-<<<<<<< HEAD
-    /// Called at the end of `make_nullmove` and `make_move`.
-    pub fn flip_side_to_move(mut self) -> Option<Self> {
-=======
     /// Called at the end of [`Self::make_nullmove`] and [`Self::make_move`].
-    #[must_use]
     pub(super) fn flip_side_to_move(mut self) -> Option<Self> {
->>>>>>> 1fe66f35
         if self.is_in_check() {
             None
         } else {
@@ -629,20 +548,15 @@
         // no need to test for check on the target square as that will be done at the end of this function after
         // the rook has moved
         for file in iter::range_step(from_file + step, to_file as isize, step) {
-            if self.is_in_check_on_square(
-                color,
-                ChessSquare::from_rank_file(from.rank(), file as DimT),
-            ) {
+            if self.is_in_check_on_square(color, ChessSquare::from_rank_file(from.rank(), file as DimT)) {
                 return None;
             }
         }
         let rook_from = self.rook_start_square(color, side);
         let rook_to = ChessSquare::from_rank_file(from.rank(), rook_to_file);
-        debug_assert!(
-            self.colored_piece_on(rook_from).symbol == ColoredChessPieceType::new(color, Rook)
-        );
+        debug_assert!(self.colored_piece_on(rook_from).symbol == ColoredChessPieceType::new(color, Rook));
         self.move_piece(rook_from, rook_to, Rook);
-        let mut delta = ZobristHash(0);
+        let mut delta = PosHash(0);
         delta ^= PRECOMPUTED_ZOBRIST_KEYS.piece_key(Rook, color, rook_to);
         delta ^= PRECOMPUTED_ZOBRIST_KEYS.piece_key(Rook, color, rook_from);
         delta ^= PRECOMPUTED_ZOBRIST_KEYS.piece_key(King, color, *to);
@@ -1116,29 +1030,19 @@
 #[cfg(test)]
 mod tests {
     use crate::games::chess::moves::ChessMove;
-<<<<<<< HEAD
     use crate::games::chess::pieces::ChessPieceType;
-    use crate::games::chess::pieces::ChessPieceType::Bishop;
-=======
->>>>>>> 1fe66f35
     use crate::games::chess::squares::ChessSquare;
     use crate::games::chess::Chessboard;
     use crate::games::generic_tests;
     use crate::games::Board;
-<<<<<<< HEAD
     use crate::general::board::BoardHelpers;
-    use crate::general::board::Strictness::{Relaxed, Strict};
-    use crate::general::moves::ExtendedFormat::{Alternative, Standard};
-    use crate::general::moves::Move;
-    use itertools::Itertools;
-=======
     use crate::general::board::Strictness::{Relaxed, Strict};
     use crate::general::board::UnverifiedBoard;
     use crate::general::moves::ExtendedFormat::{Alternative, Standard};
     use crate::general::moves::Move;
     use crate::general::perft::perft;
     use crate::search::Depth;
->>>>>>> 1fe66f35
+    use itertools::Itertools;
 
     type GenericTests = generic_tests::GenericTests<Chessboard>;
 
@@ -1236,56 +1140,32 @@
 
     #[test]
     fn castle_test() {
-<<<<<<< HEAD
-        let mut p = Chessboard::chess_960_startpos(42).unwrap();
-        p.remove_piece_unchecked(ChessSquare::from_chars('f', '1').unwrap(), Bishop, White);
+        let p = Chessboard::chess_960_startpos(42).unwrap();
+        let p = p.remove_piece(ChessSquare::from_chars('f', '1').unwrap()).unwrap().verify(Strict).unwrap();
         assert!(!p.castling.is_x_fen());
-        let tests: &[(Chessboard, &[&str])] = &[
-            (Chessboard::from_name("kiwipete").unwrap(), &["0-0", "0-0-0", "e1g1", "e1h1", "e1a1", "e1c1"]),
-            (p, &["0-0", "g1h1"]),
-=======
-        let p = Chessboard::chess_960_startpos(42).unwrap();
-        let p = p
-            .remove_piece(ChessSquare::from_chars('f', '1').unwrap())
-            .unwrap()
-            .verify(Strict)
-            .unwrap();
         assert!(p.debug_verify_invariants(Strict).is_ok());
-        let p2 = Chessboard::from_fen(
-            "bb1r2kr/p1ppppp1/1n2qn2/8/8/8/PPPPPPP1/BB1RQNKR b KQkq - 0 1",
-            Relaxed,
-        )
-        .unwrap();
+        let p2 = Chessboard::from_fen("bb1r2kr/p1ppppp1/1n2qn2/8/8/8/PPPPPPP1/BB1RQNKR b KQkq - 0 1", Relaxed).unwrap();
         let tests: &[(Chessboard, &[&str], u64)] = &[
-            (
-                Chessboard::from_name("kiwipete").unwrap(),
-                &["0-0", "0-0-0", "e1g1", "e1h1", "e1a1", "e1c1"],
-                97862,
-            ),
+            (Chessboard::from_name("kiwipete").unwrap(), &["0-0", "0-0-0", "e1g1", "e1h1", "e1a1", "e1c1"], 97862),
             (p, &["0-0", "g1h1"], 8953),
             (p2, &["0-0", "0-0-0", "g8h8", "g8c8", "g8d8"], 57107), // TODO: Allow `g8g8` for castling?
->>>>>>> 1fe66f35
         ];
         for (pos, moves, perft_nodes) in tests {
             for mov in *moves {
                 let mov = ChessMove::from_text(mov, pos).unwrap();
                 assert!(mov.is_castle());
                 assert!(!mov.is_capture(pos));
-<<<<<<< HEAD
+                assert!(pos.make_move(mov).unwrap().debug_verify_invariants(Strict).is_ok());
                 assert_eq!(pos.piece_type_on(mov.dest_square()), ChessPieceType::Rook);
-                assert_eq!(pos.castling.is_x_fen(), pos.castling.default_uci_castling_move_fmt());
-=======
-                assert!(pos
-                    .make_move(mov)
-                    .unwrap()
-                    .debug_verify_invariants(Strict)
-                    .is_ok());
->>>>>>> 1fe66f35
-            }
-            let perft_res = perft(Depth::new_unchecked(3), *pos);
+                if *pos == p2 {
+                    assert!(!pos.castling.default_uci_castling_move_fmt());
+                } else {
+                    assert_eq!(pos.castling.is_x_fen(), pos.castling.default_uci_castling_move_fmt());
+                }
+            }
+            let perft_res = perft(Depth::new(3), *pos, false);
             assert_eq!(perft_res.nodes, *perft_nodes);
         }
-<<<<<<< HEAD
         let castling = |pos: Chessboard| {
             pos.legal_moves_slow()
                 .iter()
@@ -1317,7 +1197,5 @@
         assert_eq!(moves.len(), 2);
         assert_eq!(moves[0], "f1a1");
         assert_eq!(moves[1], "f1h1");
-=======
->>>>>>> 1fe66f35
     }
 }