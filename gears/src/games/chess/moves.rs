--- conflicted
+++ resolved
@@ -441,102 +441,42 @@
         let them = us.other();
         let from = mov.src_square();
         let mut to = mov.dest_square();
-<<<<<<< HEAD
-        debug_assert_eq!(us, mov.piece(&self).color().unwrap());
-=======
-        let hash_delta = Self::update_zobrist(color, piece, from, to);
+        let hash_delta = Self::update_zobrist(us, piece, from, to);
         let new_hash = self.hash_pos() ^ hash_delta ^ PRECOMPUTED_ZOBRIST_KEYS.side_to_move_key;
         // this is only an approximation of the new hash, but that is good enough
         prefetch(new_hash ^ PRECOMPUTED_ZOBRIST_KEYS.side_to_move_key); // TODO: Remove?
         prefetch(new_hash);
-        debug_assert_eq!(color, mov.piece(&self).color().unwrap());
->>>>>>> c37d6e94
+        debug_assert_eq!(us, mov.piece(&self).color().unwrap());
         self.ply_100_ctr += 1;
         if piece == Pawn {
             self.hashes.pawns ^= hash_delta;
         } else {
-            self.hashes.nonpawns[color] ^= hash_delta;
+            self.hashes.nonpawns[us] ^= hash_delta;
         }
         // remove old castling flags and ep square, they'll later be set again
         let mut special_hash = PosHash(0);
-        if color == White {
+        if us == White {
             special_hash ^= PRECOMPUTED_ZOBRIST_KEYS.side_to_move_key;
         }
         self.ep_square = None;
         if mov.is_castle() {
-<<<<<<< HEAD
-            let from_file = from.file() as isize;
-            let rook_file = to.file() as isize;
-            let (side, to_file, rook_to_file) = if mov.flags() == CastleKingside {
-                (Kingside, G_FILE_NO, F_FILE_NO)
-            } else {
-                (Queenside, C_FILE_NO, D_FILE_NO)
-            };
-            debug_assert_eq!(
-                side == Kingside,
-                self.castling.can_castle(us, Kingside)
-                    && rook_file == self.castling.rook_start_file(us, Kingside) as isize
-            );
-            debug_assert_eq!(
-                side == Queenside,
-                self.castling.can_castle(us, Queenside)
-                    && rook_file == self.castling.rook_start_file(us, Queenside) as isize
-            );
-
-            // Explicitly test if the current square is in check in case the following for loop is empty
-            // because the king doesn't move -- in that case, testing for check after the castle might obscure the
-            // check with the rook, e.g. black in 'rbbqQ1kr/1p2p1pp/p5n1/2pp1p2/2P4P/P7/BP1PPPP1/R1B1NNKR b HAha - 0 10'
-            if self.is_in_check() {
-                return None;
-            }
-            let gen = ChessSliderGenerator::new(self.occupied_bb());
-            // This works even for DFRC castling because the king is always placed between the rooks
-            let step = if side == Kingside { 1 } else { -1 };
-            // no need to test for check on the target square as that will be done at the end of this function after
-            // the rook has moved
-            for file in iter::range_step(from_file + step, to_file as isize, step) {
-                if self.is_in_check_on_square(us, ChessSquare::from_rank_file(from.rank(), file as DimT), &gen) {
-                    return None;
-                }
-            }
-            let rook_from = self.rook_start_square(us, side);
-            let rook_to = ChessSquare::from_rank_file(from.rank(), rook_to_file);
-            debug_assert!(self.colored_piece_on(rook_from).symbol == ColoredChessPieceType::new(us, Rook));
-            self.move_piece(rook_from, rook_to, Rook);
-            new_hash ^= PRECOMPUTED_ZOBRIST_KEYS.piece_key(Rook, us, rook_to);
-            new_hash ^= PRECOMPUTED_ZOBRIST_KEYS.piece_key(Rook, us, rook_from);
-            new_hash ^= PRECOMPUTED_ZOBRIST_KEYS.piece_key(King, us, to);
-            to = ChessSquare::from_rank_file(from.rank(), to_file);
-            new_hash ^= PRECOMPUTED_ZOBRIST_KEYS.piece_key(King, us, to);
+            self.do_castle(mov, from, &mut to)?;
         } else if mov.is_ep() {
             let taken_pawn = mov.square_of_pawn_taken_by_ep().unwrap();
             debug_assert_eq!(self.colored_piece_on(taken_pawn).symbol, ColoredChessPieceType::new(them, Pawn));
             self.remove_piece_unchecked(taken_pawn, Pawn, them);
-            new_hash ^= PRECOMPUTED_ZOBRIST_KEYS.piece_key(Pawn, them, taken_pawn);
-=======
-            self.do_castle(mov, from, &mut to)?;
-        } else if mov.is_ep() {
-            let taken_pawn = mov.square_of_pawn_taken_by_ep().unwrap();
-            debug_assert_eq!(self.colored_piece_on(taken_pawn).symbol, ColoredChessPieceType::new(other, Pawn));
-            self.remove_piece_unchecked(taken_pawn, Pawn, other);
-            self.hashes.pawns ^= PRECOMPUTED_ZOBRIST_KEYS.piece_key(Pawn, other, taken_pawn);
->>>>>>> c37d6e94
+            self.hashes.pawns ^= PRECOMPUTED_ZOBRIST_KEYS.piece_key(Pawn, them, taken_pawn);
             self.ply_100_ctr = 0;
         } else if mov.is_non_ep_capture(&self) {
             let captured = self.piece_type_on(to);
             debug_assert_eq!(self.colored_piece_on(to).color().unwrap(), them);
             debug_assert_ne!(captured, King);
-<<<<<<< HEAD
             self.remove_piece_unchecked(to, captured, them);
-            new_hash ^= PRECOMPUTED_ZOBRIST_KEYS.piece_key(captured, them, to);
-=======
-            self.remove_piece_unchecked(to, captured, other);
             if captured == Pawn {
-                self.hashes.pawns ^= PRECOMPUTED_ZOBRIST_KEYS.piece_key(captured, other, to);
+                self.hashes.pawns ^= PRECOMPUTED_ZOBRIST_KEYS.piece_key(captured, them, to);
             } else {
-                self.hashes.nonpawns[!color] ^= PRECOMPUTED_ZOBRIST_KEYS.piece_key(captured, other, to);
-            }
->>>>>>> c37d6e94
+                self.hashes.nonpawns[them] ^= PRECOMPUTED_ZOBRIST_KEYS.piece_key(captured, them, to);
+            }
             self.ply_100_ctr = 0;
         } else if piece == Pawn {
             self.ply_100_ctr = 0;
@@ -563,17 +503,10 @@
         self.move_piece(from, to, piece);
         if mov.is_promotion() {
             let bb = to.bb();
-<<<<<<< HEAD
-            self.piece_bbs[Pawn as usize] ^= bb;
-            self.piece_bbs[mov.flags().promo_piece() as usize] ^= bb;
-            new_hash ^= PRECOMPUTED_ZOBRIST_KEYS.piece_key(Pawn, us, to);
-            new_hash ^= PRECOMPUTED_ZOBRIST_KEYS.piece_key(mov.flags().promo_piece(), us, to);
-=======
             self.piece_bbs[Pawn] ^= bb;
             self.piece_bbs[mov.flags().promo_piece()] ^= bb;
-            self.hashes.pawns ^= PRECOMPUTED_ZOBRIST_KEYS.piece_key(Pawn, color, to);
-            self.hashes.nonpawns[color] ^= PRECOMPUTED_ZOBRIST_KEYS.piece_key(mov.flags().promo_piece(), color, to);
->>>>>>> c37d6e94
+            self.hashes.pawns ^= PRECOMPUTED_ZOBRIST_KEYS.piece_key(Pawn, us, to);
+            self.hashes.nonpawns[us] ^= PRECOMPUTED_ZOBRIST_KEYS.piece_key(mov.flags().promo_piece(), us, to);
         }
         self.ply += 1;
         self.hashes.total = special_hash ^ self.hashes.pawns ^ self.hashes.nonpawns[0] ^ self.hashes.nonpawns[1];
@@ -618,12 +551,13 @@
         if self.is_in_check() {
             return None;
         }
+        let generator = ChessSliderGenerator::new(self.occupied_bb());
         // This works even for DFRC castling because the king is always placed between the rooks
         let step = if side == Kingside { 1 } else { -1 };
         // no need to test for check on the target square as that will be done at the end of this function after
         // the rook has moved
         for file in iter::range_step(from_file + step, to_file as isize, step) {
-            if self.is_in_check_on_square(color, ChessSquare::from_rank_file(from.rank(), file as DimT)) {
+            if self.is_in_check_on_square(color, ChessSquare::from_rank_file(from.rank(), file as DimT), &generator) {
                 return None;
             }
         }
