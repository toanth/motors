--- conflicted
+++ resolved
@@ -35,12 +35,12 @@
 #[must_use]
 pub enum ChessMoveFlags {
     #[default]
-    NormalPawnMove,
-    KnightMove,
-    BishopMove,
-    RookMove,
-    QueenMove,
-    NormalKingMove,
+    NormalMove,
+    // KnightMove,
+    // BishopMove,
+    // RookMove,
+    // QueenMove,
+    // NormalKingMove,
     CastleKingside,
     CastleQueenside,
     EnPassant,
@@ -51,10 +51,6 @@
 }
 
 impl ChessMoveFlags {
-    pub fn normal_move(piece: ChessPieceType) -> Self {
-        Self::from_repr(piece as usize).unwrap()
-    }
-
     fn is_promo(self) -> bool {
         self >= PromoKnight
     }
@@ -64,16 +60,6 @@
             Empty
         } else {
             ChessPieceType::from_repr(self as usize - PromoKnight as usize + Knight as usize).unwrap()
-        }
-    }
-
-    pub fn piece_type(self) -> ChessPieceType {
-        if self <= NormalKingMove {
-            ChessPieceType::from_repr(self as usize).unwrap()
-        } else if self >= EnPassant {
-            Pawn
-        } else {
-            King
         }
     }
 }
@@ -129,11 +115,7 @@
         let source = self.src_square();
         debug_assert!(board.is_occupied(source), "{}", self.compact_formatter(board));
         debug_assert!(board.active_player_bb().is_bit_set(source), "{}", self.compact_formatter(board));
-<<<<<<< HEAD
-        ChessPiece::new(ColoredChessPieceType::new(board.active_player, self.flags().piece_type()), source)
-=======
-        ChessPiece::new(ColoredChessPieceType::new(board.active, self.flags().piece_type()), source)
->>>>>>> 19d302ad
+        ChessPiece::new(ColoredChessPieceType::new(board.active, self.piece_type(board)), source)
     }
 
     pub fn untrusted_flags(self) -> Res<ChessMoveFlags> {
@@ -148,8 +130,8 @@
         }
     }
 
-    pub fn piece_type(self) -> ChessPieceType {
-        self.flags().piece_type()
+    pub fn piece_type(self, board: &Chessboard) -> ChessPieceType {
+        board.piece_type_on(self.src_square())
     }
 
     pub fn piece_type_on_target(self, board: &Chessboard) -> ChessPieceType {
@@ -183,8 +165,8 @@
         self.flags().is_promo()
     }
 
-    pub fn is_double_pawn_push(self) -> bool {
-        self.piece_type() == Pawn && self.dest_square().rank().abs_diff(self.src_square().rank()) == 2
+    pub fn is_double_pawn_push(self, pos: &Chessboard) -> bool {
+        self.piece_type(pos) == Pawn && self.dest_square().rank().abs_diff(self.src_square().rank()) == 2
     }
 
     pub fn promo_piece(self) -> ChessPieceType {
@@ -339,7 +321,7 @@
         let from = ChessSquare::from_str(&s[..2])?;
         let mut to = ChessSquare::from_str(&s[2..4])?;
         let piece = board.colored_piece_on(from);
-        let mut flags = ChessMoveFlags::normal_move(piece.uncolored());
+        let mut flags = NormalMove;
         let mut end_idx = 4;
         if let Some((promo_flags, idx)) = parse_short_promo_piece(s) {
             flags = promo_flags;
@@ -427,15 +409,15 @@
 
     // For most moves, this returns the hash after playing that move.
     pub fn approx_hash_after(&self, mov: ChessMove) -> PosHash {
-        let us = self.active_player;
-        let delta = Self::zobrist_delta(us, mov.piece_type(), mov.src_square(), mov.dest_square());
+        let us = self.active;
+        let delta = Self::zobrist_delta(us, mov.piece_type(self), mov.src_square(), mov.dest_square());
         self.hash_pos() ^ delta ^ ZOBRIST_KEYS.side_to_move_key
     }
 
     /// Is only ever called on a copy of the board, so no need to undo the changes when a move gets aborted due to pseudo-legality.
     #[allow(clippy::too_many_lines)]
     pub(super) fn make_move_impl(mut self, mov: ChessMove) -> Self {
-        let piece = mov.piece_type();
+        let piece = mov.piece_type(&self);
         debug_assert_eq!(piece, self.piece_type_on(mov.src_square()));
         let us = self.active;
         let them = us.other();
@@ -516,24 +498,20 @@
             self.piece_bbs[piece] ^= bb;
             self.mailbox[to] = piece;
             self.hashes.pawns ^= ZOBRIST_KEYS.piece_key(Pawn, us, to);
-<<<<<<< HEAD
-            self.hashes.nonpawns[us] ^= ZOBRIST_KEYS.piece_key(piece, us, to);
-=======
             let new_piece = mov.flags().promo_piece();
-            let new = ZOBRIST_KEYS.piece_key(mov.flags().promo_piece(), us, to);
+            let new = ZOBRIST_KEYS.piece_key(piece, us, to);
             self.hashes.nonpawns[us] ^= new;
             if new_piece.is_knb() {
                 self.hashes.knb ^= new;
             }
->>>>>>> 19d302ad
-        }
-        // self.ply += 1;
+        }
         self.hashes.total = special_hash ^ self.hashes.pawns ^ self.hashes.nonpawns[0] ^ self.hashes.nonpawns[1];
         self.flip_side_to_move()
     }
 
     /// Called at the end of [`Self::make_nullmove`] and [`Self::make_move`].
     pub(super) fn flip_side_to_move(mut self) -> Self {
+        self.ply += 1;
         let slider_gen = self.slider_generator();
         debug_assert!(!self.is_in_check_on_square(self.active, self.king_square(self.active), &slider_gen), "{self}");
         self.active = self.active.other();
@@ -941,7 +919,7 @@
         let mut moves = board
             .pseudolegal_moves()
             .into_iter()
-            .filter(|mov| self.is_matching_pseudolegal(mov) && board.is_pseudolegal_move_legal(*mov));
+            .filter(|mov| self.is_matching_pseudolegal(mov, board) && board.is_pseudolegal_move_legal(*mov));
         let res = match moves.next() {
             None => self.error_msg(board, original_piece)?,
             Some(mov) => {
@@ -963,8 +941,8 @@
         Ok(res)
     }
 
-    fn is_matching_pseudolegal(&self, mov: &ChessMove) -> bool {
-        mov.piece_type() == self.piece
+    fn is_matching_pseudolegal(&self, mov: &ChessMove, pos: &Chessboard) -> bool {
+        mov.piece_type(pos) == self.piece
             && mov.dest_square().file() == self.target_file.unwrap()
             && self.target_rank.is_none_or(|r| r == mov.dest_square().rank())
             && self.start_file.is_none_or(|f| f == mov.src_square().file())
@@ -1009,7 +987,7 @@
             additional = format!(" ({us} is in check)");
         } else if let Some(sq) = pinned.ones().next() {
             additional = format!(" (the {0} on {sq} is pinned)", self.piece);
-        } else if board.pseudolegal_moves().iter().any(|m| self.is_matching_pseudolegal(m)) {
+        } else if board.pseudolegal_moves().iter().any(|m| self.is_matching_pseudolegal(m, board)) {
             additional = format!(" (it leaves the {us} king in check)")
         } else if self.piece == King {
             // rank and file have already been checked to exist in the move description (only pawns can omit rank)
@@ -1192,7 +1170,7 @@
     #[test]
     fn invalid_moves_test() {
         // moves (except for 0) have been found through cargo fuzz
-        let moves = [0, 60449, 38481, 28220];
+        let moves = [0, 60449, 28220];
         for mov in moves {
             let mov = ChessMove::from_u64_unchecked(mov);
             for pos in Chessboard::bench_positions() {
@@ -1233,7 +1211,7 @@
                 let mov = ChessMove::from_text(mov, pos).unwrap();
                 assert!(mov.is_castle());
                 assert!(!mov.is_capture(pos));
-                assert!(pos.make_move(mov).unwrap().debug_verify_invariants(Strict).is_ok());
+                let _ = pos.make_move(mov).unwrap().debug_verify_invariants(Strict).unwrap();
                 assert_eq!(pos.piece_type_on(mov.dest_square()), ChessPieceType::Rook);
                 assert_eq!(i != 0, pos.settings.is_set(ChessSettings::dfrc_flag()));
                 assert_eq!(*pos == p, pos.settings.is_set(ChessSettings::shredder_fen_flag()));
