--- conflicted
+++ resolved
@@ -1,35 +1,15 @@
-use std::iter::Peekable;
-
-use derive_more::{Add, AddAssign, Sub, SubAssign};
-use itertools::Itertools;
-use strum::IntoEnumIterator;
-
-use crate::games::chess::castling::CastleRight;
 use crate::games::chess::moves::ChessMove;
 use crate::games::chess::moves::ChessMoveFlags::*;
+use crate::games::chess::pieces::ColoredChessPiece;
 use crate::games::chess::pieces::UncoloredChessPiece::*;
-use crate::games::chess::pieces::{
-    ColoredChessPiece, UncoloredChessPiece, UncoloredChessPieceIter, NUM_CHESS_PIECES,
-};
-use crate::games::chess::squares::{
-    ChessSquare, A_FILE_NO, B_FILE_NO, C_FILE_NO, E_FILE_NO, G_FILE_NO, H_FILE_NO, NUM_COLUMNS,
-};
-use crate::games::chess::CastleRight::*;
+use crate::games::chess::squares::{ChessSquare, A_FILE_NO, H_FILE_NO};
 use crate::games::chess::CastleRight::*;
 use crate::games::chess::{ChessMoveList, Chessboard};
 use crate::games::Color::*;
-use crate::games::{
-    sup_distance, AbstractPieceType, Board, Color, ColoredPiece, ColoredPieceType, Coordinates,
-    DimT, Move,
-};
+use crate::games::{Board, Color, ColoredPiece, ColoredPieceType, Coordinates, Move};
 use crate::general::bitboards::chess::{ChessBitboard, KINGS, KNIGHTS};
-<<<<<<< HEAD
 use crate::general::bitboards::RayDirections::{AntiDiagonal, Diagonal, Horizontal, Vertical};
-use crate::general::bitboards::{Bitboard, Direction, RawBitboard, RawStandardBitboard};
-=======
 use crate::general::bitboards::{Bitboard, RawBitboard, RawStandardBitboard};
-use crate::general::move_list::MoveList;
->>>>>>> 36ea73c6
 
 #[derive(Debug, Copy, Clone)]
 enum SliderMove {
@@ -387,7 +367,7 @@
         square_bb_if_occupied: ChessBitboard,
     ) -> ChessBitboard {
         let blockers = self.occupied_bb();
-        let mut attacks = match slider_move {
+        let attacks = match slider_move {
             SliderMove::Bishop => {
                 ChessBitboard::bishop_attacks(square, blockers ^ square_bb_if_occupied)
             }
