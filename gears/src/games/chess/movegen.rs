use crate::games::chess::CastleRight::*;
use crate::games::chess::ChessColor::*;
use crate::games::chess::castling::CastleRight;
use crate::games::chess::moves::ChessMoveFlags::*;
use crate::games::chess::moves::{ChessMove, ChessMoveFlags};
use crate::games::chess::pieces::ChessPieceType::*;
use crate::games::chess::pieces::{ChessPieceType, ColoredChessPieceType};
use crate::games::chess::squares::{C_FILE_NUM, ChessSquare, ChessboardSize, G_FILE_NUM};
use crate::games::chess::{ChessBitboardTrait, ChessColor, Chessboard, PAWN_CAPTURES};
use crate::games::{Board, Color, ColoredPieceType};
use crate::general::bitboards::chessboard::{ChessBitboard, KINGS, KNIGHTS};
use crate::general::bitboards::{Bitboard, KnownSizeBitboard, RawBitboard};
use crate::general::board::{BitboardBoard, BoardHelpers};
use crate::general::hq::ChessSliderGenerator;
use crate::general::move_list::MoveList;
use crate::general::squares::RectangularCoordinates;

impl Chessboard {
    pub fn slider_generator(&self) -> ChessSliderGenerator {
        ChessSliderGenerator::new(self.occupied_bb())
    }

    fn single_pawn_moves(
        color: ChessColor,
        square: ChessSquare,
        capture_filter: ChessBitboard,
        push_filter: ChessBitboard,
    ) -> ChessBitboard {
        let captures = Self::single_pawn_captures(color, square) & capture_filter;
        // the bitand here is necessary to prevent double pushes across blockers
        let mut pushes = square.bb().pawn_advance(color) & push_filter;
        if square.is_pawn_start_rank() {
            pushes |= pushes.pawn_advance(color) & push_filter;
        }
        captures | pushes
    }

    /// This doesn't include castle moves and pawn pushes because those can never capture and are generally special:
    /// For example, it's possible that a normal king move is legal, but a
    /// chess960 castling move with the same source and dest square as the normal king move isn't, or the other way around.
    pub fn threatening_attacks(
        square: ChessSquare,
        piece: ChessPieceType,
        color: ChessColor,
        slider_generator: &ChessSliderGenerator,
    ) -> ChessBitboard {
        match piece {
            Pawn => Self::single_pawn_captures(color, square),
            Knight => Self::knight_attacks_from(square),
            Bishop => slider_generator.bishop_attacks(square),
            Rook => slider_generator.rook_attacks(square),
            Queen => slider_generator.queen_attacks(square),
            King => Self::normal_king_attacks_from(square),
            Empty => ChessBitboard::default(),
        }
    }

    fn check_castling_move_pseudolegal(&self, mov: ChessMove, color: ChessColor) -> bool {
        self.king_square(color) == mov.src_square()
            && (self.rook_start_square(color, Kingside) == mov.dest_square()
                && mov.castle_side() == Kingside
                && self.is_castling_pseudolegal(Kingside))
            || (self.rook_start_square(color, Queenside) == mov.dest_square()
                && mov.castle_side() == Queenside
                && self.is_castling_pseudolegal(Queenside))
    }

    fn simple_illegal(&self, piece: ChessPieceType, dest: ChessSquare) -> bool {
        if piece == King {
            if self.threats().is_bit_set(dest) {
                return true;
            }
        } else if self.checkers.more_than_one_bit_set() {
            return true;
        }
        false
    }

    pub fn is_move_pseudolegal_impl(&self, mov: ChessMove) -> bool {
        let Ok(flags) = mov.untrusted_flags() else {
            return false;
        };
        let piece = flags.piece_type();
        let src = mov.src_square();
<<<<<<< HEAD
        let color = self.active_player;
=======
        let color = self.active;
>>>>>>> 19d302ad
        if !self.col_piece_bb(color, piece).is_bit_set(src) {
            return false;
        }
        if mov.is_castle() {
            self.check_castling_move_pseudolegal(mov, color)
        } else if piece == Pawn {
            let mut incorrect = false;
            incorrect |= mov.is_ep() && self.ep_square() != Some(mov.dest_square());
            incorrect |= mov.is_promotion() && !mov.dest_square().is_backrank();
            if mov.is_ep() {
                return Some(mov.dest_square()) == self.ep_square;
            }
            let capturable = self.player_bb(color.other());
            !incorrect && Self::single_pawn_moves(color, src, capturable, self.empty_bb()).is_bit_set(mov.dest_square())
        } else {
            if self.simple_illegal(piece, mov.dest_square()) {
                return false;
            }
            let generator = self.slider_generator();
            (Self::threatening_attacks(src, mov.piece_type(), color, &generator) & !self.active_player_bb())
                .is_bit_set(mov.dest_square())
        }
    }

    /// Unlike [`Self::is_move_pseudolegal`], this assumes that `mov` used to be pseudolegal in *some* arbitrary position.
    /// This means that checking pseudolegality is less expensive
    pub fn is_generated_move_pseudolegal_impl(&self, mov: ChessMove) -> bool {
        let us = self.active;
        let src = mov.src_square();
        let piece = mov.flags().piece_type();
        if !self.col_piece_bb(us, piece).is_bit_set(src) {
            // this check is still necessary because otherwise we could e.g. accept a move with piece 'bishop' from a queen.
            return false;
        }
        if mov.is_castle() {
            // we can't assume that the position was from the same game, so we still have to check that rook and king positions match
            self.check_castling_move_pseudolegal(mov, us)
        } else if piece == Pawn {
            if mov.is_ep() {
                return self.ep_square() == Some(mov.dest_square());
            }
            let capturable = self.player_bb(!us);
            // we still need to check this because this could have been a pawn move from the other player
            Self::single_pawn_moves(us, src, capturable, self.empty_bb()).is_bit_set(mov.dest_square())
        } else {
            if self.simple_illegal(piece, mov.dest_square()) {
                return false;
            }
            let ray = ChessBitboard::ray_exclusive(src, mov.dest_square(), ChessboardSize {});
            let on_ray = ray & self.occupied_bb();
            on_ray.is_zero() && !self.player_bb(us).is_bit_set(mov.dest_square())
        }
    }

    /// Used for checking castling legality and verifying FENs:
    /// Pretend there is a king of color `us` at `square` and test if it is in check.
    pub fn is_in_check_on_square(&self, us: ChessColor, square: ChessSquare, generator: &ChessSliderGenerator) -> bool {
        (self.all_attacking(square, generator) & self.player_bb(us.other())).has_set_bit()
    }

    pub(super) fn gen_pseudolegal_moves<T: MoveList<Self>>(
        &self,
        moves: &mut T,
        mut filter: ChessBitboard,
        only_tactical: bool,
    ) {
        let slider_generator = self.slider_generator();
        self.gen_king_moves(moves, filter, only_tactical);
        // in a double check, only generate king moves. We support loading FENs with more than 2 checkers.
        if self.checkers.more_than_one_bit_set() {
            return;
        }
        let mut check_ray = !ChessBitboard::default();
        if self.checkers.has_set_bit() {
            let checker = ChessSquare::from_bb_idx(self.checkers().pop_lsb());
            check_ray = ChessBitboard::ray_inclusive(self.king_square(self.active), checker, ChessboardSize::default());
            filter &= check_ray;
        }
        self.gen_slider_moves::<T, { Bishop as usize }>(moves, filter, &slider_generator);
        self.gen_slider_moves::<T, { Rook as usize }>(moves, filter, &slider_generator);
        self.gen_slider_moves::<T, { Queen as usize }>(moves, filter, &slider_generator);
        self.gen_knight_moves(moves, filter);
        self.gen_pawn_moves(moves, check_ray, only_tactical);

        if cfg!(debug_assertions) {
            for &m in moves.iter_moves() {
                debug_assert!(self.is_generated_move_pseudolegal(m));
            }
        }
    }

    fn gen_pawn_moves<T: MoveList<Self>>(&self, moves: &mut T, filter: ChessBitboard, only_tactical: bool) {
        let color = self.active;
        let pawns = self.col_piece_bb(color, Pawn);
        let free = !self.occupied_bb();
        let free_filter = free & filter;
        let opponent = self.player_bb(color.other()) & filter;
        let regular_pawn_moves;
        let double_pawn_moves;
        let left_pawn_captures;
        let right_pawn_captures;
        let capturable = opponent | self.ep_square.map(ChessSquare::bb).unwrap_or_default();
        if color == White {
            regular_pawn_moves = (pawns.north() & free_filter, 8);
            double_pawn_moves = (((pawns & ChessBitboard::rank(1)) << 16) & free.north() & free_filter, 16);
            right_pawn_captures = (pawns.north_east() & capturable, 9);
            left_pawn_captures = (pawns.north_west() & capturable, 7);
        } else {
            regular_pawn_moves = (pawns.south() & free_filter, -8);
            double_pawn_moves = (((pawns & ChessBitboard::rank(6)) >> 16) & free.south() & free_filter, -16);
            right_pawn_captures = (pawns.south_west() & capturable, -9);
            left_pawn_captures = (pawns.south_east() & capturable, -7);
        }
        for move_type in [right_pawn_captures, left_pawn_captures, regular_pawn_moves, double_pawn_moves] {
            let bb = move_type.0;
            for to in bb.ones() {
                let from = ChessSquare::from_bb_idx((to.to_u8() as isize - move_type.1) as usize);
                let is_capture = from.file() != to.file();
                let mut flag = NormalPawnMove;
                if self.ep_square.is_some_and(|sq| sq == to) {
                    flag = EnPassant;
                } else if to.is_backrank() {
                    for flag in [PromoQueen, PromoKnight] {
                        moves.add_move(ChessMove::new(from, to, flag));
                    }
                    if !only_tactical {
                        for flag in [PromoRook, PromoBishop] {
                            moves.add_move(ChessMove::new(from, to, flag));
                        }
                    }
                    continue;
                } else if only_tactical && !is_capture {
                    continue;
                }
                moves.add_move(ChessMove::new(from, to, flag));
            }
        }
    }

    fn is_castling_pseudolegal(&self, side: CastleRight) -> bool {
        let color = self.active;
        let king_square = self.king_square(color);
        let king = self.col_piece_bb(color, King);
        // Castling, handling the general (D)FRC case.
        let king_file = king_square.file() as usize;
        const KING_QUEENSIDE_BB: [ChessBitboard; 8] = [
            ChessBitboard::new(!0), // impossible
            ChessBitboard::new(0b0000_0100),
            ChessBitboard::new(0b0000_0000), // no square to check
            ChessBitboard::new(0b0000_0100),
            ChessBitboard::new(0b0000_1100),
            ChessBitboard::new(0b0001_1100),
            ChessBitboard::new(0b0011_1100),
            ChessBitboard::new(!0), // impossible
        ];
        const KING_KINGSIDE_BB: [ChessBitboard; 8] = [
            ChessBitboard::new(!0), // impossible
            ChessBitboard::new(0b0111_1100),
            ChessBitboard::new(0b0111_1000),
            ChessBitboard::new(0b0111_0000),
            ChessBitboard::new(0b0110_0000),
            ChessBitboard::new(0b0100_0000),
            ChessBitboard::new(0b0000_0000),
            ChessBitboard::new(!0), // impossible
        ];
        const ROOK_QUEENSIDE_BB: [ChessBitboard; 8] = [
            ChessBitboard::new(0b0000_1110),
            ChessBitboard::new(0b0000_1100),
            ChessBitboard::new(0b0000_1000),
            ChessBitboard::new(0b0000_0000),
            ChessBitboard::new(0b0000_1000),
            ChessBitboard::new(0b0001_1000),
            ChessBitboard::new(!0), // impossible
            ChessBitboard::new(!0), // impossible
        ];
        const ROOK_KINGSIDE_BB: [ChessBitboard; 8] = [
            ChessBitboard::new(!0), // impossible
            ChessBitboard::new(!0), // impossible
            ChessBitboard::new(0b0011_1000),
            ChessBitboard::new(0b0011_0000),
            ChessBitboard::new(0b0010_0000),
            ChessBitboard::new(0b0000_0000),
            ChessBitboard::new(0b0010_0000),
            ChessBitboard::new(0b0110_0000),
        ];
        let (rook_free_bb, king_free_bb) = match side {
            Queenside => (
                ROOK_QUEENSIDE_BB[self.castling.rook_start_file(color, Queenside) as usize] << (color as usize * 7 * 8),
                KING_QUEENSIDE_BB[king_file] << (color as usize * 7 * 8),
            ),
            Kingside => (
                ROOK_KINGSIDE_BB[self.castling.rook_start_file(color, Kingside) as usize] << (color as usize * 7 * 8),
                KING_KINGSIDE_BB[king_file] << (color as usize * 7 * 8),
            ),
        };
        if self.castling.can_castle(color, side) {
            let rook = self.rook_start_square(color, side);
            if ((self.occupied_bb() ^ rook.bb()) & king_free_bb).is_zero()
                && ((self.occupied_bb() ^ king) & rook_free_bb).is_zero()
            {
                debug_assert_eq!(self.colored_piece_on(rook).symbol, ColoredChessPieceType::new(color, Rook));
                return true;
            }
        }
        false
    }

    fn gen_king_moves<T: MoveList<Self>>(&self, moves: &mut T, filter: ChessBitboard, only_captures: bool) {
        let filter = filter & !self.threats;
        let us = self.active;
        let king_square = self.king_square(us);
        let mut attacks = Self::normal_king_attacks_from(king_square) & filter;
        while attacks.has_set_bit() {
            let target = attacks.pop_lsb();
            moves.add_move(ChessMove::new(king_square, ChessSquare::from_bb_idx(target), NormalKingMove));
        }
        if only_captures {
            return;
        }
        // Castling, handling the general (D)FRC case.
        if self.is_castling_pseudolegal(Queenside) {
            let rook = self.rook_start_square(us, Queenside);
            moves.add_move(ChessMove::new(king_square, rook, CastleQueenside));
        }
        if self.is_castling_pseudolegal(Kingside) {
            let rook = self.rook_start_square(us, Kingside);
            moves.add_move(ChessMove::new(king_square, rook, CastleKingside));
        }
    }

    fn gen_knight_moves<T: MoveList<Self>>(&self, moves: &mut T, filter: ChessBitboard) {
        let knights = self.col_piece_bb(self.active, Knight);
        for from in knights.ones() {
            let attacks = Self::knight_attacks_from(from) & filter;
            for to in attacks.ones() {
                moves.add_move(ChessMove::new(from, to, KnightMove));
            }
        }
    }

    fn gen_slider_moves<T: MoveList<Self>, const SLIDER: usize>(
        &self,
        moves: &mut T,
        filter: ChessBitboard,
        generator: &ChessSliderGenerator,
    ) {
        let piece = if SLIDER == Bishop as usize {
            Bishop
        } else if SLIDER == Rook as usize {
            Rook
        } else {
            debug_assert_eq!(SLIDER, Queen as usize);
            Queen
        };
        let color = self.active;
        let pieces = self.col_piece_bb(color, piece);
        for from in pieces.ones() {
            let attacks = match piece {
                Bishop => generator.bishop_attacks(from),
                Rook => generator.rook_attacks(from),
                _ => generator.queen_attacks(from),
            };
            let attacks = attacks & filter;
            for to in attacks.ones() {
                let move_type = ChessMoveFlags::normal_move(piece);
                moves.add_move(ChessMove::new(from, to, move_type));
            }
        }
    }

    // All the following methods can be called with squares that do not contain the specified piece.
    // This makes sense because it allows to find all pieces able to attack a given square.

    pub const fn normal_king_attacks_from(square: ChessSquare) -> ChessBitboard {
        KINGS[square.bb_idx()]
    }

    pub const fn knight_attacks_from(square: ChessSquare) -> ChessBitboard {
        KNIGHTS[square.bb_idx()]
    }

    pub const fn single_pawn_captures(color: ChessColor, square: ChessSquare) -> ChessBitboard {
        PAWN_CAPTURES[color as usize][square.bb_idx()]
    }

    // TODO: Use precomputed rays
    pub fn ray_attacks(&self, target: ChessSquare, ray_square: ChessSquare, blockers: ChessBitboard) -> ChessBitboard {
        let generator = ChessSliderGenerator::new(blockers);
        let file_diff = target.file().wrapping_sub(ray_square.file());
        let rank_diff = target.rank().wrapping_sub(ray_square.rank());
        if file_diff == 0 {
            generator.vertical_attacks(target) & (self.piece_bb(Rook) | self.piece_bb(Queen))
        } else if rank_diff == 0 {
            generator.horizontal_attacks(target) & (self.piece_bb(Rook) | self.piece_bb(Queen))
        } else if file_diff == rank_diff {
            generator.diagonal_attacks(target) & (self.piece_bb(Bishop) | self.piece_bb(Queen))
        } else if file_diff == 0_u8.wrapping_sub(rank_diff) {
            generator.anti_diagonal_attacks(target) & (self.piece_bb(Bishop) | self.piece_bb(Queen))
        } else {
            ChessBitboard::default()
        }
    }

    pub fn all_attacking(&self, square: ChessSquare, slider_gen: &ChessSliderGenerator) -> ChessBitboard {
        let rook_sliders = self.piece_bb(Rook) | self.piece_bb(Queen);
        let bishop_sliders = self.piece_bb(Bishop) | self.piece_bb(Queen);
        rook_sliders & slider_gen.rook_attacks(square)
            | bishop_sliders & slider_gen.bishop_attacks(square)
            | (Self::knight_attacks_from(square) & self.piece_bb(Knight))
            | (Self::normal_king_attacks_from(square) & self.piece_bb(King))
            | Self::single_pawn_captures(Black, square) & self.col_piece_bb(White, Pawn)
            | Self::single_pawn_captures(White, square) & self.col_piece_bb(Black, Pawn)
    }

    pub fn checkers(&self) -> ChessBitboard {
        self.checkers
    }

    /// Calculate a bitboard of all squares that are attacked by the given player.
    /// This only counts hypothetical captures, so no pawn pushes or castling moves.
    pub(super) fn calc_threats_of(&self, player: ChessColor, slider_gen: &ChessSliderGenerator) -> ChessBitboard {
        let mut res = Self::normal_king_attacks_from(self.king_square(player));
        for knight in self.col_piece_bb(player, Knight).ones() {
            res |= Self::knight_attacks_from(knight);
        }
        let bishop_sliders = self.piece_bb(Bishop) | self.piece_bb(Queen);
        let rook_sliders = self.piece_bb(Rook) | self.piece_bb(Queen);
        let us = self.player_bb(player);
        res |= slider_gen.all_bishop_attacks(bishop_sliders & us);
        res |= slider_gen.all_rook_attacks(rook_sliders & us);
        res |= self.col_piece_bb(player, Pawn).pawn_attacks(player);
        res
    }

    pub fn threats(&self) -> ChessBitboard {
        self.threats
    }

    // This doesn't calculate checks from a king because those can't happen in a legal position, but
    // this means that it can't be used to verify that a position is legal
    pub fn set_checkers_and_pinned(&mut self) {
        let us = self.active_player();
        let their_bb = self.player_bb(!us);
        let king = self.king_square(us);
        self.checkers = ((Self::knight_attacks_from(king) & self.piece_bb(Knight))
            | Self::single_pawn_captures(us, king) & self.col_piece_bb(!us, Pawn))
            & their_bb;
        self.pinned = [ChessBitboard::default(); 2];
        for color in ChessColor::iter() {
            let their_bb = self.player_bb(!color);
            let our_bb = self.player_bb(color);
            let king = self.king_square(color);
            let slider_gen = ChessSliderGenerator::new(their_bb);
            let rook_sliders = (self.piece_bb(Rook) | self.piece_bb(Queen)) & their_bb;
            let bishop_sliders = (self.piece_bb(Bishop) | self.piece_bb(Queen)) & their_bb;

            let mut update = |slider: ChessSquare, us: ChessColor| {
                let on_ray = ChessBitboard::ray_exclusive(slider, king, ChessboardSize::default()) & our_bb;
                if on_ray.is_zero() {
                    self.checkers |= slider.bb();
                } else if on_ray.is_single_piece() {
                    self.pinned[us] |= on_ray;
                }
            };

            for slider in (rook_sliders & slider_gen.rook_attacks(king)).ones() {
                update(slider, color);
            }
            for slider in (bishop_sliders & slider_gen.bishop_attacks(king)).ones() {
                update(slider, color);
            }
        }
    }

    pub(super) fn is_pseudolegal_legal_impl(&self, mov: ChessMove) -> bool {
        let src = mov.src_square();
        let dest = mov.dest_square();
        if mov.is_castle() {
            let to_file = if mov.flags() == CastleKingside { G_FILE_NUM } else { C_FILE_NUM };
            let king_ray = ChessBitboard::ray_inclusive(
                mov.src_square(),
                ChessSquare::from_rank_file(src.rank(), to_file),
                ChessboardSize::default(),
            );
            (king_ray & self.threats).is_zero() && !self.pinned[self.active].is_bit_set(dest)
        } else if mov.flags() == NormalKingMove {
            debug_assert!(!self.threats.is_bit_set(dest));
            if self.checkers().is_zero() {
                return true;
            }
            let slider_gen = ChessSliderGenerator::new(self.occupied_bb() ^ self.col_piece_bb(self.active, King));
            let rook_sliders = (self.piece_bb(Rook) | self.piece_bb(Queen)) & self.inactive_player_bb();
            let bishop_sliders = (self.piece_bb(Bishop) | self.piece_bb(Queen)) & self.inactive_player_bb();
            ((rook_sliders & slider_gen.rook_attacks(dest)) | (bishop_sliders & slider_gen.bishop_attacks(dest)))
                .is_zero()
        } else {
            let king_sq = self.king_square(self.active);
            debug_assert!(!self.checkers().more_than_one_bit_set());
            if mov.is_ep() {
                let mut b = *self;
                b.remove_piece_unchecked(mov.square_of_pawn_taken_by_ep().unwrap(), Pawn, self.inactive_player());
                b.move_piece_no_mailbox(src, dest, Pawn);
                // no need to update the mailbox
                return !b.is_in_check_on_square(b.active_player(), king_sq, &b.slider_generator());
            } else if self.checkers().has_set_bit() {
                if self.pinned[self.active].is_bit_set(src) {
                    return false;
                }
                let checker = ChessSquare::from_bb_idx(self.checkers().pop_lsb());
                let ray = ChessBitboard::ray_inclusive(checker, king_sq, ChessboardSize::default());
                return ray.is_bit_set(mov.dest_square());
            } else if self.pinned[self.active].is_bit_set(src) {
                let mut pinning = self.ray_attacks(src, king_sq, self.occupied_bb());
                debug_assert!(pinning.is_single_piece());
                let pinning = ChessSquare::from_bb_idx(pinning.pop_lsb());
                let pin_ray = ChessBitboard::ray_inclusive(pinning, king_sq, ChessboardSize::default());
                return pin_ray.is_bit_set(mov.dest_square());
            }
            true
        }
    }
}

#[cfg(test)]
mod tests {
    use super::*;
    use crate::general::board::Strictness::Strict;
    use std::str::FromStr;

    #[test]
    fn attack_test() {
        for pos in Chessboard::bench_positions() {
            for mov in pos.legal_moves_slow() {
                let child = pos.make_move(mov).unwrap();
                let slider_gen = child.slider_generator();
                let mut threats = ChessBitboard::default();
                for sq in ChessSquare::iter() {
                    let attacks = child.all_attacking(sq, &slider_gen);
                    if (attacks & child.inactive_player_bb()).has_set_bit() {
                        threats |= sq.bb();
                    }
                }
                assert_eq!(threats, child.threats(), "{child} {:?}", threats ^ child.threats());
            }
        }
    }
    #[test]
    fn failed_proptest() {
        let pos =
            Chessboard::from_fen("2kb1b2/pR2P1P1/P1N1P3/1p2Pp2/P5P1/1N6/4P2B/2qR2K1 w - f6 99 123", Strict).unwrap();
        let mov =
            ChessMove::new(ChessSquare::from_str("e5").unwrap(), ChessSquare::from_str("f6").unwrap(), NormalPawnMove);
        assert!(!pos.is_move_pseudolegal(mov));
        assert!(!pos.is_generated_move_pseudolegal(mov));
        let mov = ChessMove::new(mov.src_square(), mov.dest_square(), EnPassant);
        assert!(pos.is_move_pseudolegal(mov));
        assert!(pos.is_generated_move_pseudolegal(mov));
    }
}<|MERGE_RESOLUTION|>--- conflicted
+++ resolved
@@ -1,8 +1,8 @@
 use crate::games::chess::CastleRight::*;
 use crate::games::chess::ChessColor::*;
 use crate::games::chess::castling::CastleRight;
+use crate::games::chess::moves::ChessMove;
 use crate::games::chess::moves::ChessMoveFlags::*;
-use crate::games::chess::moves::{ChessMove, ChessMoveFlags};
 use crate::games::chess::pieces::ChessPieceType::*;
 use crate::games::chess::pieces::{ChessPieceType, ColoredChessPieceType};
 use crate::games::chess::squares::{C_FILE_NUM, ChessSquare, ChessboardSize, G_FILE_NUM};
@@ -56,7 +56,7 @@
     }
 
     fn check_castling_move_pseudolegal(&self, mov: ChessMove, color: ChessColor) -> bool {
-        self.king_square(color) == mov.src_square()
+        self.col_piece_bb(color, King).is_bit_set(mov.src_square())
             && (self.rook_start_square(color, Kingside) == mov.dest_square()
                 && mov.castle_side() == Kingside
                 && self.is_castling_pseudolegal(Kingside))
@@ -77,36 +77,28 @@
     }
 
     pub fn is_move_pseudolegal_impl(&self, mov: ChessMove) -> bool {
-        let Ok(flags) = mov.untrusted_flags() else {
+        let src = mov.src_square();
+        let us = self.active;
+        if !self.player_bb(us).is_bit_set(src) {
             return false;
-        };
-        let piece = flags.piece_type();
-        let src = mov.src_square();
-<<<<<<< HEAD
-        let color = self.active_player;
-=======
-        let color = self.active;
->>>>>>> 19d302ad
-        if !self.col_piece_bb(color, piece).is_bit_set(src) {
-            return false;
-        }
+        }
+        let piece = mov.piece_type(self);
         if mov.is_castle() {
-            self.check_castling_move_pseudolegal(mov, color)
+            piece == King && self.check_castling_move_pseudolegal(mov, us)
         } else if piece == Pawn {
-            let mut incorrect = false;
-            incorrect |= mov.is_ep() && self.ep_square() != Some(mov.dest_square());
-            incorrect |= mov.is_promotion() && !mov.dest_square().is_backrank();
             if mov.is_ep() {
                 return Some(mov.dest_square()) == self.ep_square;
             }
-            let capturable = self.player_bb(color.other());
-            !incorrect && Self::single_pawn_moves(color, src, capturable, self.empty_bb()).is_bit_set(mov.dest_square())
+            let incorrect_promo = mov.is_promotion() != mov.dest_square().is_backrank();
+            let capturable = self.player_bb(us.other());
+            !incorrect_promo
+                && Self::single_pawn_moves(us, src, capturable, self.empty_bb()).is_bit_set(mov.dest_square())
         } else {
-            if self.simple_illegal(piece, mov.dest_square()) {
+            if mov.is_promotion() || mov.is_ep() || self.simple_illegal(piece, mov.dest_square()) {
                 return false;
             }
             let generator = self.slider_generator();
-            (Self::threatening_attacks(src, mov.piece_type(), color, &generator) & !self.active_player_bb())
+            (Self::threatening_attacks(src, mov.piece_type(self), us, &generator) & !self.active_player_bb())
                 .is_bit_set(mov.dest_square())
         }
     }
@@ -116,9 +108,8 @@
     pub fn is_generated_move_pseudolegal_impl(&self, mov: ChessMove) -> bool {
         let us = self.active;
         let src = mov.src_square();
-        let piece = mov.flags().piece_type();
-        if !self.col_piece_bb(us, piece).is_bit_set(src) {
-            // this check is still necessary because otherwise we could e.g. accept a move with piece 'bishop' from a queen.
+        let piece = mov.piece_type(self);
+        if !self.player_bb(us).is_bit_set(src) {
             return false;
         }
         if mov.is_castle() {
@@ -205,7 +196,7 @@
             for to in bb.ones() {
                 let from = ChessSquare::from_bb_idx((to.to_u8() as isize - move_type.1) as usize);
                 let is_capture = from.file() != to.file();
-                let mut flag = NormalPawnMove;
+                let mut flag = NormalMove;
                 if self.ep_square.is_some_and(|sq| sq == to) {
                     flag = EnPassant;
                 } else if to.is_backrank() {
@@ -301,7 +292,7 @@
         let mut attacks = Self::normal_king_attacks_from(king_square) & filter;
         while attacks.has_set_bit() {
             let target = attacks.pop_lsb();
-            moves.add_move(ChessMove::new(king_square, ChessSquare::from_bb_idx(target), NormalKingMove));
+            moves.add_move(ChessMove::new(king_square, ChessSquare::from_bb_idx(target), NormalMove));
         }
         if only_captures {
             return;
@@ -322,7 +313,7 @@
         for from in knights.ones() {
             let attacks = Self::knight_attacks_from(from) & filter;
             for to in attacks.ones() {
-                moves.add_move(ChessMove::new(from, to, KnightMove));
+                moves.add_move(ChessMove::new(from, to, NormalMove));
             }
         }
     }
@@ -351,8 +342,7 @@
             };
             let attacks = attacks & filter;
             for to in attacks.ones() {
-                let move_type = ChessMoveFlags::normal_move(piece);
-                moves.add_move(ChessMove::new(from, to, move_type));
+                moves.add_move(ChessMove::new(from, to, NormalMove));
             }
         }
     }
@@ -464,6 +454,7 @@
     pub(super) fn is_pseudolegal_legal_impl(&self, mov: ChessMove) -> bool {
         let src = mov.src_square();
         let dest = mov.dest_square();
+        let piece = mov.piece_type(self);
         if mov.is_castle() {
             let to_file = if mov.flags() == CastleKingside { G_FILE_NUM } else { C_FILE_NUM };
             let king_ray = ChessBitboard::ray_inclusive(
@@ -472,7 +463,7 @@
                 ChessboardSize::default(),
             );
             (king_ray & self.threats).is_zero() && !self.pinned[self.active].is_bit_set(dest)
-        } else if mov.flags() == NormalKingMove {
+        } else if piece == King {
             debug_assert!(!self.threats.is_bit_set(dest));
             if self.checkers().is_zero() {
                 return true;
@@ -533,12 +524,21 @@
             }
         }
     }
+
+    #[test]
+    fn is_move_pseudolegal_test() {
+        let pos = Chessboard::from_fen("3k4/1P6/8/8/7K/8/r7/2R5 w - - 0 1", Strict).unwrap();
+        let mov =
+            ChessMove::new(ChessSquare::from_str("b7").unwrap(), ChessSquare::from_str("b8").unwrap(), NormalMove);
+        assert!(!pos.is_move_pseudolegal(mov));
+    }
+
     #[test]
     fn failed_proptest() {
         let pos =
             Chessboard::from_fen("2kb1b2/pR2P1P1/P1N1P3/1p2Pp2/P5P1/1N6/4P2B/2qR2K1 w - f6 99 123", Strict).unwrap();
         let mov =
-            ChessMove::new(ChessSquare::from_str("e5").unwrap(), ChessSquare::from_str("f6").unwrap(), NormalPawnMove);
+            ChessMove::new(ChessSquare::from_str("e5").unwrap(), ChessSquare::from_str("f6").unwrap(), NormalMove);
         assert!(!pos.is_move_pseudolegal(mov));
         assert!(!pos.is_generated_move_pseudolegal(mov));
         let mov = ChessMove::new(mov.src_square(), mov.dest_square(), EnPassant);
