--- conflicted
+++ resolved
@@ -1,20 +1,11 @@
-<<<<<<< HEAD
-=======
-use strum::IntoEnumIterator;
-
-use crate::games::ZobristHash;
-use crate::games::chess::ChessColor::*;
->>>>>>> 1d15c9ad
+use crate::games::chess::ChessColor::Black;
 use crate::games::chess::pieces::ChessPieceType::Pawn;
 use crate::games::chess::pieces::{ChessPieceType, NUM_COLORS};
 use crate::games::chess::squares::{ChessSquare, NUM_COLUMNS};
 use crate::games::chess::{ChessColor, Chessboard, Hashes};
-<<<<<<< HEAD
 use crate::games::{Color, PosHash};
 use crate::general::bitboards::Bitboard;
 use crate::general::board::BitboardBoard;
-=======
->>>>>>> 1d15c9ad
 use crate::general::squares::RectangularCoordinates;
 
 pub const NUM_PIECE_SQUARE_ENTRIES: usize = 64 * 6;
@@ -47,11 +38,7 @@
     }
 
     // const mut refs aren't stable yet, so returning the new state is a workaround
-<<<<<<< HEAD
-    const fn gen(mut self) -> (Self, PosHash) {
-=======
-    const fn generate(mut self) -> (Self, ZobristHash) {
->>>>>>> 1d15c9ad
+    const fn generate(mut self) -> (Self, PosHash) {
         self.0 = self.0.wrapping_mul(MUTLIPLIER);
         self.0 = self.0.wrapping_add(INCREMENT);
         let upper = (self.0 >> 64) as u64;
@@ -129,6 +116,7 @@
 #[cfg(test)]
 mod tests {
     use super::*;
+    use crate::games::chess::ChessColor::White;
     use crate::games::chess::moves::{ChessMove, ChessMoveFlags};
     use crate::games::chess::pieces::ChessPieceType::*;
     use crate::games::chess::squares::{D_FILE_NO, E_FILE_NO};
