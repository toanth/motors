--- conflicted
+++ resolved
@@ -1,21 +1,11 @@
-<<<<<<< HEAD
-use crate::games::chess::pieces::ChessPieceType;
-use crate::games::chess::squares::{ChessSquare, NUM_COLUMNS};
-use crate::games::chess::ChessColor::*;
-use crate::games::chess::{ChessColor, Chessboard};
-use crate::games::{Color, PosHash};
-use crate::general::bitboards::Bitboard;
-use crate::general::board::BitboardBoard;
-=======
-use strum::IntoEnumIterator;
-
 use crate::games::chess::pieces::ChessPieceType::Pawn;
 use crate::games::chess::pieces::{ChessPieceType, NUM_COLORS};
 use crate::games::chess::squares::{ChessSquare, NUM_COLUMNS};
 use crate::games::chess::ChessColor::*;
 use crate::games::chess::{ChessColor, Chessboard, Hashes};
-use crate::games::ZobristHash;
->>>>>>> 1fe66f35
+use crate::games::{Color, PosHash};
+use crate::general::bitboards::Bitboard;
+use crate::general::board::BitboardBoard;
 use crate::general::squares::RectangularCoordinates;
 
 pub const NUM_PIECE_SQUARE_ENTRIES: usize = 64 * 6;
@@ -89,15 +79,10 @@
 };
 
 impl Chessboard {
-<<<<<<< HEAD
-    pub fn compute_zobrist(&self) -> PosHash {
-        let mut res = PosHash(0);
-=======
     pub(super) fn compute_zobrist(&self) -> Hashes {
-        let mut pawns = ZobristHash(0);
-        let mut nonpawns = [ZobristHash(0); NUM_COLORS];
-        let mut special = ZobristHash(0);
->>>>>>> 1fe66f35
+        let mut pawns = PosHash(0);
+        let mut nonpawns = [PosHash(0); NUM_COLORS];
+        let mut special = PosHash(0);
         for color in ChessColor::iter() {
             for piece in ChessPieceType::non_pawn_pieces() {
                 let pieces = self.colored_piece_bb(color, piece);
@@ -109,48 +94,22 @@
                 pawns ^= PRECOMPUTED_ZOBRIST_KEYS.piece_key(Pawn, color, square);
             }
         }
-<<<<<<< HEAD
-        res ^=
+        special ^=
             self.ep_square.map_or(PosHash(0), |square| PRECOMPUTED_ZOBRIST_KEYS.ep_file_keys[square.file() as usize]);
-        res ^= PRECOMPUTED_ZOBRIST_KEYS.castle_keys[self.castling.allowed_castling_directions()];
-=======
-        special ^= self.ep_square.map_or(ZobristHash(0), |square| {
-            PRECOMPUTED_ZOBRIST_KEYS.ep_file_keys[square.file() as usize]
-        });
-        special ^=
-            PRECOMPUTED_ZOBRIST_KEYS.castle_keys[self.castling.allowed_castling_directions()];
->>>>>>> 1fe66f35
+        special ^= PRECOMPUTED_ZOBRIST_KEYS.castle_keys[self.castling.allowed_castling_directions()];
         if self.active_player == Black {
             special ^= PRECOMPUTED_ZOBRIST_KEYS.side_to_move_key;
         }
-        Hashes {
-            pawns,
-            nonpawns,
-            total: pawns ^ nonpawns[0] ^ nonpawns[1] ^ special,
-        }
-    }
-
-<<<<<<< HEAD
-    pub(super) fn approximate_zobrist_after_move(
-        mut old_hash: PosHash,
-=======
+        Hashes { pawns, nonpawns, total: pawns ^ nonpawns[0] ^ nonpawns[1] ^ special }
+    }
+
     pub(super) fn update_zobrist(
->>>>>>> 1fe66f35
         color: ChessColor,
         piece: ChessPieceType,
         from: ChessSquare,
         to: ChessSquare,
-<<<<<<< HEAD
     ) -> PosHash {
-        old_hash ^= PRECOMPUTED_ZOBRIST_KEYS.piece_key(piece, color, to);
-        old_hash ^= PRECOMPUTED_ZOBRIST_KEYS.piece_key(piece, color, from);
-        old_hash ^= PRECOMPUTED_ZOBRIST_KEYS.side_to_move_key;
-        old_hash
-=======
-    ) -> ZobristHash {
-        PRECOMPUTED_ZOBRIST_KEYS.piece_key(piece, color, to)
-            ^ PRECOMPUTED_ZOBRIST_KEYS.piece_key(piece, color, from)
->>>>>>> 1fe66f35
+        PRECOMPUTED_ZOBRIST_KEYS.piece_key(piece, color, to) ^ PRECOMPUTED_ZOBRIST_KEYS.piece_key(piece, color, from)
     }
 }
 
@@ -186,19 +145,19 @@
         let b2 = PRECOMPUTED_ZOBRIST_KEYS.piece_key(Knight, Black, ChessSquare::from_chars('g', '4').unwrap()).0;
         assert_ne!(a1 ^ a2, b1 ^ b2); // used to be bugged
         let position = Chessboard::from_name("kiwipete").unwrap();
-        let hash = position.zobrist_hash();
+        let hash = position.hash_pos();
         let mut hashes = HashMap::new();
         let mut collisions = HashMap::new();
         for mov in position.legal_moves_slow() {
             let new_board = position.make_move(mov).unwrap();
-            assert_ne!(new_board.zobrist_hash(), hash);
-            let previous = hashes.insert(new_board.zobrist_hash().0, new_board);
+            assert_ne!(new_board.hash_pos(), hash);
+            let previous = hashes.insert(new_board.hash_pos().0, new_board);
             assert!(previous.is_none());
-            let different_bits = (new_board.zobrist_hash().0 ^ hash.0).count_ones();
+            let different_bits = (new_board.hash_pos().0 ^ hash.0).count_ones();
             assert!((16..=48).contains(&different_bits));
             for mov in new_board.legal_moves_slow() {
                 let new_board = new_board.make_move(mov).unwrap();
-                let previous = hashes.insert(new_board.zobrist_hash().0, new_board);
+                let previous = hashes.insert(new_board.hash_pos().0, new_board);
                 if previous.is_some() {
                     let old_board = previous.unwrap();
                     println!(
@@ -208,14 +167,10 @@
                     );
                     // There's one ep move after one ply from the current position, which creates the only transposition reachable within 2 plies
                     if old_board != new_board {
-<<<<<<< HEAD
-                        _ = collisions.insert(new_board.hash.0, [old_board, new_board]);
-=======
-                        collisions.insert(new_board.zobrist_hash().0, [old_board, new_board]);
->>>>>>> 1fe66f35
+                        _ = collisions.insert(new_board.hash_pos().0, [old_board, new_board]);
                     }
                 }
-                let different_bits = (new_board.zobrist_hash().0 ^ hash.0).count_ones();
+                let different_bits = (new_board.hash_pos().0 ^ hash.0).count_ones();
                 assert!((12..52).contains(&different_bits));
             }
         }
@@ -224,39 +179,22 @@
 
     #[test]
     fn ep_test() {
-<<<<<<< HEAD
         let position = Chessboard::from_fen("4r1k1/p4pp1/6bp/2p5/r2p4/P4PPP/1P2P3/2RRB1K1 w - - 1 15", Strict).unwrap();
-        assert_eq!(position.hash_pos(), position.compute_zobrist());
-=======
-        let position = Chessboard::from_fen(
-            "4r1k1/p4pp1/6bp/2p5/r2p4/P4PPP/1P2P3/2RRB1K1 w - - 1 15",
-            Strict,
-        )
-        .unwrap();
         assert_eq!(position.hashes, position.compute_zobrist());
->>>>>>> 1fe66f35
         let mov = ChessMove::new(
             ChessSquare::from_rank_file(1, E_FILE_NO),
             ChessSquare::from_rank_file(3, E_FILE_NO),
             ChessMoveFlags::NormalPawnMove,
         );
         let new_pos = position.make_move(mov).unwrap();
-<<<<<<< HEAD
-        assert_eq!(new_pos.hash_pos(), new_pos.compute_zobrist());
-=======
         assert_eq!(new_pos.hashes, new_pos.compute_zobrist());
->>>>>>> 1fe66f35
         let ep_move = ChessMove::new(
             ChessSquare::from_rank_file(3, D_FILE_NO),
             ChessSquare::from_rank_file(2, E_FILE_NO),
             ChessMoveFlags::EnPassant,
         );
         let after_ep = new_pos.make_move(ep_move).unwrap();
-<<<<<<< HEAD
-        assert_eq!(after_ep.hash_pos(), after_ep.compute_zobrist());
-=======
         assert_eq!(after_ep.hashes, after_ep.compute_zobrist());
->>>>>>> 1fe66f35
     }
 
     #[test]
@@ -274,19 +212,7 @@
                     || pos.castling != new_pos.castling)
                 {
                     assert_eq!(
-<<<<<<< HEAD
-                        Chessboard::approximate_zobrist_after_move(
-                            pos.hash,
-                            pos.active_player,
-                            m.piece_type(),
-                            m.src_square(),
-                            m.dest_square()
-                        ),
-                        new_pos.hash,
-                        "{pos} {}",
-                        m.compact_formatter(&pos)
-=======
-                        pos.zobrist_hash()
+                        pos.hash_pos()
                             ^ Chessboard::update_zobrist(
                                 pos.active_player,
                                 m.piece_type(),
@@ -294,9 +220,9 @@
                                 m.dest_square()
                             )
                             ^ PRECOMPUTED_ZOBRIST_KEYS.side_to_move_key,
-                        new_pos.zobrist_hash(),
-                        "{pos} {m}"
->>>>>>> 1fe66f35
+                        new_pos.hash_pos(),
+                        "{pos} {}",
+                        m.compact_formatter(&pos)
                     );
                 }
             }
