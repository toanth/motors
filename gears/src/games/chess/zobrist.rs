use crate::games::chess::ChessColor::Black;
use crate::games::chess::pieces::ChessPieceType::Pawn;
use crate::games::chess::pieces::{ChessPieceType, NUM_COLORS};
use crate::games::chess::squares::{ChessSquare, NUM_COLUMNS};
use crate::games::chess::{ChessColor, Chessboard, Hashes};
use crate::games::{Color, PosHash};
use crate::general::bitboards::Bitboard;
use crate::general::board::BitboardBoard;
use crate::general::squares::RectangularCoordinates;

pub const NUM_PIECE_SQUARE_ENTRIES: usize = 64 * 6;
pub const NUM_COLORED_PIECE_SQUARE_ENTRIES: usize = NUM_PIECE_SQUARE_ENTRIES * 2;

pub struct PrecomputedZobristKeys {
    pub piece_square_keys: [PosHash; NUM_COLORED_PIECE_SQUARE_ENTRIES],
    pub castle_keys: [PosHash; 1 << (2 * 2)],
    pub ep_file_keys: [PosHash; NUM_COLUMNS],
    pub side_to_move_key: PosHash,
}

impl PrecomputedZobristKeys {
    pub fn piece_key(&self, piece: ChessPieceType, color: ChessColor, square: ChessSquare) -> PosHash {
        self.piece_square_keys[square.bb_idx() + piece as usize * 64 + color as usize * 64 * 6]
    }

    pub fn material_key(
        &self,
        piece: ChessPieceType,
        color: ChessColor,
        count: usize,
    ) -> ZobristHash {
        self.piece_key(piece, color, ChessSquare::from_bb_index(count))
    }
}

/// A simple `const` random number generator adapted from my C++ algebra implementation,
/// originally from here: <https://www.pcg-random.org/> (I hate that website)
struct PcgXslRr128_64Oneseq(u128);

const MUTLIPLIER: u128 = (2_549_297_995_355_413_924 << 64) + 4_865_540_595_714_422_341;
const INCREMENT: u128 = (6_364_136_223_846_793_005 << 64) + 1_442_695_040_888_963_407;

// the pcg xsl rr 128 64 oneseq generator, aka pcg64_oneseq (most other pcg generators have additional problems)
impl PcgXslRr128_64Oneseq {
    const fn new(seed: u128) -> Self {
        Self(seed.wrapping_add(INCREMENT).wrapping_mul(MUTLIPLIER).wrapping_add(INCREMENT))
    }

    // const mut refs aren't stable yet, so returning the new state is a workaround
    const fn generate(mut self) -> (Self, PosHash) {
        self.0 = self.0.wrapping_mul(MUTLIPLIER);
        self.0 = self.0.wrapping_add(INCREMENT);
        let upper = (self.0 >> 64) as u64;
<<<<<<< HEAD
        let xored = upper ^ (self.0 as u64);
        (
            self,
            ZobristHash(xored.rotate_right((upper >> (122 - 64)) as u32)),
        )
=======
        let xored = upper ^ ((self.0 & u64::MAX as u128) as u64);
        (self, PosHash(xored.rotate_right((upper >> (122 - 64)) as u32)))
>>>>>>> 03c0375a
    }
}

// Unfortunately, `const_random!` generates new values each time, so the build isn't deterministic unless
// the environment variable CONST_RANDOM_SEED is set
pub const ZOBRIST_KEYS: PrecomputedZobristKeys = {
    let mut res = {
        PrecomputedZobristKeys {
            piece_square_keys: [PosHash(0); NUM_COLORED_PIECE_SQUARE_ENTRIES],
            castle_keys: [PosHash(0); 1 << (2 * 2)],
            ep_file_keys: [PosHash(0); NUM_COLUMNS],
            side_to_move_key: PosHash(0),
        }
    };
    let mut generator = PcgXslRr128_64Oneseq::new(0x42);
    let mut i = 0;
    while i < NUM_COLORED_PIECE_SQUARE_ENTRIES {
        (generator, res.piece_square_keys[i]) = generator.generate();
        i += 1;
    }
    let mut i = 0;
    while i < res.castle_keys.len() {
        (generator, res.castle_keys[i]) = generator.generate();
        i += 1;
    }
    let mut i = 0;
    while i < NUM_COLUMNS {
        (generator, res.ep_file_keys[i]) = generator.generate();
        i += 1;
    }
    (_, res.side_to_move_key) = generator.generate();
    res
};

impl Chessboard {
    pub(super) fn compute_zobrist(&self) -> Hashes {
<<<<<<< HEAD
        let mut pawns = ZobristHash(0);
        let mut nonpawns = [ZobristHash(0); NUM_COLORS];
        let mut special = ZobristHash(0);
        let mut material = ZobristHash(0);
=======
        let mut pawns = PosHash(0);
        let mut nonpawns = [PosHash(0); NUM_COLORS];
        let mut special = PosHash(0);
>>>>>>> 03c0375a
        for color in ChessColor::iter() {
            for piece in ChessPieceType::non_pawn_pieces() {
                let pieces = self.colored_piece_bb(color, piece);
                for (i, square) in pieces.ones().enumerate() {
                    nonpawns[color] ^= ZOBRIST_KEYS.piece_key(piece, color, square);
                    material ^= ZOBRIST_KEYS.material_key(piece, color, i + 1);
                }
            }
            let pawn_bb = self.colored_piece_bb(color, Pawn);
            for (i, square) in pawn_bb.ones().enumerate() {
                pawns ^= ZOBRIST_KEYS.piece_key(Pawn, color, square);
                material ^= ZOBRIST_KEYS.material_key(Pawn, color, i + 1);
            }
        }
<<<<<<< HEAD
        special ^= self.ep_square.map_or(ZobristHash(0), |square| {
            ZOBRIST_KEYS.ep_file_keys[square.file() as usize]
        });
        special ^= ZOBRIST_KEYS.castle_keys[self.castling.allowed_castling_directions()];
=======
        special ^=
            self.ep_square.map_or(PosHash(0), |square| PRECOMPUTED_ZOBRIST_KEYS.ep_file_keys[square.file() as usize]);
        special ^= PRECOMPUTED_ZOBRIST_KEYS.castle_keys[self.castling.allowed_castling_directions()];
>>>>>>> 03c0375a
        if self.active_player == Black {
            special ^= ZOBRIST_KEYS.side_to_move_key;
        }
<<<<<<< HEAD
        Hashes {
            pawns,
            nonpawns,
            material,
            total: pawns ^ nonpawns[0] ^ nonpawns[1] ^ special,
        }
=======
        Hashes { pawns, nonpawns, total: pawns ^ nonpawns[0] ^ nonpawns[1] ^ special }
>>>>>>> 03c0375a
    }

    pub(super) fn update_zobrist(
        color: ChessColor,
        piece: ChessPieceType,
        from: ChessSquare,
        to: ChessSquare,
<<<<<<< HEAD
    ) -> ZobristHash {
        ZOBRIST_KEYS.piece_key(piece, color, to) ^ ZOBRIST_KEYS.piece_key(piece, color, from)
=======
    ) -> PosHash {
        PRECOMPUTED_ZOBRIST_KEYS.piece_key(piece, color, to) ^ PRECOMPUTED_ZOBRIST_KEYS.piece_key(piece, color, from)
>>>>>>> 03c0375a
    }
}

#[cfg(test)]
mod tests {
    use super::*;
    use crate::games::chess::ChessColor::White;
    use crate::games::chess::moves::{ChessMove, ChessMoveFlags};
    use crate::games::chess::pieces::ChessPieceType::*;
    use crate::games::chess::squares::{D_FILE_NO, E_FILE_NO};
    use crate::general::board::Strictness::Strict;
    use crate::general::board::{Board, BoardHelpers};
    use crate::general::moves::Move;
    use std::collections::HashMap;

    #[test]
    fn pcg_test() {
        let generator = PcgXslRr128_64Oneseq::new(42);
        assert_eq!(generator.0 >> 64, 1_610_214_578_838_163_691);
        assert_eq!(generator.0 & ((1 << 64) - 1), 13_841_303_961_814_150_380);
        let (generator, rand) = generator.generate();
        assert_eq!(rand.0, 2_915_081_201_720_324_186);
        let (generator, rand) = generator.generate();
        assert_eq!(rand.0, 13_533_757_442_135_995_717);
        let (_gen, rand) = generator.generate();
        assert_eq!(rand.0, 13_172_715_927_431_628_928);
    }

    #[test]
    fn simple_test() {
<<<<<<< HEAD
        let a1 = ZOBRIST_KEYS
            .piece_key(Bishop, White, ChessSquare::from_chars('f', '4').unwrap())
            .0;
        let b1 = ZOBRIST_KEYS
            .piece_key(Bishop, White, ChessSquare::from_chars('g', '5').unwrap())
            .0;
        let a2 = ZOBRIST_KEYS
            .piece_key(Knight, Black, ChessSquare::from_chars('h', '5').unwrap())
            .0;
        let b2 = ZOBRIST_KEYS
            .piece_key(Knight, Black, ChessSquare::from_chars('g', '4').unwrap())
            .0;
=======
        let a1 = PRECOMPUTED_ZOBRIST_KEYS.piece_key(Bishop, White, ChessSquare::from_chars('f', '4').unwrap()).0;
        let b1 = PRECOMPUTED_ZOBRIST_KEYS.piece_key(Bishop, White, ChessSquare::from_chars('g', '5').unwrap()).0;
        let a2 = PRECOMPUTED_ZOBRIST_KEYS.piece_key(Knight, Black, ChessSquare::from_chars('h', '5').unwrap()).0;
        let b2 = PRECOMPUTED_ZOBRIST_KEYS.piece_key(Knight, Black, ChessSquare::from_chars('g', '4').unwrap()).0;
>>>>>>> 03c0375a
        assert_ne!(a1 ^ a2, b1 ^ b2); // used to be bugged
        let position = Chessboard::from_name("kiwipete").unwrap();
        let hash = position.hash_pos();
        let mut hashes = HashMap::new();
        let mut collisions = HashMap::new();
        for mov in position.legal_moves_slow() {
            let new_board = position.make_move(mov).unwrap();
            assert_ne!(new_board.hash_pos(), hash);
            let previous = hashes.insert(new_board.hash_pos().0, new_board);
            assert!(previous.is_none());
            let different_bits = (new_board.hash_pos().0 ^ hash.0).count_ones();
            assert!((16..=48).contains(&different_bits));
            for mov in new_board.legal_moves_slow() {
                let new_board = new_board.make_move(mov).unwrap();
                let previous = hashes.insert(new_board.hash_pos().0, new_board);
                if previous.is_some() {
                    let old_board = previous.unwrap();
                    println!(
                        "Collision at hash {hash}, boards {0} and {1} (diagrams: \n{old_board} and \n{new_board}",
                        old_board.as_fen(),
                        new_board.as_fen()
                    );
                    // There's one ep move after one ply from the current position, which creates the only transposition reachable within 2 plies
                    if old_board != new_board {
                        _ = collisions.insert(new_board.hash_pos().0, [old_board, new_board]);
                    }
                }
                let different_bits = (new_board.hash_pos().0 ^ hash.0).count_ones();
                assert!((12..52).contains(&different_bits));
            }
        }
        assert!(collisions.is_empty(), "num collisions: {0} out of {1}", collisions.len(), hashes.len());
    }

    #[test]
    fn ep_test() {
        let position = Chessboard::from_fen("4r1k1/p4pp1/6bp/2p5/r2p4/P4PPP/1P2P3/2RRB1K1 w - - 1 15", Strict).unwrap();
        assert_eq!(position.hashes, position.compute_zobrist());
        let mov = ChessMove::new(
            ChessSquare::from_rank_file(1, E_FILE_NO),
            ChessSquare::from_rank_file(3, E_FILE_NO),
            ChessMoveFlags::NormalPawnMove,
        );
        let new_pos = position.make_move(mov).unwrap();
        assert_eq!(new_pos.hashes, new_pos.compute_zobrist());
        let ep_move = ChessMove::new(
            ChessSquare::from_rank_file(3, D_FILE_NO),
            ChessSquare::from_rank_file(2, E_FILE_NO),
            ChessMoveFlags::EnPassant,
        );
        let after_ep = new_pos.make_move(ep_move).unwrap();
        assert_eq!(after_ep.hashes, after_ep.compute_zobrist());
    }

    #[test]
    fn zobrist_after_move_test() {
        for pos in Chessboard::bench_positions() {
            for m in pos.pseudolegal_moves() {
                let Some(new_pos) = pos.make_move(m) else {
                    continue;
                };
                assert!(new_pos.debug_verify_invariants(Strict).is_ok(), "{pos} {}", m.compact_formatter(&pos));
                if !(m.is_double_pawn_push()
                    || m.is_capture(&pos)
                    || m.is_promotion()
                    || pos.ep_square().is_some()
                    || pos.castling != new_pos.castling)
                {
                    assert_eq!(
                        pos.hash_pos()
                            ^ Chessboard::update_zobrist(
                                pos.active_player,
                                m.piece_type(),
                                m.src_square(),
                                m.dest_square()
                            )
<<<<<<< HEAD
                            ^ ZOBRIST_KEYS.side_to_move_key,
                        new_pos.zobrist_hash(),
                        "{pos} {m}"
=======
                            ^ PRECOMPUTED_ZOBRIST_KEYS.side_to_move_key,
                        new_pos.hash_pos(),
                        "{pos} {}",
                        m.compact_formatter(&pos)
>>>>>>> 03c0375a
                    );
                }
            }
        }
    }
}<|MERGE_RESOLUTION|>--- conflicted
+++ resolved
@@ -23,12 +23,7 @@
         self.piece_square_keys[square.bb_idx() + piece as usize * 64 + color as usize * 64 * 6]
     }
 
-    pub fn material_key(
-        &self,
-        piece: ChessPieceType,
-        color: ChessColor,
-        count: usize,
-    ) -> ZobristHash {
+    pub fn material_key(&self, piece: ChessPieceType, color: ChessColor, count: usize) -> PosHash {
         self.piece_key(piece, color, ChessSquare::from_bb_index(count))
     }
 }
@@ -51,16 +46,8 @@
         self.0 = self.0.wrapping_mul(MUTLIPLIER);
         self.0 = self.0.wrapping_add(INCREMENT);
         let upper = (self.0 >> 64) as u64;
-<<<<<<< HEAD
         let xored = upper ^ (self.0 as u64);
-        (
-            self,
-            ZobristHash(xored.rotate_right((upper >> (122 - 64)) as u32)),
-        )
-=======
-        let xored = upper ^ ((self.0 & u64::MAX as u128) as u64);
         (self, PosHash(xored.rotate_right((upper >> (122 - 64)) as u32)))
->>>>>>> 03c0375a
     }
 }
 
@@ -97,16 +84,10 @@
 
 impl Chessboard {
     pub(super) fn compute_zobrist(&self) -> Hashes {
-<<<<<<< HEAD
-        let mut pawns = ZobristHash(0);
-        let mut nonpawns = [ZobristHash(0); NUM_COLORS];
-        let mut special = ZobristHash(0);
-        let mut material = ZobristHash(0);
-=======
         let mut pawns = PosHash(0);
         let mut nonpawns = [PosHash(0); NUM_COLORS];
         let mut special = PosHash(0);
->>>>>>> 03c0375a
+        let mut material = PosHash(0);
         for color in ChessColor::iter() {
             for piece in ChessPieceType::non_pawn_pieces() {
                 let pieces = self.colored_piece_bb(color, piece);
@@ -121,29 +102,12 @@
                 material ^= ZOBRIST_KEYS.material_key(Pawn, color, i + 1);
             }
         }
-<<<<<<< HEAD
-        special ^= self.ep_square.map_or(ZobristHash(0), |square| {
-            ZOBRIST_KEYS.ep_file_keys[square.file() as usize]
-        });
+        special ^= self.ep_square.map_or(PosHash(0), |square| ZOBRIST_KEYS.ep_file_keys[square.file() as usize]);
         special ^= ZOBRIST_KEYS.castle_keys[self.castling.allowed_castling_directions()];
-=======
-        special ^=
-            self.ep_square.map_or(PosHash(0), |square| PRECOMPUTED_ZOBRIST_KEYS.ep_file_keys[square.file() as usize]);
-        special ^= PRECOMPUTED_ZOBRIST_KEYS.castle_keys[self.castling.allowed_castling_directions()];
->>>>>>> 03c0375a
         if self.active_player == Black {
             special ^= ZOBRIST_KEYS.side_to_move_key;
         }
-<<<<<<< HEAD
-        Hashes {
-            pawns,
-            nonpawns,
-            material,
-            total: pawns ^ nonpawns[0] ^ nonpawns[1] ^ special,
-        }
-=======
-        Hashes { pawns, nonpawns, total: pawns ^ nonpawns[0] ^ nonpawns[1] ^ special }
->>>>>>> 03c0375a
+        Hashes { pawns, nonpawns, material, total: pawns ^ nonpawns[0] ^ nonpawns[1] ^ special }
     }
 
     pub(super) fn update_zobrist(
@@ -151,13 +115,8 @@
         piece: ChessPieceType,
         from: ChessSquare,
         to: ChessSquare,
-<<<<<<< HEAD
-    ) -> ZobristHash {
+    ) -> PosHash {
         ZOBRIST_KEYS.piece_key(piece, color, to) ^ ZOBRIST_KEYS.piece_key(piece, color, from)
-=======
-    ) -> PosHash {
-        PRECOMPUTED_ZOBRIST_KEYS.piece_key(piece, color, to) ^ PRECOMPUTED_ZOBRIST_KEYS.piece_key(piece, color, from)
->>>>>>> 03c0375a
     }
 }
 
@@ -188,25 +147,10 @@
 
     #[test]
     fn simple_test() {
-<<<<<<< HEAD
-        let a1 = ZOBRIST_KEYS
-            .piece_key(Bishop, White, ChessSquare::from_chars('f', '4').unwrap())
-            .0;
-        let b1 = ZOBRIST_KEYS
-            .piece_key(Bishop, White, ChessSquare::from_chars('g', '5').unwrap())
-            .0;
-        let a2 = ZOBRIST_KEYS
-            .piece_key(Knight, Black, ChessSquare::from_chars('h', '5').unwrap())
-            .0;
-        let b2 = ZOBRIST_KEYS
-            .piece_key(Knight, Black, ChessSquare::from_chars('g', '4').unwrap())
-            .0;
-=======
-        let a1 = PRECOMPUTED_ZOBRIST_KEYS.piece_key(Bishop, White, ChessSquare::from_chars('f', '4').unwrap()).0;
-        let b1 = PRECOMPUTED_ZOBRIST_KEYS.piece_key(Bishop, White, ChessSquare::from_chars('g', '5').unwrap()).0;
-        let a2 = PRECOMPUTED_ZOBRIST_KEYS.piece_key(Knight, Black, ChessSquare::from_chars('h', '5').unwrap()).0;
-        let b2 = PRECOMPUTED_ZOBRIST_KEYS.piece_key(Knight, Black, ChessSquare::from_chars('g', '4').unwrap()).0;
->>>>>>> 03c0375a
+        let a1 = ZOBRIST_KEYS.piece_key(Bishop, White, ChessSquare::from_chars('f', '4').unwrap()).0;
+        let b1 = ZOBRIST_KEYS.piece_key(Bishop, White, ChessSquare::from_chars('g', '5').unwrap()).0;
+        let a2 = ZOBRIST_KEYS.piece_key(Knight, Black, ChessSquare::from_chars('h', '5').unwrap()).0;
+        let b2 = ZOBRIST_KEYS.piece_key(Knight, Black, ChessSquare::from_chars('g', '4').unwrap()).0;
         assert_ne!(a1 ^ a2, b1 ^ b2); // used to be bugged
         let position = Chessboard::from_name("kiwipete").unwrap();
         let hash = position.hash_pos();
@@ -283,16 +227,10 @@
                                 m.src_square(),
                                 m.dest_square()
                             )
-<<<<<<< HEAD
                             ^ ZOBRIST_KEYS.side_to_move_key,
-                        new_pos.zobrist_hash(),
-                        "{pos} {m}"
-=======
-                            ^ PRECOMPUTED_ZOBRIST_KEYS.side_to_move_key,
                         new_pos.hash_pos(),
                         "{pos} {}",
                         m.compact_formatter(&pos)
->>>>>>> 03c0375a
                     );
                 }
             }
