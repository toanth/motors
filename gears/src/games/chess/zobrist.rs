--- conflicted
+++ resolved
@@ -77,29 +77,19 @@
 
 impl Chessboard {
     pub(super) fn compute_zobrist(&self) -> Hashes {
-<<<<<<< HEAD
-        let mut pawns = ZobristHash(0);
-        let mut nonpawns = [ZobristHash(0); NUM_COLORS];
-        let mut special = ZobristHash(0);
-        let mut major = ZobristHash(0);
-=======
         let mut pawns = PosHash(0);
         let mut nonpawns = [PosHash(0); NUM_COLORS];
         let mut special = PosHash(0);
->>>>>>> 946a8650
+        let mut major = PosHash(0);
         for color in ChessColor::iter() {
             for piece in ChessPieceType::non_pawn_pieces() {
                 let pieces = self.col_piece_bb(color, piece);
                 for square in pieces.ones() {
-<<<<<<< HEAD
-                    let key = PRECOMPUTED_ZOBRIST_KEYS.piece_key(piece, color, square);
+                    let key = ZOBRIST_KEYS.piece_key(piece, color, square);
                     nonpawns[color] ^= key;
                     if piece.is_major() {
                         major ^= key;
                     }
-=======
-                    nonpawns[color] ^= ZOBRIST_KEYS.piece_key(piece, color, square);
->>>>>>> 946a8650
                 }
             }
             for square in self.col_piece_bb(color, Pawn).ones() {
@@ -109,19 +99,9 @@
         special ^= self.ep_square.map_or(PosHash(0), |square| ZOBRIST_KEYS.ep_file_keys[square.file() as usize]);
         special ^= ZOBRIST_KEYS.castle_keys[self.castling.allowed_castling_directions()];
         if self.active_player == Black {
-<<<<<<< HEAD
-            special ^= PRECOMPUTED_ZOBRIST_KEYS.side_to_move_key;
-        }
-        Hashes {
-            pawns,
-            nonpawns,
-            major,
-            total: pawns ^ nonpawns[0] ^ nonpawns[1] ^ special,
-=======
             special ^= ZOBRIST_KEYS.side_to_move_key;
->>>>>>> 946a8650
-        }
-        Hashes { pawns, nonpawns, total: pawns ^ nonpawns[0] ^ nonpawns[1] ^ special }
+        }
+        Hashes { pawns, nonpawns, major, total: pawns ^ nonpawns[0] ^ nonpawns[1] ^ special }
     }
 
     pub fn zobrist_delta(color: ChessColor, piece: ChessPieceType, from: ChessSquare, to: ChessSquare) -> PosHash {
