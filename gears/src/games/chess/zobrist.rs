use crate::games::chess::ChessColor::Black;
use crate::games::chess::pieces::ChessPieceType::Pawn;
use crate::games::chess::pieces::{ChessPieceType, NUM_COLORS};
use crate::games::chess::squares::{ChessSquare, NUM_COLUMNS};
use crate::games::chess::{ChessColor, Chessboard, Hashes};
use crate::games::{Color, PosHash};
use crate::general::bitboards::Bitboard;
use crate::general::board::BitboardBoard;
use crate::general::squares::RectangularCoordinates;

pub const NUM_PIECE_SQUARE_ENTRIES: usize = 64 * 6;
pub const NUM_COLORED_PIECE_SQUARE_ENTRIES: usize = NUM_PIECE_SQUARE_ENTRIES * 2;

pub struct PrecomputedZobristKeys {
    pub piece_square_keys: [PosHash; NUM_COLORED_PIECE_SQUARE_ENTRIES],
    pub castle_keys: [PosHash; 1 << (2 * 2)],
    pub ep_file_keys: [PosHash; NUM_COLUMNS],
    pub side_to_move_key: PosHash,
}

impl PrecomputedZobristKeys {
    pub fn piece_key(&self, piece: ChessPieceType, color: ChessColor, square: ChessSquare) -> PosHash {
        self.piece_square_keys[square.bb_idx() + piece as usize * 64 + color as usize * 64 * 6]
    }
}

/// A simple `const` random number generator adapted from my C++ algebra implementation,
/// originally from here: <https://www.pcg-random.org/> (I hate that website)
struct PcgXslRr128_64Oneseq(u128);

const MUTLIPLIER: u128 = (2_549_297_995_355_413_924 << 64) + 4_865_540_595_714_422_341;
const INCREMENT: u128 = (6_364_136_223_846_793_005 << 64) + 1_442_695_040_888_963_407;

// the pcg xsl rr 128 64 oneseq generator, aka pcg64_oneseq (most other pcg generators have additional problems)
impl PcgXslRr128_64Oneseq {
    const fn new(seed: u128) -> Self {
        Self(seed.wrapping_add(INCREMENT).wrapping_mul(MUTLIPLIER).wrapping_add(INCREMENT))
    }

    const fn generate(&mut self) -> PosHash {
        self.0 = self.0.wrapping_mul(MUTLIPLIER);
        self.0 = self.0.wrapping_add(INCREMENT);
        let upper = (self.0 >> 64) as u64;
        let xored = upper ^ (self.0 as u64);
        PosHash(xored.rotate_right((upper >> (122 - 64)) as u32))
    }
}

<<<<<<< HEAD
// Unfortunately, `const_random!` generates new values each time, so the build isn't deterministic unless
// the environment variable CONST_RANDOM_SEED is set
pub const ZOBRIST_KEYS: PrecomputedZobristKeys = {
=======
pub const PRECOMPUTED_ZOBRIST_KEYS: PrecomputedZobristKeys = {
>>>>>>> bd0dfbb2
    let mut res = {
        PrecomputedZobristKeys {
            piece_square_keys: [PosHash(0); NUM_COLORED_PIECE_SQUARE_ENTRIES],
            castle_keys: [PosHash(0); 1 << (2 * 2)],
            ep_file_keys: [PosHash(0); NUM_COLUMNS],
            side_to_move_key: PosHash(0),
        }
    };
    let mut generator = PcgXslRr128_64Oneseq::new(0x42);
    let mut i = 0;
    while i < NUM_COLORED_PIECE_SQUARE_ENTRIES {
        res.piece_square_keys[i] = generator.generate();
        i += 1;
    }
    let mut i = 0;
    while i < res.castle_keys.len() {
        res.castle_keys[i] = generator.generate();
        i += 1;
    }
    let mut i = 0;
    while i < NUM_COLUMNS {
        res.ep_file_keys[i] = generator.generate();
        i += 1;
    }
    res.side_to_move_key = generator.generate();
    res
};

impl Chessboard {
    pub(super) fn compute_zobrist(&self) -> Hashes {
        let mut pawns = PosHash(0);
        let mut nonpawns = [PosHash(0); NUM_COLORS];
        let mut special = PosHash(0);
        for color in ChessColor::iter() {
            for piece in ChessPieceType::non_pawn_pieces() {
                let pieces = self.col_piece_bb(color, piece);
                for square in pieces.ones() {
                    nonpawns[color] ^= ZOBRIST_KEYS.piece_key(piece, color, square);
                }
            }
<<<<<<< HEAD
            for square in self.colored_piece_bb(color, Pawn).ones() {
                pawns ^= ZOBRIST_KEYS.piece_key(Pawn, color, square);
=======
            for square in self.col_piece_bb(color, Pawn).ones() {
                pawns ^= PRECOMPUTED_ZOBRIST_KEYS.piece_key(Pawn, color, square);
>>>>>>> bd0dfbb2
            }
        }
        special ^= self.ep_square.map_or(PosHash(0), |square| ZOBRIST_KEYS.ep_file_keys[square.file() as usize]);
        special ^= ZOBRIST_KEYS.castle_keys[self.castling.allowed_castling_directions()];
        if self.active_player == Black {
            special ^= ZOBRIST_KEYS.side_to_move_key;
        }
        Hashes { pawns, nonpawns, total: pawns ^ nonpawns[0] ^ nonpawns[1] ^ special }
    }

    pub fn zobrist_delta(color: ChessColor, piece: ChessPieceType, from: ChessSquare, to: ChessSquare) -> PosHash {
        ZOBRIST_KEYS.piece_key(piece, color, to) ^ ZOBRIST_KEYS.piece_key(piece, color, from)
    }
}

#[cfg(test)]
mod tests {
    use super::*;
    use crate::games::chess::ChessColor::White;
    use crate::games::chess::moves::{ChessMove, ChessMoveFlags};
    use crate::games::chess::pieces::ChessPieceType::*;
    use crate::games::chess::squares::{D_FILE_NO, E_FILE_NO};
    use crate::general::board::Strictness::Strict;
    use crate::general::board::{Board, BoardHelpers};
    use crate::general::moves::Move;
    use std::collections::HashMap;

    #[test]
    fn pcg_test() {
        let mut generator = PcgXslRr128_64Oneseq::new(42);
        assert_eq!(generator.0 >> 64, 1_610_214_578_838_163_691);
        assert_eq!(generator.0 & ((1 << 64) - 1), 13_841_303_961_814_150_380);
        let rand = generator.generate();
        assert_eq!(rand.0, 2_915_081_201_720_324_186);
        let rand = generator.generate();
        assert_eq!(rand.0, 13_533_757_442_135_995_717);
        let rand = generator.generate();
        assert_eq!(rand.0, 13_172_715_927_431_628_928);
    }

    #[test]
    fn simple_test() {
        let a1 = ZOBRIST_KEYS.piece_key(Bishop, White, ChessSquare::from_chars('f', '4').unwrap()).0;
        let b1 = ZOBRIST_KEYS.piece_key(Bishop, White, ChessSquare::from_chars('g', '5').unwrap()).0;
        let a2 = ZOBRIST_KEYS.piece_key(Knight, Black, ChessSquare::from_chars('h', '5').unwrap()).0;
        let b2 = ZOBRIST_KEYS.piece_key(Knight, Black, ChessSquare::from_chars('g', '4').unwrap()).0;
        assert_ne!(a1 ^ a2, b1 ^ b2); // used to be bugged
        let position = Chessboard::from_name("kiwipete").unwrap();
        let hash = position.hash_pos();
        let mut hashes = HashMap::new();
        let mut collisions = HashMap::new();
        for mov in position.legal_moves_slow() {
            let new_board = position.make_move(mov).unwrap();
            assert_ne!(new_board.hash_pos(), hash);
            let previous = hashes.insert(new_board.hash_pos().0, new_board);
            assert!(previous.is_none());
            let different_bits = (new_board.hash_pos().0 ^ hash.0).count_ones();
            assert!((16..=48).contains(&different_bits));
            for mov in new_board.legal_moves_slow() {
                let new_board = new_board.make_move(mov).unwrap();
                let previous = hashes.insert(new_board.hash_pos().0, new_board);
                if previous.is_some() {
                    let old_board = previous.unwrap();
                    println!(
                        "Collision at hash {hash}, boards {0} and {1} (diagrams: \n{old_board} and \n{new_board}",
                        old_board.as_fen(),
                        new_board.as_fen()
                    );
                    // There's one ep move after one ply from the current position, which creates the only transposition reachable within 2 plies
                    if old_board != new_board {
                        _ = collisions.insert(new_board.hash_pos().0, [old_board, new_board]);
                    }
                }
                let different_bits = (new_board.hash_pos().0 ^ hash.0).count_ones();
                assert!((12..52).contains(&different_bits));
            }
        }
        assert!(collisions.is_empty(), "num collisions: {0} out of {1}", collisions.len(), hashes.len());
    }

    #[test]
    fn ep_test() {
        let position = Chessboard::from_fen("4r1k1/p4pp1/6bp/2p5/r2p4/P4PPP/1P2P3/2RRB1K1 w - - 1 15", Strict).unwrap();
        assert_eq!(position.hashes, position.compute_zobrist());
        let mov = ChessMove::new(
            ChessSquare::from_rank_file(1, E_FILE_NO),
            ChessSquare::from_rank_file(3, E_FILE_NO),
            ChessMoveFlags::NormalPawnMove,
        );
        let new_pos = position.make_move(mov).unwrap();
        assert_eq!(new_pos.hashes, new_pos.compute_zobrist());
        let ep_move = ChessMove::new(
            ChessSquare::from_rank_file(3, D_FILE_NO),
            ChessSquare::from_rank_file(2, E_FILE_NO),
            ChessMoveFlags::EnPassant,
        );
        let after_ep = new_pos.make_move(ep_move).unwrap();
        assert_eq!(after_ep.hashes, after_ep.compute_zobrist());
    }

    #[test]
    fn zobrist_after_move_test() {
        for pos in Chessboard::bench_positions() {
            for m in pos.pseudolegal_moves() {
                let Some(new_pos) = pos.make_move(m) else {
                    continue;
                };
                assert!(new_pos.debug_verify_invariants(Strict).is_ok(), "{pos} {}", m.compact_formatter(&pos));
                if !(m.is_double_pawn_push()
                    || m.is_capture(&pos)
                    || m.is_promotion()
                    || pos.ep_square().is_some()
                    || pos.castling != new_pos.castling)
                {
                    assert_eq!(
                        pos.hash_pos()
                            ^ Chessboard::zobrist_delta(
                                pos.active_player,
                                m.piece_type(),
                                m.src_square(),
                                m.dest_square()
                            )
                            ^ ZOBRIST_KEYS.side_to_move_key,
                        new_pos.hash_pos(),
                        "{pos} {}",
                        m.compact_formatter(&pos)
                    );
                }
            }
        }
    }
}<|MERGE_RESOLUTION|>--- conflicted
+++ resolved
@@ -46,13 +46,7 @@
     }
 }
 
-<<<<<<< HEAD
-// Unfortunately, `const_random!` generates new values each time, so the build isn't deterministic unless
-// the environment variable CONST_RANDOM_SEED is set
 pub const ZOBRIST_KEYS: PrecomputedZobristKeys = {
-=======
-pub const PRECOMPUTED_ZOBRIST_KEYS: PrecomputedZobristKeys = {
->>>>>>> bd0dfbb2
     let mut res = {
         PrecomputedZobristKeys {
             piece_square_keys: [PosHash(0); NUM_COLORED_PIECE_SQUARE_ENTRIES],
@@ -93,13 +87,8 @@
                     nonpawns[color] ^= ZOBRIST_KEYS.piece_key(piece, color, square);
                 }
             }
-<<<<<<< HEAD
-            for square in self.colored_piece_bb(color, Pawn).ones() {
+            for square in self.col_piece_bb(color, Pawn).ones() {
                 pawns ^= ZOBRIST_KEYS.piece_key(Pawn, color, square);
-=======
-            for square in self.col_piece_bb(color, Pawn).ones() {
-                pawns ^= PRECOMPUTED_ZOBRIST_KEYS.piece_key(Pawn, color, square);
->>>>>>> bd0dfbb2
             }
         }
         special ^= self.ep_square.map_or(PosHash(0), |square| ZOBRIST_KEYS.ep_file_keys[square.file() as usize]);
