--- conflicted
+++ resolved
@@ -190,18 +190,9 @@
         // TODO: Fail soft? It doesn't make sense to clamp to the window.
         assert_eq!(see_score, SeeScore(200));
 
-<<<<<<< HEAD
-        let board = board.flip_side_to_move().unwrap();
+        let board = board.make_nullmove().unwrap();
         let see_score =
             board.see(ChessMove::from_compact_text("e5d4", &board).unwrap(), SeeScore(-999), SeeScore(9999));
-=======
-        let board = board.make_nullmove().unwrap();
-        let see_score = board.see(
-            ChessMove::from_compact_text("e5d4", &board).unwrap(),
-            SeeScore(-999),
-            SeeScore(9999),
-        );
->>>>>>> 1fe66f35
         assert_eq!(see_score, SeeScore(100));
 
         let see_score =
