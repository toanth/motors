--- conflicted
+++ resolved
@@ -106,11 +106,7 @@
         }
     }
 
-<<<<<<< HEAD
-    pub fn to_bitboard(self) -> ChessBitboard {
-=======
     pub fn bb(self) -> ChessBitboard {
->>>>>>> 0ada689c
         ChessBitboard::single_piece(self.index())
     }
 
