--- conflicted
+++ resolved
@@ -153,15 +153,6 @@
         for (testcase, res) in fens {
             let start_time = Instant::now();
             let pos = load_ugi_pos_simple(testcase, Relaxed, &old).unwrap();
-<<<<<<< HEAD
-            let max = if cfg!(debug_assertions) { 3 } else { 100 };
-            for (i, &expected) in res.iter().take(max).enumerate() {
-                let depth = DepthPly::new(i + 1);
-                let res = perft(depth, pos.clone(), true);
-                assert_eq!(res.depth, depth);
-                assert_eq!(res.nodes, expected, "{i} {testcase} ({pos})");
-            }
-=======
             test_pos(pos, testcase, res.as_slice(), start_time, max_nodes);
         }
     }
@@ -207,7 +198,6 @@
             let start_time = Instant::now();
             let pos = FairyBoard::from_fen(fen, Relaxed).unwrap();
             test_pos(pos, fen, expected.as_slice(), start_time, max);
->>>>>>> 34e0420b
         }
     }
 }