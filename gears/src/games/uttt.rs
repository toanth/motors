--- conflicted
+++ resolved
@@ -49,11 +49,8 @@
     board_to_string, display_board_pretty, p1_color, p2_color, AdaptFormatter, BoardFormatter,
     DefaultBoardFormatter,
 };
-<<<<<<< HEAD
 use crate::search::Depth;
-=======
 use crate::output::OutputOpts;
->>>>>>> 4243b016
 use crate::PlayerResult;
 use crate::PlayerResult::{Draw, Lose};
 use anyhow::bail;
@@ -776,13 +773,8 @@
         if open.is_zero() {
             return None;
         }
-<<<<<<< HEAD
-        let idx = rng.gen_range(0..open.num_ones());
+        let idx = rng.random_range(0..open.num_ones());
         let idx = ith_one_u128(idx, open);
-=======
-        let idx = rng.random_range(0..open.num_ones());
-        let idx = ith_one_u128(idx, open.0);
->>>>>>> 4243b016
         Some(UtttMove(UtttSquare::from_bb_idx(idx)))
     }
 
