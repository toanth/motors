use crate::general::common::Description::WithDescription;
use crate::score::Score;
pub use anyhow;
use colored::Colorize;
use edit_distance::edit_distance;
use itertools::Itertools;
use num::{Float, PrimInt};
#[cfg(all(target_arch = "x86_64", target_feature = "bmi2", feature = "unsafe"))]
use std::arch::x86_64::{_pdep_u64, _pext_u64};
use std::fmt::{Debug, Display};
use std::io::stdin;
use std::iter::Peekable;
use std::num::{NonZeroU64, NonZeroUsize};
use std::str::{FromStr, SplitWhitespace};
use std::time::Duration;

// The `bitintr` crate provides similar features, but unfortunately it is bugged and unmaintained.

#[allow(unused)]
fn pdep64_fallback(val: u64, mut mask: u64) -> u64 {
    let mut res = 0;
    let mut bb = 1;
    while mask != 0 {
        if (val & bb) != 0 {
            res |= mask & mask.wrapping_neg();
        }
        mask &= mask - 1;
        bb = bb.wrapping_add(bb);
    }
    res
}

#[allow(unused)]
fn pext64_fallback(val: u64, mut mask: u64) -> u64 {
    let mut res = 0;
    let mut bb: u64 = 1;
    while mask != 0 {
        if val & mask & (mask.wrapping_neg()) != 0 {
            res |= bb;
        }
        mask &= mask - 1;
        bb = bb.wrapping_add(bb);
    }
    res
}

#[inline]
#[cfg(all(target_feature = "bmi2", target_arch = "x86_64", feature = "unsafe"))]
fn pdep64(val: u64, mask: u64) -> u64 {
    // SAFETY: This is always safe, due to the `target_feature` check above.
    // No combination of arguments to pdep produce UB
    unsafe { _pdep_u64(val, mask) }
}

#[inline]
#[allow(unused)]
#[cfg(not(all(target_feature = "bmi2", feature = "unsafe")))]
fn pdep64(val: u64, mask: u64) -> u64 {
    pdep64_fallback(val, mask)
}

#[inline]
#[allow(unused)]
#[cfg(all(target_feature = "bmi2", target_arch = "x86_64", feature = "unsafe"))]
fn pext64(val: u64, mask: u64) -> u64 {
    // SAFETY: This is always safe, due to the `target_feature` check above.
    // No combination of arguments to pext produce UB
    unsafe { _pext_u64(val, mask) }
}

#[inline]
#[allow(unused)]
#[cfg(not(all(target_feature = "bmi2", target_arch = "x86_64", feature = "unsafe")))]
fn pext64(val: u64, mask: u64) -> u64 {
    pext64_fallback(val, mask)
}

#[must_use]
#[inline]
pub fn ith_one_u64(idx: usize, val: u64) -> usize {
    debug_assert!(idx < val.count_ones() as usize);
    pdep64(1 << idx, val).trailing_zeros() as usize
}

#[must_use]
pub fn ith_one_u128(idx: usize, val: u128) -> usize {
    let lower_bits = (val & u64::MAX as u128) as u64;
    let num_lower_ones = lower_bits.count_ones() as usize;
    if idx < num_lower_ones {
        ith_one_u64(idx, lower_bits)
    } else {
        let upper_bits = (val >> 64) as u64;
        ith_one_u64(idx - num_lower_ones, upper_bits) + 64
    }
}

pub type Tokens<'a> = Peekable<SplitWhitespace<'a>>;

pub fn tokens(input: &str) -> Tokens {
    input.split_whitespace().peekable()
}

pub type Res<T> = anyhow::Result<T>;

pub fn sigmoid(score: Score, scale: f64) -> f64 {
    let x = f64::from(score.0);
    1.0 / (1.0 + (-x / scale).exp())
}

pub fn parse_fp_from_str<T: Float + FromStr>(as_str: &str, name: &str) -> Res<T> {
    as_str
        .parse::<T>()
        .map_err(|_err| anyhow::anyhow!("Couldn't parse {name} ('{as_str}')"))
}

pub fn parse_int_from_str<T: PrimInt + FromStr>(as_str: &str, name: &str) -> Res<T> {
    // for some weird Rust reason, parse::<T>() returns a completely unbounded Err on failure,
    // so we just write the error message ourselves
    as_str
        .parse::<T>()
        .map_err(|_err| anyhow::anyhow!("Couldn't parse {name} ('{as_str}')"))
}

pub fn parse_int<T: PrimInt + FromStr + Display>(words: &mut Tokens, name: &str) -> Res<T> {
    parse_int_from_str(
        words
            .next()
            .ok_or_else(|| anyhow::anyhow!("Missing {name}"))?,
        name,
    )
}

pub fn parse_int_from_stdin<T: PrimInt + FromStr>() -> Res<T> {
    let mut s = String::default();
    stdin().read_line(&mut s)?;
    parse_int_from_str(s.trim(), "integer")
}

pub fn parse_bool_from_str(input: &str, name: &str) -> Res<bool> {
    if input.eq_ignore_ascii_case("true") {
        Ok(true)
    } else if input.eq_ignore_ascii_case("false") {
        Ok(false)
    } else {
        Err(anyhow::anyhow!(
            "Incorrect value for '{0}': Expected either '{1}' or '{2}', not '{3}'",
            name.bold(),
            "true".bold(),
            "false".bold(),
            input.red(),
        ))
    }
}

pub fn parse_duration_ms(words: &mut Tokens, name: &str) -> Res<Duration> {
    let num_ms: i64 = parse_int(words, name)?;
    // The UGI client can send negative remaining time.
    Ok(Duration::from_millis(num_ms.max(0) as u64))
}

/// The name is used to identify the entity throughout all UIs and command line arguments.
/// Examples are games ('chess', 'mnk', etc), engines ('caps', 'random', etc), and UIs ('fen', 'pretty', etc)
pub trait NamedEntity: Debug {
    /// The short name must consist of a single word in lowercase letters and is usually used for text-based UIs
    fn short_name(&self) -> String;

    /// The long name can be prettier than the short name and consist of more than one word
    fn long_name(&self) -> String;

    /// The optional description.
    fn description(&self) -> Option<String>;

    /// Does an input match the name?
    /// This can be overwritten in an implementation to consider additional names
    fn matches(&self, name: &str) -> bool {
        self.short_name().eq_ignore_ascii_case(name)
    }

    /// Is `name` (close to) a prefix of this entity's name, as determined by `matcher`?
    /// This can be overwritten in an implementation to consider additional names.
    /// 0 means an exact match, higher values are worse matches
    fn autocomplete_badness(&self, input: &str, matcher: fn(&str, &str) -> isize) -> isize {
        matcher(input, &self.short_name())
    }
}

pub trait StaticallyNamedEntity: NamedEntity {
    fn static_short_name() -> impl Display
    where
        Self: Sized;

    fn static_long_name() -> String
    where
        Self: Sized;

    fn static_description() -> String
    where
        Self: Sized;
}

impl<T: StaticallyNamedEntity> NamedEntity for T {
    fn short_name(&self) -> String {
        Self::static_short_name().to_string()
    }

    fn long_name(&self) -> String {
        Self::static_long_name().to_string()
    }

    fn description(&self) -> Option<String> {
        Some(Self::static_description())
    }
}

#[derive(Debug, Clone, Default)]
#[must_use]
pub struct Name {
    pub short: String,
    pub long: String,
    pub description: Option<String>,
}

impl NamedEntity for Name {
    fn short_name(&self) -> String {
        self.short.clone()
    }

    fn long_name(&self) -> String {
        self.long.clone()
    }

    fn description(&self) -> Option<String> {
        self.description.clone()
    }
}

impl Name {
    pub fn new<T: NamedEntity + ?Sized>(t: &T) -> Self {
        Self {
            short: t.short_name(),
            long: t.long_name(),
            description: t.description(),
        }
    }
}

pub type EntityList<T> = Vec<T>;
// T is usually of a dyn trait
pub type DynEntityList<T> = Vec<Box<T>>;

// TODO: Rework, description should be required
#[derive(Debug)]
pub struct GenericSelect<T: Debug> {
    pub name: &'static str,
    pub val: T, // can be a factory function / object in many cases
}

impl<T: Debug> NamedEntity for GenericSelect<T> {
    fn short_name(&self) -> String {
        self.name.to_string()
    }

    fn long_name(&self) -> String {
        self.name.to_string()
    }

    fn description(&self) -> Option<String> {
        None
    }
}

#[derive(Debug, Copy, Clone, Eq, PartialEq)]
pub enum Description {
    WithDescription,
    NoDescription,
}

fn list_to_string<I: ExactSizeIterator + Clone, F: Fn(&I::Item) -> String>(
    iter: I,
    to_name: F,
) -> String {
    iter.map(|x| to_name(&x)).join(", ")
}

fn select_name_impl<
    I: ExactSizeIterator + Clone,
    F: Fn(&I::Item) -> String,
    G: Fn(&I::Item, &str) -> bool,
>(
    name: Option<&str>,
    mut list: I,
    typ: &str,
    game_name: &str,
    to_name: F,
    compare: G,
) -> Res<I::Item> {
    let idx = match name {
        None => None,
        Some(name) => list.clone().find(|entity| compare(entity, name)),
    };
    match idx {
        None => {
            let list_as_string = match list.len() {
                0 => format!("There are no valid {typ} names (presumably your program version was built with those features disabled)"),
                1 => format!("The only valid {typ} for this version of the program is {}", to_name(&list.next().unwrap())),
                _ => {
                    match name {
                        None => { format!("Valid {typ} names are {}", list_to_string(list, to_name)) }
                        Some(name) => {
                            let near_matches = list.clone().filter(|x|
                                edit_distance(&to_name(x).to_ascii_lowercase(), &format!("'{}'", name.to_ascii_lowercase().bold())) <= 3
                            ).collect_vec();
                            if near_matches.is_empty() {
                                format!("Valid {typ} names are {}", list_to_string(list, to_name))
                            } else {
                                format!("Perhaps you meant: {}", list_to_string(near_matches.iter(), |x| to_name(x)))
                            }
                        }
                    }
                }
            };
            let game_name = game_name.bold();
            if let Some(name) = name {
                let name = name.red();
                Err(anyhow::anyhow!(
                    "Couldn't find {typ} '{name}' for the current game ({game_name}). {list_as_string}."))
            } else {
                Err(anyhow::anyhow!(list_as_string))
            }
        }
        Some(res) => Ok(res),
    }
}

pub fn to_name_and_optional_description<T: NamedEntity + ?Sized>(
    x: &T,
    description: Description,
) -> String {
    if description == WithDescription {
        format!(
            "\n{name:<18} {descr}",
            name = format!("'{}':", x.short_name().bold()),
            descr = x
                .description()
                .unwrap_or_else(|| "<No description>".to_string())
        )
    } else {
        format!("'{}'", x.short_name().bold())
    }
}

pub fn select_name_dyn<'a, T: NamedEntity + ?Sized>(
    name: &str,
    list: &'a [Box<T>],
    typ: &str,
    game_name: &str,
    descr: Description,
) -> Res<&'a T> {
    select_name_impl(
        Some(name),
        list.iter(),
        typ,
        game_name,
        |x| to_name_and_optional_description(x.as_ref(), descr),
        |e, s| e.matches(s),
    )
    .map(|val| &**val)
}

// There's probably a way to avoid having the exact same 1 line implementation for `select_name_static` and `select_name_dyn`
// (the only difference is that `select_name_dyn` uses `Box<dyn T>` instead of `T` for the element type,
// and `Box<dyn T>` doesn't satisfy `NamedEntity`, even though it's possible to call all the trait methods on it.)
/// Selects a NamedEntity based on its name from a supplied list and prints a helpful error message if the name doesn't exist.
pub fn select_name_static<'a, T: NamedEntity, I: ExactSizeIterator<Item = &'a T> + Clone>(
    name: &str,
    list: I,
    typ: &str,
    game_name: &str,
    descr: Description,
) -> Res<&'a T> {
    select_name_impl(
        Some(name),
        list,
        typ,
        game_name,
        |x| to_name_and_optional_description(*x, descr),
        |e, s| e.matches(s),
    )
}

pub fn nonzero_usize(val: usize, name: &str) -> Res<NonZeroUsize> {
    NonZeroUsize::new(val).ok_or_else(|| anyhow::anyhow!("{name} can't be zero"))
}

pub fn nonzero_u64(val: u64, name: &str) -> Res<NonZeroU64> {
    NonZeroU64::new(val).ok_or_else(|| anyhow::anyhow!("{name} can't be zero"))
}

#[cfg(test)]
mod tests {
    use rand::{rng, Rng};

<<<<<<< HEAD
    use crate::general::common::{ith_one_u128, ith_one_u64};
    // TODO: Test this on bitboards instead
    // #[test]
    // fn pop_lsb64_test() {
    //     let mut x = 1;
    //     assert_eq!(pop_lsb64(&mut x), 0);
    //     assert_eq!(x, 0);
    //     x = 2;
    //     assert_eq!(pop_lsb64(&mut x), 1);
    //     assert_eq!(x, 0);
    //     x = 3;
    //     assert_eq!(pop_lsb64(&mut x), 0);
    //     assert_eq!(x, 2);
    //     x = 0b110_001;
    //     assert_eq!(pop_lsb64(&mut x), 0);
    //     assert_eq!(x, 0b110_000);
    //     x = 0b1100_1011_0011_1001_0000_0000_0000_0000_0000;
    //     assert_eq!(pop_lsb64(&mut x), 20);
    //     assert_eq!(x, 0b1100_1011_0011_1000_0000_0000_0000_0000_0000);
    // }
    //
    // #[test]
    // fn pop_lsb128_test() {
    //     let mut rng = thread_rng();
    //     for _ in 0..10_000 {
    //         let mut val = rng.gen_range(0..=u64::MAX);
    //         let mut val_u128 = val as u128;
    //         assert_eq!(pop_lsb64(&mut val), pop_lsb128(&mut val_u128));
    //         assert_eq!(val, val_u128 as u64);
    //     }
    //     let mut val = u64::MAX as u128 + 1;
    //     assert_eq!(pop_lsb128(&mut val), 64);
    //     assert_eq!(val, 0);
    //     val = (0b100_0101_0110_1001_0101_1010 << 64) + 0b100_1010_0011;
    //     let copy = val;
    //     assert_eq!(pop_lsb128(&mut val), 0);
    //     assert_eq!(val, copy - 1);
    //     val = 0b100_0101_0110_1001_0101_1010 << 64;
    //     let copy = val;
    //     assert_eq!(pop_lsb128(&mut val), 65);
    //     assert_eq!(val, copy - (1 << 65));
    //     val = u128::MAX;
    //     assert_eq!(pop_lsb128(&mut val), 0);
    //     assert_eq!(val, u128::MAX - 1);
    // }
=======
    use crate::general::common::{ith_one_u128, ith_one_u64, pop_lsb128, pop_lsb64};

    #[test]
    fn pop_lsb64_test() {
        let mut x = 1;
        assert_eq!(pop_lsb64(&mut x), 0);
        assert_eq!(x, 0);
        x = 2;
        assert_eq!(pop_lsb64(&mut x), 1);
        assert_eq!(x, 0);
        x = 3;
        assert_eq!(pop_lsb64(&mut x), 0);
        assert_eq!(x, 2);
        x = 0b110_001;
        assert_eq!(pop_lsb64(&mut x), 0);
        assert_eq!(x, 0b110_000);
        x = 0b1100_1011_0011_1001_0000_0000_0000_0000_0000;
        assert_eq!(pop_lsb64(&mut x), 20);
        assert_eq!(x, 0b1100_1011_0011_1000_0000_0000_0000_0000_0000);
    }

    #[test]
    fn pop_lsb128_test() {
        let mut rng = rng();
        for _ in 0..10_000 {
            let mut val = rng.random_range(0..=u64::MAX);
            let mut val_u128 = val as u128;
            assert_eq!(pop_lsb64(&mut val), pop_lsb128(&mut val_u128));
            assert_eq!(val, val_u128 as u64);
        }
        let mut val = u64::MAX as u128 + 1;
        assert_eq!(pop_lsb128(&mut val), 64);
        assert_eq!(val, 0);
        val = (0b100_0101_0110_1001_0101_1010 << 64) + 0b100_1010_0011;
        let copy = val;
        assert_eq!(pop_lsb128(&mut val), 0);
        assert_eq!(val, copy - 1);
        val = 0b100_0101_0110_1001_0101_1010 << 64;
        let copy = val;
        assert_eq!(pop_lsb128(&mut val), 65);
        assert_eq!(val, copy - (1 << 65));
        val = u128::MAX;
        assert_eq!(pop_lsb128(&mut val), 0);
        assert_eq!(val, u128::MAX - 1);
    }
>>>>>>> 4243b016

    #[test]
    fn ith_one_u64_test() {
        assert_eq!(ith_one_u64(0, 1), 0);
        assert_eq!(ith_one_u64(0, 2), 1);
        assert_eq!(ith_one_u64(0, 3), 0);
        assert_eq!(ith_one_u64(1, 3), 1);
        assert_eq!(ith_one_u64(5, 0b10_1010_1101), 9);
        assert_eq!(ith_one_u64(63, u64::MAX), 63);
    }

    #[test]
    fn ith_one_u128_test() {
        let mut rng = rng();
        for _ in 0..10_000 {
            let val = rng.random_range(0..=u64::MAX);
            let val_u128 = val as u128;
            let idx = rng.random_range(0..val.count_ones()) as usize;
            assert_eq!(ith_one_u64(idx, val), ith_one_u128(idx, val_u128));
        }
        for i in 0..128 {
            assert_eq!(ith_one_u128(i, u128::MAX), i);
        }
        let val = (0b1_0010_1101_1010_1010 << 80) + 0b1_1101;
        assert_eq!(ith_one_u128(3, val), 4);
        assert_eq!(ith_one_u128(4, val), 81);
    }
}<|MERGE_RESOLUTION|>--- conflicted
+++ resolved
@@ -400,7 +400,6 @@
 mod tests {
     use rand::{rng, Rng};
 
-<<<<<<< HEAD
     use crate::general::common::{ith_one_u128, ith_one_u64};
     // TODO: Test this on bitboards instead
     // #[test]
@@ -424,9 +423,9 @@
     //
     // #[test]
     // fn pop_lsb128_test() {
-    //     let mut rng = thread_rng();
+    //     let mut rng = rng();
     //     for _ in 0..10_000 {
-    //         let mut val = rng.gen_range(0..=u64::MAX);
+    //         let mut val = rng.random_range(0..=u64::MAX);
     //         let mut val_u128 = val as u128;
     //         assert_eq!(pop_lsb64(&mut val), pop_lsb128(&mut val_u128));
     //         assert_eq!(val, val_u128 as u64);
@@ -446,53 +445,6 @@
     //     assert_eq!(pop_lsb128(&mut val), 0);
     //     assert_eq!(val, u128::MAX - 1);
     // }
-=======
-    use crate::general::common::{ith_one_u128, ith_one_u64, pop_lsb128, pop_lsb64};
-
-    #[test]
-    fn pop_lsb64_test() {
-        let mut x = 1;
-        assert_eq!(pop_lsb64(&mut x), 0);
-        assert_eq!(x, 0);
-        x = 2;
-        assert_eq!(pop_lsb64(&mut x), 1);
-        assert_eq!(x, 0);
-        x = 3;
-        assert_eq!(pop_lsb64(&mut x), 0);
-        assert_eq!(x, 2);
-        x = 0b110_001;
-        assert_eq!(pop_lsb64(&mut x), 0);
-        assert_eq!(x, 0b110_000);
-        x = 0b1100_1011_0011_1001_0000_0000_0000_0000_0000;
-        assert_eq!(pop_lsb64(&mut x), 20);
-        assert_eq!(x, 0b1100_1011_0011_1000_0000_0000_0000_0000_0000);
-    }
-
-    #[test]
-    fn pop_lsb128_test() {
-        let mut rng = rng();
-        for _ in 0..10_000 {
-            let mut val = rng.random_range(0..=u64::MAX);
-            let mut val_u128 = val as u128;
-            assert_eq!(pop_lsb64(&mut val), pop_lsb128(&mut val_u128));
-            assert_eq!(val, val_u128 as u64);
-        }
-        let mut val = u64::MAX as u128 + 1;
-        assert_eq!(pop_lsb128(&mut val), 64);
-        assert_eq!(val, 0);
-        val = (0b100_0101_0110_1001_0101_1010 << 64) + 0b100_1010_0011;
-        let copy = val;
-        assert_eq!(pop_lsb128(&mut val), 0);
-        assert_eq!(val, copy - 1);
-        val = 0b100_0101_0110_1001_0101_1010 << 64;
-        let copy = val;
-        assert_eq!(pop_lsb128(&mut val), 65);
-        assert_eq!(val, copy - (1 << 65));
-        val = u128::MAX;
-        assert_eq!(pop_lsb128(&mut val), 0);
-        assert_eq!(val, u128::MAX - 1);
-    }
->>>>>>> 4243b016
 
     #[test]
     fn ith_one_u64_test() {
