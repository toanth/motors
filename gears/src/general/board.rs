/*
 *  Gears, a collection of board games.
 *  Copyright (C) 2024 ToTheAnd
 *
 *  Gears is free software: you can redistribute it and/or modify
 *  it under the terms of the GNU General Public License as published by
 *  the Free Software Foundation, either version 3 of the License, or
 *  (at your option) any later version.
 *
 *  Gears is distributed in the hope that it will be useful,
 *  but WITHOUT ANY WARRANTY; without even the implied warranty of
 *  MERCHANTABILITY or FITNESS FOR A PARTICULAR PURPOSE. See the
 *  GNU General Public License for more details.
 *
 *  You should have received a copy of the GNU General Public License
 *  along with Gears. If not, see <https://www.gnu.org/licenses/>.
 */
use crate::games::{
    AbstractPieceType, BoardHistory, CharType, Color, ColoredPiece, ColoredPieceType, Coordinates,
    DimT, NoHistory, PosHash, Settings, Size,
};
use crate::general::bitboards::{Bitboard, RawBitboard};
use crate::general::board::SelfChecks::{Assertion, Verify};
use crate::general::board::Strictness::{Relaxed, Strict};
use crate::general::common::Description::NoDescription;
use crate::general::common::{
    select_name_static, tokens, EntityList, GenericSelect, Res, StaticallyNamedEntity, Tokens,
};
use crate::general::move_list::MoveList;
use crate::general::moves::Legality::{Legal, PseudoLegal};
use crate::general::moves::Move;
use crate::general::squares::{RectangularCoordinates, RectangularSize, SquareColor};
<<<<<<< HEAD
use crate::output::text_output::BoardFormatter;
=======
use crate::output::text_output::{BoardFormatter, PieceToChar};
use crate::output::OutputOpts;
>>>>>>> 4243b016
use crate::search::Depth;
use crate::PlayerResult::Lose;
use crate::{player_res_to_match_res, GameOver, GameOverReason, MatchResult, PlayerResult};
use anyhow::{anyhow, bail};
use arbitrary::Arbitrary;
use colored::Colorize;
use itertools::Itertools;
use rand::Rng;
use std::fmt;
use std::fmt::{Debug, Display, Formatter};
use std::num::NonZeroUsize;

pub type NameToPos<B> = GenericSelect<fn() -> B>;

/// How many checks to execute.
/// Enum variants are listed in order; later checks include earlier checks.
#[derive(Debug, Eq, PartialEq, Copy, Clone)]
#[must_use]
pub enum SelfChecks {
    CheckFen,
    Verify,
    Assertion,
}

/// How strict are the game rules interpreted.
/// For example, [`Relaxed`] doesn't care about reachability from startpos.
#[derive(Debug, Eq, PartialEq, Copy, Clone)]
#[must_use]
pub enum Strictness {
    Relaxed,
    Strict,
}

/// An [`UnverifiedBoard`] is a [`Board`] where invariants can be violated.
pub trait UnverifiedBoard<B: Board>: Debug + Copy + Clone + From<B>
where
    B: Board<Unverified = Self>,
{
    /// Conceptually, this simply copies the board.
    fn new(board: B) -> Self {
        Self::from(board)
    }

    /// Same as `verify_with_level(Verify)` for release builds
    /// and `verify_with_level(Assertion)` in debug builds
    fn verify(self, strictness: Strictness) -> Res<B> {
        if cfg!(debug_assertions) {
            self.verify_with_level(Assertion, strictness)
        } else {
            self.verify_with_level(Verify, strictness)
        }
    }

    /// Verifies that the position is legal. This function is meant to be used in `assert!`s,
    /// for validating input, such as FENs, and for allowing a user to programmatically set up custom positions and then
    /// verify that they are legal, not to be used for filtering positions after a call to `make_move`
    /// (it should already be ensured through other means that the move results in a legal position or `None`).
    /// If `checks` is `Assertion`, this performs internal validity checks, which is useful for asserting that there are no
    /// bugs in the implementation, but unnecessary if this function is only called to check the validity of a FEN.
    /// `CheckFen` sometimes needs to do less work than `Verify` because the FEN format makes it impossible to express some
    /// invalid board states, such as two pieces being on the same square.
    /// Strictness refers to which positions are considered legal.
    fn verify_with_level(self, level: SelfChecks, strictness: Strictness) -> Res<B>;

    // TODO: Refactor such that debug_verify_invariants actually checks invariants that should not be broken in a Board
    // but are getting corrected in the verify method of an UnverifiedBoard

    /// Returns the size of the board.
    fn size(&self) -> BoardSize<B>;

    /// Checks if the given coordinates are valid.
    fn check_coordinates(&self, coords: B::Coordinates) -> Res<B::Coordinates> {
        self.size().check_coordinates(coords)
    }

    /// Place a piece of the given type and color on the given square. Like all functions that return an [`UnverifiedBoard`],
    /// this doesn't check that the resulting position is legal.
    /// However, this function can still fail if the piece can't be placed because the coordinates.
    /// If there is a piece already on the square, it is implementation-defined what will happen; possible options include
    /// replacing the piece, returning an `Err`, or silently going into a bad state that will return an `Err` on [`Self::verify`].
    /// Not intended to do any expensive checks.
    fn try_place_piece(self, piece: B::Piece) -> Res<Self> {
        let square = self.check_coordinates(piece.coordinates())?;
        // TODO: PieceType should not include the empty square; use a different, generic, struct for that
        Ok(self.place_piece(square, piece.colored_piece_type()))
    }

    /// Like [`Self::try_place_piece`], but does not check that the coordinates are valid.
    fn place_piece(self, coords: B::Coordinates, piece: ColPieceType<B>) -> Self;

    /// Remove the piece at the given coordinates. If there is no piece there, nothing happens.
    /// If the coordinates are invalid, an `Err` is returned.
    /// Some [`UnverifiedBoard`]s can represent multiple pieces at the same coordinates; it is implementation-defined
    /// what this method does in that case.
    fn try_remove_piece(self, coords: B::Coordinates) -> Res<Self> {
        if self.try_get_piece_on(coords)?.is_empty() {
            Ok(self)
        } else {
            Ok(self.remove_piece(coords))
        }
    }

    /// Like [`Self::try_remove_piece`], but does not check that the coordinates are valid.
    fn remove_piece(self, coords: B::Coordinates) -> Self;

    /// Returns the piece on the given coordinates, or `None` if the coordinates aren't valid.
    /// Some [`UnverifiedBoard`]s can represent multiple pieces at the same coordinates; it is implementation-defined
    /// what this method does in that case (but it should never return empty coordinates in that case).
    fn try_get_piece_on(&self, coords: B::Coordinates) -> Res<B::Piece> {
        Ok(self.piece_on(self.check_coordinates(coords)?))
    }

    /// Returns the piece on the given coordinates, or `None` if the coordinates aren't valid.
    /// Some [`UnverifiedBoard`]s can represent multiple pieces at the same coordinates; it is implementation-defined
    /// what this method does in that case (but it should never return empty coordinates in that case).
    fn piece_on(&self, coords: B::Coordinates) -> B::Piece;

    /// See [`B::is_empty`].
    fn is_empty(&self, coords: B::Coordinates) -> bool;

    fn active_player(&self) -> B::Color;

    /// Set the active player. Like all of these functions, it does not guarantee or check that the resulting position
    /// is legal. For example, in chess, the side not to move might be in check, so that it would be possible to capture the king.
    fn set_active_player(self, player: B::Color) -> Self;

    /// Set the ply counter since the start of the game. Does not check that the resulting positions is legal, e.g. if
    /// the ply counter is larger than the number of placed pieces in games like m,n,k games or Ultimate Tic-Tac-Toe.
    /// Can fail if the ply number is not representable in the internal representation.
    fn set_ply_since_start(self, ply: usize) -> Res<Self>;

    fn set_halfmove_repetition_clock(self, ply: usize) -> Res<Self>;

    // TODO: Also put more methods, like `as_fen`, in this trait?
    // Might be useful to print such boards, but the implementation might be annoying
}

// Rustc warns that the `Board` bounds are not enforced but removing them makes the program fail to compile
#[expect(type_alias_bounds)]
pub type ColPieceType<B: Board> = <B::Piece as ColoredPiece<B>>::ColoredPieceType;

#[expect(type_alias_bounds)]
pub type PieceTypeOf<B: Board> = <ColPieceType<B> as ColoredPieceType<B>>::Uncolored;

#[expect(type_alias_bounds)]
pub type BoardSize<B: Board> = <B::Coordinates as Coordinates>::Size;

/// Currently, a game is completely determined by the `Board` type:
/// The type implementing `Board` contains all the necessary information about the rules of the game.
/// However, a `Board` is assumed to be markovian and needs to satisfy `Copy` and `'static`.
/// When this is not desired, the `GameState` should be used instead, it contains a copy of the current board
/// and additional non-markovian information, such as the history of zobrist hashes for games that need this.
// TODO: Some methods are not meant to be overwritten, they are only trait methods because of the convenient calling syntax.
// Move those methods into a separate trait that extends `Board` and has a blanket impl for Boards.
pub trait Board:
    Eq
    + PartialEq
    + Sized
    + Default
    + Debug
    + Display
    + Copy
    + Clone
    + Send
    + Sync
    + StaticallyNamedEntity
    + for<'a> Arbitrary<'a>
    + 'static
{
    /// Should be either `Self::Unverified` or `Self`
    type EmptyRes: Into<Self::Unverified>;
    type Settings: Settings;
    type Coordinates: Coordinates;
    type Color: Color;
    type Piece: ColoredPiece<Self>;
    type Move: Move<Self>;
    type MoveList: MoveList<Self> + Default;
    type Unverified: UnverifiedBoard<Self>;

    /// The position returned by this function does not have to be legal, e.g. in chess it would
    /// not include any kings. However, this is still useful to set up the board and is used
    /// in fen parsing, for example.
    fn empty_for_settings(settings: Self::Settings) -> Self::EmptyRes;

    /// Like `empty_for_setting`, but uses a default settings objects.
    /// Most games have empty setting objects, so explicitly passing in settings is unnecessary.
    fn empty() -> Self::EmptyRes {
        Self::empty_for_settings(Self::Settings::default())
    }

    /// The starting position of the game.
    ///
    /// The settings are used e.g. to set the m, n and k parameters of the mnk board.
    /// This always returns the same position, even when there are technically multiple starting positions.
    /// For example, the `Chessboard` implementation supports (D)FRC, but `startpos()` still only returns
    /// the standard chess start pos
    fn startpos_for_settings(settings: Self::Settings) -> Self;

    /// The starting position for the current board's settings.
    fn startpos_with_current_settings(self) -> Self {
        Self::startpos_for_settings(self.settings())
    }

    /// Like [`Self::startpos_for_settings()`] with default settings.
    /// Most boards have empty settings, so explicitly passing in settings is unnecessary.
    /// Usually, `startpos()` returns the same as `default()`, but this isn't enforced.
    fn startpos() -> Self {
        Self::startpos_for_settings(Self::Settings::default())
    }

    /// Constructs a specific, well-known position from its name, such as 'kiwipete' in chess.
    /// Not to be confused with `from_fen`, which can load arbitrary positions.
    /// The default implementation forwards to [`board_from_name`].
    fn from_name(name: &str) -> Res<Self> {
        board_from_name(name)
    }

    /// Returns a Vec mapping well-known position names to their FEN, for example for `kiwipete` in chess.
    /// Can be implemented by a concrete [`Board`], which will make [`Self::from_name`] recognize the name and lets the
    /// UI know about supported positions.
    /// "startpos" is handled automatically in `from_name` but can be overwritten here.
    #[must_use]
    fn name_to_pos_map() -> EntityList<NameToPos<Self>> {
        vec![]
    }

    #[must_use]
    fn bench_positions() -> Vec<Self>;

    fn settings(&self) -> Self::Settings;

    /// Sets the variant based on the input and changes this board to the startpos for this variant
    fn set_variant(&mut self, name: &str, _additional: &mut Tokens) -> Res<()> {
        bail!(
            "The game {0} does not support any variants, including '{1}'",
            Self::game_name(),
            name.red()
        );
    }

    /// The player who can now move.
    fn active_player(&self) -> Self::Color;

    /// The number of half moves (plies) since the start of the game.
    fn halfmove_ctr_since_start(&self) -> usize;

    /// An upper bound on the number of past plies that need to be considered for repetitions.
    /// This can be the same as [`Self::halfmove_ctr_since_start`] or always zero if repetitions aren't possible.
    fn halfmove_repetition_clock(&self) -> usize;

    /// The size of the board.
    fn size(&self) -> BoardSize<Self>;

    /// Returns `true` iff there is no piece on the given square.
    fn is_empty(&self, coords: Self::Coordinates) -> bool;

    /// Returns `true` iff a piece of the given type and color exists on the given coordinates.
    /// Can sometimes be implemented more efficiently than by comparing `colored_piece_on`.
    fn is_piece_on(&self, coords: Self::Coordinates, piece: ColPieceType<Self>) -> bool {
        self.colored_piece_on(coords).colored_piece_type() == piece
    }

    /// Returns the piece at the given coordinates.
    /// `uncolored_piece_on` can sometimes be implemented more efficiently, e.g. for chess,
    /// but both methods can be relatively slow. For example, a chess move already stores the moving piece;
    /// getting it from the chess move is more efficient than getting it from the board.
    fn colored_piece_on(&self, coords: Self::Coordinates) -> Self::Piece;

    /// Returns the uncolored piece type at the given coordinates.
    /// Can sometimes be implemented more efficiently than [`Self::colored_piece_on`]
    fn piece_type_on(&self, coords: Self::Coordinates) -> PieceTypeOf<Self> {
        self.colored_piece_on(coords).uncolored()
    }

    /// Returns the default depth that should be used for perft if not otherwise specified.
    /// Takes in a reference to self because some boards have a size determined at runtime,
    /// and the default perft depth can change depending on that (or even depending on the current position)
    fn default_perft_depth(&self) -> Depth;

    /// Returns the maximum perft depth possible, i.e., perft depth will be clamped to this value.
    fn max_perft_depth() -> Depth {
        Depth::new(20)
    }

    /// Generate pseudolegal moves into the supplied move list. Generic over the move list to allow arbitrary code
    /// upon adding moves, such as scoring or filtering the new move.
    fn gen_pseudolegal<T: MoveList<Self>>(&self, moves: &mut T);

    /// Generate moves that are considered "tactical" into the supplied move list.
    /// Generic over the move list, like [`Self::gen_pseudolegal`].
    /// Note that some games don't consider any moves tactical, so this function may have no effect.
    fn gen_tactical_pseudolegal<T: MoveList<Self>>(&self, moves: &mut T);

    /// Returns a list of legal moves, that is, moves that can be played using `make_move`
    /// and will not return `None`.
    fn legal_moves_slow(&self) -> Self::MoveList {
        let mut pseudo_legal = self.pseudolegal_moves();
        if Self::Move::legality() == PseudoLegal {
            pseudo_legal.filter_moves(|m| self.is_pseudolegal_move_legal(*m));
        }
        pseudo_legal
    }

    /// Returns the number of pseudolegal moves. Can sometimes be implemented more efficiently
    /// than generating all pseudolegal moves and counting their number.
    fn num_pseudolegal_moves(&self) -> usize {
        self.pseudolegal_moves().num_moves()
    }

    /// Returns the number of legal moves. Automatically falls back to [`Self::num_pseudolegal_moves`] for games
    /// with legal movegen.
    fn num_legal_moves(&self) -> usize {
        if Self::Move::legality() == Legal {
            self.num_pseudolegal_moves()
        } else {
            self.legal_moves_slow().num_moves()
        }
    }

    /// Returns a random legal move, that is, chooses a pseudorandom move from the set of legal moves.
    /// Can be implemented by generating all legal moves and randomly sampling one, so it's potentially
    /// `random_pseudolegal_move`
    fn random_legal_move<R: Rng>(&self, rng: &mut R) -> Option<Self::Move>;

    /// Returns a random pseudolegal move
    fn random_pseudolegal_move<R: Rng>(&self, rng: &mut R) -> Option<Self::Move>;

    /// Assumes pseudolegal movegen, returns None in case of an illegal pseudolegal move,
    /// like ignoring a check in chess. Not meant to return None on moves that never make sense,
    /// like moving to a square outside the board (in that case, the function should panic).
    /// In other words, this function only gracefully checks legality assuming that the move is pseudolegal.
    fn make_move(self, mov: Self::Move) -> Option<Self>;

    /// Makes a nullmove, i.e. flips the active player. While this action isn't strictly legal in most games,
    /// it's still very useful and necessary for null move pruning.
    /// `make_move`
    fn make_nullmove(self) -> Option<Self>;

    /// Returns true iff the move is pseudolegal, that is, it can be played with `make_move` without
    /// causing a panic. When it is not certain that a move is definitely (pseudo)legal, `Untrusted<Move>`
    /// should be used.
    fn is_move_pseudolegal(&self, mov: Self::Move) -> bool;

    /// Returns true iff the move is legal, that is, if it is pseudolegal and playing it with `make_move`
    /// would return Some result. `is_move_pseudolegal` can be much faster.
    fn is_move_legal(&self, mov: Self::Move) -> bool {
        // the call to `is_pseudolegal_move_legal` should get inlined, after which it should evaluate to `true` for
        // boards with legal movegen
        self.is_move_pseudolegal(mov) && self.is_pseudolegal_move_legal(mov)
    }

    /// Expects a pseudolegal move and returns if this move is also legal, which means that playing it with
    /// `make_move` returns `Some(new_board)`
    fn is_pseudolegal_move_legal(&self, mov: Self::Move) -> bool {
        Self::Move::legality() == Legal || self.make_move(mov).is_some()
    }

    /// Returns the result (win/draw/loss), if any, but doesn't necessarily catch all game-ending conditions.
    /// That is, this function might return `None` if the game has actually ended,
    fn player_result_no_movegen<H: BoardHistory<Self>>(&self, history: &H) -> Option<PlayerResult>;

    /// Returns the result (win/draw/loss), if any. Can be potentially slow because it can require movegen.
    /// If movegen is used anyway (such as in an ab search), it is usually better to call [`Self::player_result_no_movegen`]
    /// and [`Self::no_moves_result`] iff there were no legal moves.
    /// Despite the name, this method is not always slower than `player_result_no_movegen`, for some games both
    /// implementations are identical. But in a generic setting, this shouldn't be relied upon, hence the name.
    /// Note that many implementations never return [`PlayerResult::Win`] because the active player can't win the game,
    /// which is the case because the current player is flipped after the winning move.
    /// For example, being checkmated in chess is a loss for the current player.
    fn player_result_slow<H: BoardHistory<Self>>(&self, history: &H) -> Option<PlayerResult>;

    /// Only called when there are no legal moves.
    /// In that case, the function returns the game state from the current player's perspective.
    /// Note that this doesn't check that there are indeed no legal moves to avoid paying the performance cost of that.
    /// This assumes that having no legal moves available automatically ends the game. If it is legal to pass,
    /// the movegen should generate a passing move.
    fn no_moves_result(&self) -> PlayerResult;

    /// Returns true iff the game is lost for the player who can now move, like being checkmated in chess.
    /// Using [`Self::player_result_no_movegen()`] and [`Self::no_moves_result()`] is often the faster option if movegen is needed anyway
    fn is_game_lost_slow(&self) -> bool {
        self.player_result_slow(&NoHistory::default())
            .is_some_and(|x| x == Lose)
    }

    /// Returns true iff the game is won for the current player after making the given move.
    /// This move has to be pseudolegal. If the move will likely be played anyway, it can be faster
    /// to play it and use [`Self::player_result()`] or [`Self::player_result_no_movegen()`] and [`Self::no_moves_result`] instead.
    fn is_game_won_after_slow(&self, mov: Self::Move) -> bool {
        self.make_move(mov)
            .map_or(false, |new_pos| new_pos.is_game_lost_slow())
    }

    /// Returns `false` if it detects that `player` can not win the game except if the opponent runs out of time
    /// or makes "very dumb" mistakes.
    ///
    /// This is intended to be a comparatively cheap function and does not perform any kind of search.
    /// Typical cases where this returns false include chess positions where we only have our king left
    /// but the opponent still possesses enough material to mate (otherwise, the game would have ended in a draw).
    /// The result of this function on a position where [`Self::game_result_slow`] returns a `Some` is unspecified.
    /// This is an approximation; always returning `true` would be a valid implementation of this method.
    /// The implementation of this method for chess technically violates the FIDE rules (as does the insufficient material
    /// draw condition), but that shouldn't be a problem in practice -- this rule is only meant ot be applied in human games anyway,
    /// and the FIDE rules are effectively uncheckable.
    fn can_reasonably_win(&self, player: Self::Color) -> bool;

    /// The hash of this position. E.g. for chess, this is the zobrist hash.
    fn hash_pos(&self) -> PosHash;

    /// Like [`Self::from_fen`], but changes the `input` argument to contain the reining input instead of panicking when there's
    /// any remaining input after reading the fen.
    fn read_fen_and_advance_input(input: &mut Tokens, strictness: Strictness) -> Res<Self>;

    /// Returns true iff the board should be flipped when viewed from the second player's perspective.
    /// For example, this is the case for chess, but not for Ultimate Tic-Tac-Toe.
    fn should_flip_visually() -> bool;

    /// Returns an ASCII (or unicode) art representation of the board.
    /// This is not meant to return a FEN, but instead a diagram where the pieces
    /// are identified by their letters in algebraic notation.
    /// Rectangular boards can implement this with the `[board_to_string]` function
    fn as_diagram(&self, typ: CharType, flip: bool) -> String;

    /// Returns a text-based representation of the board that's intended to look pretty.
    /// This can be implemented by calling `as_ascii_diagram` or `as_unicode_diagram`, but the intention
    /// is for the output to contain more information, like using colors to show the last move.
    /// Rectangular boards can implement this with the `[display_board_pretty]` function
    fn display_pretty(&self, formatter: &mut dyn BoardFormatter<Self>) -> String;

    /// Allows boards to customize how they want to be formatted.
    /// For example, the [`Chessboard`] can give the king square a red frame if the king is in check.
    fn pretty_formatter(
        &self,
        piece: Option<CharType>,
        last_move: Option<Self::Move>,
        opts: OutputOpts,
    ) -> Box<dyn BoardFormatter<Self>>;

    /// The background color of the given coordinates, e.g. the color of the square of a chessboard.
    /// For rectangular boards, this can often be implemented with `coords.square_color()`,
    /// but it's also valid to always return `White`.
    // TODO: Maybe each board should be able to define its own square color enum?
    fn background_color(&self, coords: Self::Coordinates) -> SquareColor;
}

/// This trait contains associated functions that can be called on `Board` instances but shouldn't be overridden by `Board` implementations.
/// The purpose of splitting them out into their own trait is to make implementing `Board` less confusing.
pub trait BoardHelpers: Board {
    /// Returns the name of the game, such as 'chess'.
    #[must_use]
    fn game_name() -> String {
        Self::static_short_name().to_string()
    }

    /// The player who cannot currently move.
    fn inactive_player(&self) -> Self::Color {
        self.active_player().other()
    }

    /// The 0-based number of moves (turns) since the start of the game.
    fn fullmove_ctr_0_based(&self) -> usize {
        (self
            .halfmove_ctr_since_start()
            .saturating_sub(usize::from(!self.active_player().is_first())))
            / 2
    }

    /// The 1-based number of moves(turns) since the start of the game.
    /// This format is used in FENs.
    fn fullmove_ctr_1_based(&self) -> usize {
        1 + self.fullmove_ctr_0_based()
    }

    /// The number of squares of the board.
    fn num_squares(&self) -> usize {
        self.size().num_squares()
    }

    /// Are these coordinates occupied, i.e., not empty?
    fn is_occupied(&self, coords: Self::Coordinates) -> bool {
        !self.is_empty(coords)
    }

    /// Returns a list of pseudo legal moves, that is, moves which can either be played using
    /// `make_move` or which will cause `make_move` to return `None`.
    fn pseudolegal_moves(&self) -> Self::MoveList {
        let mut moves = Self::MoveList::default();
        self.gen_pseudolegal(&mut moves);
        moves
    }

    /// Returns a list of pseudo legal moves that are considered "tactical", such as captures and promotions in chess.
    fn tactical_pseudolegal(&self) -> Self::MoveList {
        let mut moves = Self::MoveList::default();
        self.gen_tactical_pseudolegal(&mut moves);
        moves
    }

    /// Returns an iterator over all the positions after making a legal move.
    /// Not very useful for search because it doesn't allow changing the order of generated positions,
    /// but convenient for some use cases.
    fn children(self) -> impl Iterator<Item = Self> {
        self.pseudolegal_moves()
            .into_iter()
            .filter_map(move |m| self.make_move(m))
    }

    /// Returns an optional [`MatchResult`]. Unlike a [`PlayerResult`], a [`MatchResult`] doesn't contain `Win` or `Lose` variants,
    /// but instead `P1Win` and `P1Lose`. Also, it contains a [`GameOverReason`].
    fn match_result_slow<H: BoardHistory<Self>>(&self, history: &H) -> Option<MatchResult> {
        let player_res = self.player_result_slow(history)?;
        let game_over = GameOver {
            result: player_res,
            reason: GameOverReason::Normal,
        };
        Some(player_res_to_match_res(game_over, self.active_player()))
    }

    /// Reads in a compact textual description of the board, such that `B::from_fen(board.as_fen()) == b` holds.
    /// Assumes that the entire string represents the FEN, without any trailing tokens.
    /// Use the lower-level `read_fen_and_advance_input` if this assumption doesn't have to hold.
    /// To print a board as fen, the [`Display`] implementation should be used.
    fn from_fen(string: &str, strictness: Strictness) -> Res<Self> {
        let mut words = tokens(string);
        let res = Self::read_fen_and_advance_input(&mut words, strictness)
            .map_err(|err| anyhow!("Failed to parse FEN '{}': {err}", string.bold()))?;
        if let Some(next) = words.next() {
            return Err(anyhow!(
                "Input `{0}' contained additional characters after FEN, starting with '{1}'",
                string.bold(),
                next.red()
            ));
        }
        Ok(res)
    }

    /// Returns a compact textual description of the board that can be read in again with `from_fen`.
    /// Same as `self.to_string()`.
    fn as_fen(&self) -> String {
        self.to_string()
    }

    /// Verifies that all invariants of this board are satisfied. It should never be possible for this function to
    /// fail for a bug-free program; failure most likely means the `Board` implementation is bugged.
    /// For checking invariants that might be violated, use a `Board::Unverified` and call `verify_with_level`.
    fn debug_verify_invariants(self, strictness: Strictness) -> Res<Self> {
        Self::Unverified::new(self).verify_with_level(Assertion, strictness)
    }

    /// Place a piece of the given type and color on the given square. Doesn't check that the resulting position is
    /// legal (hence the `Unverified` return type), but can still fail if the piece can't be placed because e.g. there
    /// is already a piece on that square. See [`UnverifiedBoard::try_place_piece`].
    fn place_piece(self, piece: Self::Piece) -> Res<Self::Unverified> {
        Self::Unverified::new(self).try_place_piece(piece)
    }

    /// Remove a piece from the given square. See [`UnverifiedBoard::try_remove_piece`].
    fn remove_piece(self, square: Self::Coordinates) -> Res<Self::Unverified> {
        Self::Unverified::new(self).try_remove_piece(square)
    }

    /// Set the active player. See [`UnverifiedBoard::set_active_player`].
    fn set_active_player(self, new_active: Self::Color) -> Self::Unverified {
        Self::Unverified::new(self).set_active_player(new_active)
    }

    /// Set the ply counter since the start of the game. See [`UnverifiedBoard::set_ply_since_start`]
    fn set_ply_since_start(self, ply: usize) -> Res<Self::Unverified> {
        Self::Unverified::new(self).set_ply_since_start(ply)
    }
}

impl<B: Board> BoardHelpers for B {}

pub trait RectangularBoard: Board<Coordinates: RectangularCoordinates> {
    fn height(&self) -> DimT;

    fn width(&self) -> DimT;

    fn get_width(&self) -> usize {
        self.width() as usize
    }

    fn get_height(&self) -> usize {
        self.height() as usize
    }

    fn idx_to_coordinates(&self, idx: DimT) -> Self::Coordinates;
}

impl<B: Board> RectangularBoard for B
where
    B::Coordinates: RectangularCoordinates,
{
    fn height(&self) -> DimT {
        self.size().height().0
    }
    fn width(&self) -> DimT {
        self.size().width().0
    }

    fn idx_to_coordinates(&self, idx: DimT) -> Self::Coordinates {
        self.size().idx_to_coordinates(idx)
    }
}

/// A trait for [`Board`]s that use [`Bitboard`]s.
/// Bitboards are small bitvector representations of sets of squares.
/// This trait mainly exists to make implementing new games easier, because
/// implementing it trait provides some default implementations,
/// but *those might not be optimal* depending on the internal representation,
/// and *they might even be wrong* because this assumes that each square is either occupied by a piece or empty.
// There is no actual reason why bitboards would require rectangular coordinates,
// but currently all boards are rectangular and lifting this restriction would need a bit of restructuring.
pub trait BitboardBoard: Board<Coordinates: RectangularCoordinates> {
    type RawBitboard: RawBitboard;
    type Bitboard: Bitboard<Self::RawBitboard, Self::Coordinates>;

    /// Bitboard of all pieces of the given [`PieceType`], independent of which player they belong to.
    /// Note that it might not be valid to use the empty piece, if such a piece exists.
    fn piece_bb(&self, piece: PieceTypeOf<Self>) -> Self::Bitboard;

    /// Bitboard of all pieces of the given type and color, e.g. all black rooks in chess.
    /// Note that it might not be valid to use the empty piece, if such a piece exists.
    // TODO: Remove empty from pieces, use options
    fn colored_piece_bb(&self, color: Self::Color, piece: PieceTypeOf<Self>) -> Self::Bitboard {
        self.piece_bb(piece) & self.player_bb(color)
    }

    /// Bitboard of all pieces of a player.
    fn player_bb(&self, color: Self::Color) -> Self::Bitboard;

    /// Bitboard of all pieces of the active player.
    fn active_player_bb(&self) -> Self::Bitboard {
        self.player_bb(self.active_player())
    }

    /// Bitboard of all pieces of the inactive player.
    fn inactive_player_bb(&self) -> Self::Bitboard {
        self.player_bb(self.inactive_player())
    }

    /// Bitboard of all pieces, i.e. all non-empty squares.
    fn occupied_bb(&self) -> Self::Bitboard {
        let first_bb = self.player_bb(Self::Color::first());
        let second_bb = self.player_bb(Self::Color::second());
        debug_assert!((first_bb & second_bb).is_zero());
        first_bb | second_bb
    }

    /// Bitboard of all empty squares.
    fn empty_bb(&self) -> Self::Bitboard {
        !self.occupied_bb() & self.mask_bb()
    }

    /// On many boards, not all bits of a bitboard correspond to squares.
    /// This bitboard has ones on all squares and zeros otherwise.
    fn mask_bb(&self) -> Self::Bitboard;
}

#[must_use]
pub fn ply_counter_from_fullmove_nr(fullmove_nr: NonZeroUsize, is_active_first: bool) -> usize {
    (fullmove_nr.get() - 1) * 2 + usize::from(!is_active_first)
}

/// Constructs a specific, well-known position from its name, such as 'kiwipete' in chess.
/// Not to be confused with `from_fen`, which can load arbitrary positions.
/// However, `"fen <x>"` forwards to [`B::from_fen`].
/// A free function instead of a default impl for [`B::from_name`] because Rust doesn't allow calling default impls in overriding impls.
pub fn board_from_name<B: Board>(name: &str) -> Res<B> {
    let mut tokens = tokens(name);
    let first_token = tokens.next().unwrap_or_default();
    if first_token.eq_ignore_ascii_case("fen") {
        return B::from_fen(&tokens.join(" "), Relaxed);
    } else if first_token.eq_ignore_ascii_case("startpos") {
        return Ok(B::startpos());
    }
    select_name_static(
        name,
        B::name_to_pos_map().iter(),
        "position",
        &B::game_name(),
        NoDescription,
    )
    .map(|f| (f.val)())
}

#[must_use]
pub fn position_fen_part<B: RectangularBoard>(f: &mut Formatter<'_>, pos: &B) -> fmt::Result {
    for y in (0..pos.height()).rev() {
        let mut empty_ctr = 0;
        for x in 0..pos.width() {
            let piece = pos.colored_piece_on(B::Coordinates::from_rank_file(y, x));
            if piece.is_empty() {
                empty_ctr += 1;
            } else {
                if empty_ctr > 0 {
                    write!(f, "{empty_ctr}")?;
                }
                empty_ctr = 0;
                write!(f, "{}", piece.to_char(CharType::Ascii))?;
            }
        }
        if empty_ctr > 0 {
            write!(f, "{empty_ctr}")?;
        }
        if y > 0 {
            write!(f, "/")?;
        }
    }
    Ok(())
}

pub fn common_fen_part<B: RectangularBoard>(f: &mut Formatter<'_>, pos: &B) -> fmt::Result {
    position_fen_part(f, pos)?;
    write!(f, " {}", pos.active_player())
}

pub fn simple_fen<T: RectangularBoard>(
    f: &mut Formatter<'_>,
    pos: &T,
    halfmove: bool,
    fullmove: bool,
) -> fmt::Result {
    common_fen_part(f, pos)?;
    if halfmove {
        write!(f, " {}", pos.halfmove_repetition_clock())?;
    }
    if fullmove {
        write!(f, " {}", pos.fullmove_ctr_1_based())?;
    }
    Ok(())
}

pub(crate) fn read_position_fen<B: RectangularBoard>(
    position: &str,
    mut board: B::Unverified,
) -> Res<B::Unverified> {
    let lines = position.split('/');
    debug_assert!(lines.clone().count() > 0);
    let num_lines = lines.clone().count();
    if num_lines != board.size().height().val() {
        bail!(
            "The {0} board has a height of {1}, but the FEN contains {2} rows",
            B::game_name(),
            board.size().height().val().to_string().bold(),
            num_lines.to_string().bold()
        )
    }

    let mut square = 0;
    for (line, line_num) in lines.zip(0_usize..) {
        let mut skipped_digits = 0;
        let square_before_line = square;
        debug_assert_eq!(square_before_line, line_num * board.size().width().val());

        let handle_skipped = |digit_in_line, skipped_digits, idx: &mut usize| {
            if skipped_digits > 0 {
                let num_skipped =
                    line[digit_in_line - skipped_digits..digit_in_line].parse::<usize>()?;
                if num_skipped == 0 {
                    bail!("FEN position can't contain the number 0".to_string())
                }
                *idx = idx.saturating_add(num_skipped);
            }
            Ok(())
        };

        for (i, c) in line.char_indices() {
            if c.is_ascii_digit() {
                skipped_digits += 1;
                continue;
            }
            let Some(symbol) = ColPieceType::<B>::from_char(c) else {
                bail!(
                    "Invalid character in {0} FEN position description (not a piece): {1}",
                    B::game_name(),
                    c.to_string().red()
                )
            };
            handle_skipped(i, skipped_digits, &mut square)?;
            skipped_digits = 0;
            if square >= board.size().num_squares() {
                bail!("FEN position contains more than {square} squares, but the board only has {0} squares", board.size().num_squares());
            }

            board = board.place_piece(
                board
                    .size()
                    .idx_to_coordinates(square as DimT)
                    .flip_up_down(board.size()),
                symbol,
            );
            square += 1;
        }
        handle_skipped(line.len(), skipped_digits, &mut square)?;
        let line_len = square - square_before_line;
        if line_len != board.size().width().val() {
            bail!(
                "Line '{line}' has incorrect width: {line_len}, should be {0}",
                board.size().width().val()
            );
        }
    }
    Ok(board)
}

/// Reads the position and active player part
pub(crate) fn read_common_fen_part<B: RectangularBoard>(
    words: &mut Tokens,
    board: B::Unverified,
) -> Res<B::Unverified> {
    let Some(position_part) = words.next() else {
        bail!("Empty {0} FEN string", B::game_name())
    };
    let mut board = read_position_fen::<B>(position_part, board)?;

    let Some(active) = words.next() else {
        bail!(
            "{0} FEN ends after the position description and doesn't include the active player",
            B::game_name()
        )
    };
    let correct_chars = [
        B::Color::first().color_char(CharType::Ascii),
        B::Color::second().color_char(CharType::Ascii),
    ];
    if active.chars().count() != 1 {
        bail!(
            "Expected a single char to describe the active player ('{0}' or '{1}'), got '{2}'",
            correct_chars[0].to_string().bold(),
            correct_chars[1].to_string().bold(),
            active.red()
        );
    }
    let Some(active) = B::Color::from_char(active.chars().next().unwrap()) else {
        bail!(
            "Expected '{0}' or '{1}' for the color, not '{2}'",
            correct_chars[0].to_string().bold(),
            correct_chars[1].to_string().bold(),
            active.red()
        )
    };
    board = board.set_active_player(active);
    Ok(board)
}

pub(crate) fn read_two_move_numbers<B: RectangularBoard>(
    words: &mut Tokens,
    mut board: B::Unverified,
    strictness: Strictness,
) -> Res<B::Unverified> {
    let halfmove_clock = words.next().unwrap_or("");
    // Some FENs don't contain the halfmove clock and fullmove number, so assume that's the case if parsing
    // the halfmove clock fails -- but don't do this for the fullmove number.
    if let Ok(halfmove_clock) = halfmove_clock.parse::<usize>() {
        board = board.set_halfmove_repetition_clock(halfmove_clock)?;
        let Some(fullmove_number) = words.next() else {
            bail!(
                    "The FEN contains a valid halfmove clock ('{halfmove_clock}') but no fullmove counter",
                )
        };
        let fullmove_number = fullmove_number.parse::<NonZeroUsize>().map_err(|err| {
            anyhow!(
                "Couldn't parse fullmove counter '{}': {err}",
                fullmove_number.red()
            )
        })?;
        board = board.set_ply_since_start(ply_counter_from_fullmove_nr(
            fullmove_number,
            board.active_player().is_first(),
        ))?;
    } else if strictness == Strict {
        bail!("FEN doesn't contain a halfmove clock and fullmove counter, but they are required in strict mode")
    } else {
        board = board.set_halfmove_repetition_clock(0)?;
        board = board.set_ply_since_start(usize::from(!board.active_player().is_first()))?;
    }
    Ok(board)
}

pub(crate) fn read_single_move_number<B: RectangularBoard>(
    words: &mut Tokens,
    board: B::Unverified,
    strictness: Strictness,
) -> Res<B::Unverified> {
    let fullmove_nr = words.next().unwrap_or("");
    if let Ok(fullmove_nr) = fullmove_nr.parse::<NonZeroUsize>() {
        board.set_ply_since_start(ply_counter_from_fullmove_nr(
            fullmove_nr,
            board.active_player().is_first(),
        ))
    } else if strictness != Strict {
        Ok(board)
    } else {
        bail!("FEN doesn't contain a valid fullmove counter, but that is required in strict mode")
    }
}

pub(crate) fn read_simple_fen_part<B: RectangularBoard>(
    words: &mut Tokens,
    board: B::Unverified,
    strictness: Strictness,
) -> Res<B::Unverified> {
    let board = read_common_fen_part::<B>(words, board)?;
    read_two_move_numbers::<B>(words, board, strictness)
}<|MERGE_RESOLUTION|>--- conflicted
+++ resolved
@@ -30,12 +30,8 @@
 use crate::general::moves::Legality::{Legal, PseudoLegal};
 use crate::general::moves::Move;
 use crate::general::squares::{RectangularCoordinates, RectangularSize, SquareColor};
-<<<<<<< HEAD
 use crate::output::text_output::BoardFormatter;
-=======
-use crate::output::text_output::{BoardFormatter, PieceToChar};
 use crate::output::OutputOpts;
->>>>>>> 4243b016
 use crate::search::Depth;
 use crate::PlayerResult::Lose;
 use crate::{player_res_to_match_res, GameOver, GameOverReason, MatchResult, PlayerResult};
@@ -276,6 +272,10 @@
         );
     }
 
+    fn list_variants() -> Option<Vec<String>> {
+        None
+    }
+
     /// The player who can now move.
     fn active_player(&self) -> Self::Color;
 
