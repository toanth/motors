--- conflicted
+++ resolved
@@ -24,11 +24,7 @@
 use crate::general::board::Strictness::{Relaxed, Strict};
 use crate::general::common::Description::NoDescription;
 use crate::general::common::{
-<<<<<<< HEAD
-    select_name_static, tokens, EntityList, GenericSelect, Res, StaticallyNamedEntity, Tokens, TokensToString,
-=======
-    select_name_static, tokens, EntityList, NamedEntity, Res, StaticallyNamedEntity, Tokens,
->>>>>>> 1fe66f35
+    select_name_static, tokens, EntityList, NamedEntity, Res, StaticallyNamedEntity, Tokens, TokensToString,
 };
 use crate::general::move_list::MoveList;
 use crate::general::moves::ExtendedFormat::Standard;
@@ -48,9 +44,6 @@
 use std::fmt::{Debug, Display, Formatter};
 use std::num::NonZeroUsize;
 
-<<<<<<< HEAD
-pub type NameToPos<B> = GenericSelect<fn() -> B>;
-=======
 #[derive(Debug, Copy, Clone)]
 pub struct NameToPos {
     pub name: &'static str,
@@ -60,11 +53,7 @@
 
 impl NameToPos {
     pub fn strict(name: &'static str, fen: &'static str) -> Self {
-        Self {
-            name,
-            fen,
-            strictness: Strictness::Strict,
-        }
+        Self { name, fen, strictness: Strictness::Strict }
     }
 
     pub fn create<B: Board>(&self) -> B {
@@ -85,7 +74,6 @@
         None
     }
 }
->>>>>>> 1fe66f35
 
 /// How many checks to execute.
 /// Enum variants are listed in order; later checks generally include earlier checks.
@@ -313,6 +301,8 @@
         vec![]
     }
 
+    /// `bench` positions are used in various places, such as for testing the engine, measuring search speed, and in calling `bench`
+    /// on an engine.
     #[must_use]
     fn bench_positions() -> Vec<Self>;
 
@@ -370,6 +360,13 @@
     /// Returns the maximum perft depth possible, i.e., perft depth will be clamped to this value.
     fn max_perft_depth() -> Depth {
         Depth::new(20)
+    }
+
+    /// Most games (e.g., chess) don't need any special checks for game-over conditions in perft, but some should explicitly test
+    /// if the game is over (e.g. mnk) because movegen wouldn't do this automatically otherwise.
+    /// If this function returns `true`, `player_result_no_movegen` must return a `Some`.
+    fn cannot_call_movegen(&self) -> bool {
+        false
     }
 
     /// Generate pseudolegal moves into the supplied move list. Generic over the move list to allow arbitrary code
@@ -419,6 +416,7 @@
     /// like ignoring a check in chess. Not meant to return None on moves that never make sense,
     /// like moving to a square outside the board (in that case, the function should panic).
     /// In other words, this function only gracefully checks legality assuming that the move is pseudolegal.
+    // TODO: make_move_cloned or similar
     fn make_move(self, mov: Self::Move) -> Option<Self>;
 
     /// Makes a nullmove, i.e. flips the active player. While this action isn't strictly legal in most games,
@@ -779,31 +777,14 @@
 /// A free function instead of a default impl for [`B::from_name`] because Rust doesn't allow calling default impls in overriding impls.
 pub fn board_from_name<B: Board>(name: &str) -> Res<B> {
     let mut tokens = tokens(name);
-<<<<<<< HEAD
     let first_token = tokens.next().unwrap_or_default();
     if first_token.eq_ignore_ascii_case("fen") {
         return B::from_fen(&tokens.string(), Relaxed);
     } else if first_token.eq_ignore_ascii_case("startpos") {
         return Ok(B::startpos());
     }
-    select_name_static(name, B::name_to_pos_map().iter(), "position", &B::game_name(), NoDescription).map(|f| (f.val)())
-=======
-    if tokens
-        .next()
-        .unwrap_or_default()
-        .eq_ignore_ascii_case("fen")
-    {
-        return B::from_fen(&tokens.join(" "), Relaxed);
-    }
-    select_name_static(
-        name,
-        B::name_to_pos_map().iter(),
-        "position",
-        &B::game_name(),
-        NoDescription,
-    )
-    .map(|f| f.create())
->>>>>>> 1fe66f35
+    select_name_static(name, B::name_to_pos_map().iter(), "position", &B::game_name(), NoDescription)
+        .map(|f| f.create())
 }
 
 pub fn position_fen_part<B: RectangularBoard>(f: &mut Formatter<'_>, pos: &B) -> fmt::Result {
