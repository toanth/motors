--- conflicted
+++ resolved
@@ -12,13 +12,8 @@
 use strum_macros::EnumIter;
 
 #[cfg(feature = "chess")]
-<<<<<<< HEAD
-use crate::games::chess::squares::{ChessSquare, ChessboardSize};
-use crate::games::{DimT, GridCoordinates, RectangularCoordinates, RectangularSize, Size};
-=======
 use crate::games::chess::squares::ChessboardSize;
 use crate::games::chess::squares::ChessSquare;
->>>>>>> 8dffba66
 use crate::general::common::{pop_lsb128, pop_lsb64};
 
 #[derive(Eq, PartialEq, Copy, Clone, Debug)]
@@ -261,38 +256,6 @@
     fn is_single_piece(self) -> bool {
         self.0.is_power_of_two()
     }
-
-    pub fn north(self) -> Self {
-        self << 8
-    }
-
-    pub fn south(self) -> Self {
-        self >> 8
-    }
-
-    pub fn east(self) -> Self {
-        (self & !Self::file_no(7)) << 1
-    }
-
-    pub fn west(self) -> Self {
-        (self & !Self::file_no(0)) >> 1
-    }
-
-    pub fn north_east(self) -> Self {
-        self.north().east()
-    }
-
-    pub fn south_east(self) -> Self {
-        self.south().east()
-    }
-
-    pub fn south_west(self) -> Self {
-        self.south().west()
-    }
-
-    pub fn north_west(self) -> Self {
-        self.north().west()
-    }
 }
 
 #[derive(
@@ -369,16 +332,7 @@
     AntiDiagonal,
 }
 
-<<<<<<< HEAD
-// TODO: Refactor into a RawBitboard trait and a SizedBitboard, which contains a RawBitboard and a size,
-// possibly a dereference impl to raw bitboard.
-
-// This seems like a lot of boilerplate code.
-// Maybe there's a better way?
-pub trait Bitboard<C: RectangularCoordinates>:
-=======
 pub trait Bitboard<R: RawBitboard, C: RectangularCoordinates>:
->>>>>>> 8dffba66
     Copy
     + Clone
     + Debug
@@ -502,11 +456,7 @@
     where
         F: Fn(Self) -> Self,
     {
-<<<<<<< HEAD
-        let piece = Self::single_piece(idx);
-=======
         let piece = Self::from_raw(R::single_piece(idx), blockers.size());
->>>>>>> 8dffba66
         debug_assert!(!(piece & ray).is_zero());
         let blockers = blockers & ray;
         let reversed_blockers = reverse(blockers);
@@ -581,6 +531,38 @@
             Direction::Diagonal => Self::diagonal_attacks(square, blockers),
             Direction::AntiDiagonal => Self::anti_diagonal_attacks(square, blockers),
         }
+    }
+
+    pub fn north(self) -> Self {
+        self << self.size().width()
+    }
+
+    pub fn south(self) -> Self {
+        self >> self.size().width()
+    }
+
+    pub fn east(self) -> Self {
+        (self & !Self::file(self.size().width() - 1, self.size())) << 1
+    }
+
+    pub fn west(self) -> Self {
+        (self & !Self::file(0, self.size())) >> 1
+    }
+
+    pub fn north_east(self) -> Self {
+        self.north().east()
+    }
+
+    pub fn south_east(self) -> Self {
+        self.south().east()
+    }
+
+    pub fn south_west(self) -> Self {
+        self.south().west()
+    }
+
+    pub fn north_west(self) -> Self {
+        self.north().west()
     }
 }
 
@@ -933,15 +915,9 @@
 
 #[cfg(test)]
 mod tests {
-<<<<<<< HEAD
-    use crate::general::bitboards::{
-        remove_ones_above, remove_ones_below, Bitboard, ExtendedBitboard,
-    };
-=======
     use crate::games::{GridSize, Height, Width};
     use crate::games::mnk::MnkBitboard;
     use crate::general::bitboards::{Bitboard, remove_ones_above, remove_ones_below};
->>>>>>> 8dffba66
 
     #[test]
     fn remove_ones_above_test() {
