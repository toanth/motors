--- conflicted
+++ resolved
@@ -1,4 +1,3 @@
-<<<<<<< HEAD
 use crate::general::board::{Board, BoardHelpers};
 use crate::general::moves::Move;
 use crate::search::Depth;
@@ -6,11 +5,7 @@
 use itertools::Itertools;
 use rayon::iter::ParallelIterator;
 use rayon::prelude::{IndexedParallelIterator, IntoParallelRefIterator};
-=======
-use crate::general::board::Board;
-use crate::search::Depth;
 use std::collections::HashSet;
->>>>>>> 1fe66f35
 use std::fmt;
 use std::fmt::{Display, Formatter};
 use std::hash::{Hash, Hasher};
@@ -62,6 +57,11 @@
 
 fn do_perft<B: Board>(depth: usize, pos: B) -> u64 {
     let mut nodes = 0;
+    // We don't want to check for all game-over conditions, e.g. chess doesn't care about insufficient material, 50mr, or 3fold repetition.
+    // However, some conditions do need to be checked in perft, e.g. mnk winning. This is done here.
+    if pos.cannot_call_movegen() {
+        return 0;
+    }
     if depth == 1 {
         return pos.num_legal_moves() as u64;
     }
@@ -159,28 +159,26 @@
         } else if self.depth.get() == 1 {
             let s = self.states.last_mut().unwrap();
             let Some(m) = s.moves.pop() else {
-                self.states.pop();
+                _ = self.states.pop();
                 self.depth += 1;
                 return self.next();
             };
-            let Some(new_pos) = s.pos.make_move(m) else {
+            let Some(new_pos) = s.pos.clone().make_move(m) else {
                 return self.next();
             };
             Some(new_pos)
         } else {
             let s = self.states.last_mut().unwrap();
             let Some(m) = s.moves.pop() else {
-                self.states.pop();
+                _ = self.states.pop();
                 self.depth += 1;
                 return self.next();
             };
-            let Some(new_pos) = s.pos.make_move(m) else {
-                return self.next();
-            };
-            let new_state = PerftState {
-                pos: new_pos,
-                moves: new_pos.pseudolegal_moves().into_iter().collect(),
-            };
+            let Some(new_pos) = s.pos.clone().make_move(m) else {
+                return self.next();
+            };
+            let moves = new_pos.pseudolegal_moves().into_iter().collect();
+            let new_state = PerftState { pos: new_pos.clone(), moves };
             self.states.push(new_state);
             self.depth -= 1;
             if self.only_leaves {
@@ -193,15 +191,9 @@
 }
 
 pub fn all_positions_at<B: Board>(depth: Depth, pos: B) -> PosIter<B> {
-    let state = PerftState {
-        pos,
-        moves: pos.pseudolegal_moves().into_iter().collect(),
-    };
-    PosIter {
-        depth,
-        states: vec![state],
-        only_leaves: false,
-    }
+    let moves = pos.pseudolegal_moves().into_iter().collect();
+    let state = PerftState { pos, moves };
+    PosIter { depth, states: vec![state], only_leaves: false }
 }
 
 #[derive(Debug, Eq, PartialEq)]
@@ -209,16 +201,14 @@
 
 impl<B: Board> Hash for HashWrapper<B> {
     fn hash<H: Hasher>(&self, state: &mut H) {
-        state.write_u64(self.0.zobrist_hash().0);
+        state.write_u64(self.0.hash_pos().0);
         // state.write_u64(0);
     }
 }
 
 pub fn num_unique_positions_at<B: Board>(depth: Depth, pos: B) -> usize {
-    let mut set = all_positions_at(depth, pos)
-        .map(|b| HashWrapper(b))
-        .collect::<HashSet<_>>();
-    set.insert(HashWrapper(pos));
+    let mut set = all_positions_at(depth, pos.clone()).map(|b| HashWrapper(b)).collect::<HashSet<_>>();
+    _ = set.insert(HashWrapper(pos));
     set.len()
 }
 
@@ -231,39 +221,30 @@
     #[test]
     fn all_positions_at_mnk_test() {
         let pos = MNKBoard::from_name("tictactoe").unwrap();
-        let root = all_positions_at(Depth::new_unchecked(0), pos);
+        let root = all_positions_at(Depth::new(0), pos);
         assert_eq!(root.count(), 1);
-        let children = all_positions_at(Depth::new_unchecked(1), pos);
+        let children = all_positions_at(Depth::new(1), pos);
         assert_eq!(children.count(), 9);
-        let grand_children = all_positions_at(Depth::new_unchecked(2), pos);
+        let grand_children = all_positions_at(Depth::new(2), pos);
         assert_eq!(grand_children.count(), 9 * 8 + 9);
-        let depth_3 = all_positions_at(Depth::new_unchecked(3), pos);
+        let depth_3 = all_positions_at(Depth::new(3), pos);
         assert_eq!(depth_3.count(), 9 * 8 * 7 + 9 * 8 + 9);
-        assert_eq!(
-            all_positions_at(Depth::new_unchecked(9), pos).count(),
-            all_positions_at(Depth::new_unchecked(10), pos).count()
-        );
+        assert_eq!(all_positions_at(Depth::new(9), pos).count(), all_positions_at(Depth::new(10), pos).count());
     }
 
     #[test]
     fn num_unique_positions_in_tictactoe_test() {
         let pos = MNKBoard::default();
-        let res = num_unique_positions_at(Depth::new_unchecked(9), pos);
-        assert_eq!(res, num_unique_positions_at(Depth::new_unchecked(10), pos));
-        assert_eq!(res, num_unique_positions_at(Depth::new_unchecked(11), pos));
+        let res = num_unique_positions_at(Depth::new(9), pos);
+        assert_eq!(res, num_unique_positions_at(Depth::new(10), pos));
+        assert_eq!(res, num_unique_positions_at(Depth::new(11), pos));
     }
 
     #[test]
     fn num_unique_positions_at_chess_test() {
         let pos = Chessboard::from_name("mate_in_1").unwrap();
-        assert_eq!(num_unique_positions_at(Depth::new_unchecked(0), pos), 1);
-        assert_eq!(
-            num_unique_positions_at(Depth::new_unchecked(1), pos),
-            23 + 1
-        );
-        assert_eq!(
-            num_unique_positions_at(Depth::new_unchecked(2), pos),
-            53 + 23 + 1
-        );
+        assert_eq!(num_unique_positions_at(Depth::new(0), pos), 1);
+        assert_eq!(num_unique_positions_at(Depth::new(1), pos), 23 + 1);
+        assert_eq!(num_unique_positions_at(Depth::new(2), pos), 53 + 23 + 1);
     }
 }