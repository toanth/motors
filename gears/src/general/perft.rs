use crate::general::board::{Board, BoardHelpers};
use crate::general::moves::Move;
use crate::search::DepthPly;
use colored::Colorize;
use itertools::Itertools;
use rayon::iter::ParallelIterator;
use rayon::prelude::{IndexedParallelIterator, IntoParallelRefIterator, ParallelBridge};
use std::collections::HashSet;
use std::fmt;
use std::fmt::{Display, Formatter};
use std::hash::{Hash, Hasher};
use std::time::{Duration, Instant};

#[derive(Copy, Clone, Debug)]
pub struct PerftRes {
    pub time: Duration,
    pub nodes: u64, // Can't use NodesLimit because it's possible to have 0 leafs at the given depth
    pub depth: DepthPly,
}

impl Display for PerftRes {
    fn fmt(&self, f: &mut Formatter<'_>) -> fmt::Result {
        write!(
            f,
            "info depth {depth} nodes {nodes} time {time} nps {nps}",
            depth = self.depth.get(),
            nodes = self.nodes.to_string().bold(),
            time = self.time.as_millis(),
            nps = self.nodes * 1_000_000 / self.time.as_micros().max(1) as u64
        )
    }
}

#[derive(Debug)]
pub struct SplitPerftRes<B: Board> {
    pub perft_res: PerftRes,
    pub children: Vec<(B::Move, u64)>,
    pub pos: B,
}

impl<B: Board> Display for SplitPerftRes<B> {
    fn fmt(&self, f: &mut Formatter<'_>) -> fmt::Result {
        for child in &self.children {
            write!(f, "\n{0}\t{1}", child.0.compact_formatter(&self.pos), child.1)?;
        }
        write!(
            f,
            "info depth {depth} nodes {nodes} time {time} nps {nps} children {children}",
            depth = self.perft_res.depth.get(),
            nodes = self.perft_res.nodes,
            time = self.perft_res.time.as_millis(),
            nps = self.perft_res.nodes * 1_000_000 / self.perft_res.time.as_micros().max(1) as u64,
            children = self.children.len(),
        )?;
        Ok(())
    }
}

fn do_perft<B: Board>(depth: usize, pos: B) -> u64 {
    let mut nodes = 0;
    // We don't want to check for all game-over conditions, e.g. chess doesn't care about insufficient material, 50mr, or 3fold repetition.
    // However, some conditions do need to be checked in perft, e.g. mnk winning. This is done here.
    if pos.cannot_call_movegen() {
        return 0;
    }
    if depth == 1 {
        return pos.num_legal_moves() as u64;
    }
    for new_pos in pos.children() {
        nodes += do_perft(depth - 1, new_pos);
    }
    // no need to handle the case of no legal moves, since `children()` and `num_legal_moves()`
    // already take care of forced passing moves.
    nodes
}

pub fn perft<B: Board>(depth: DepthPly, pos: B, parallelize: bool) -> PerftRes {
<<<<<<< HEAD
    let depth = depth.min(B::max_perft_depth());
=======
>>>>>>> 34e0420b
    let start = Instant::now();
    let nodes = if depth.get() == 0 {
        1
    } else if depth.get() > 2 && parallelize {
        pos.children().par_bridge().map(|pos| do_perft(depth.get() - 1, pos)).sum()
    } else {
        do_perft(depth.get(), pos)
    };
    let time = start.elapsed();

    PerftRes { time, nodes, depth }
}

pub fn split_perft<B: Board>(depth: DepthPly, pos: B, parallelize: bool) -> SplitPerftRes<B> {
    assert!(depth.get() > 0);
    let mut nodes = 0;
    let start = Instant::now();
    let mut children: Vec<(B::Move, u64)> = vec![];
    if depth.get() > 2 && parallelize {
        pos.legal_moves_slow()
            .into_iter()
            .collect_vec()
            .par_iter()
            .map(|&mov| {
                let child_nodes = do_perft(depth.get() - 1, pos.clone().make_move(mov).unwrap());
                (mov, child_nodes)
            })
            .collect_into_vec(&mut children);
        nodes = children.iter().map(|(_, num)| num).sum();
    } else {
        // Use legal_moves_slow instead of pseudolegal_moves here to handle a forced passing move
        // because the current player has no other legal moves
        for mov in pos.legal_moves_slow() {
            let new_pos = pos.clone().make_move(mov).expect("playing a legal move cannot fail");
            let child_nodes = if depth.get() == 1 { 1 } else { do_perft(depth.get() - 1, new_pos) };
            children.push((mov, child_nodes));
            nodes += child_nodes;
        }
    }
    let time = start.elapsed();
    children.sort_by(|a, b| a.0.compact_formatter(&pos).to_string().cmp(&b.0.compact_formatter(&pos).to_string()));
    let perft_res = PerftRes { time, nodes, depth };
    SplitPerftRes { perft_res, children, pos }
}

pub fn perft_for<B: Board>(depth: DepthPly, positions: &[B], parallelize: bool) -> PerftRes {
    let mut res = PerftRes { time: Duration::default(), nodes: 0, depth };
    for pos in positions {
        let depth = if depth.get() == 0 { pos.default_perft_depth() } else { depth };
        let this_res = perft(depth, pos.clone(), parallelize);
        res.time += this_res.time;
        res.nodes += this_res.nodes;
        res.depth = res.depth.max(this_res.depth);
    }
    res
}

#[derive(Debug, Clone, Eq, PartialEq)]
struct PerftState<B: Board> {
    pos: B,
    moves: Vec<B::Move>,
    num_visited_children: usize,
}

#[derive(Debug, Eq, PartialEq, Clone)]
pub struct PosIter<B: Board> {
    depth: DepthPly,
    states: Vec<PerftState<B>>,
}

impl<B: Board> PosIter<B> {
    fn no_moves(&mut self) -> Option<B> {
        let s = self.states.last_mut().unwrap();
        if s.num_visited_children == 0 && s.pos.no_moves_result().is_none() {
            s.num_visited_children = 1;
            let new_pos = s.pos.clone().make_nullmove().expect("A forced passing move must be legal");
            let moves = new_pos.pseudolegal_moves().into_iter().collect();
            let new_state = PerftState { pos: new_pos.clone(), moves, num_visited_children: 0 };
            self.states.push(new_state);
            self.depth -= 1;
            return Some(new_pos);
        }
        _ = self.states.pop();
        self.depth += 1;
        self.next()
    }
}

impl<B: Board> Iterator for PosIter<B> {
    type Item = B;

    fn next(&mut self) -> Option<Self::Item> {
        if self.states.is_empty() {
            None
        } else if self.depth.get() == 0 {
            Some(self.states.pop()?.pos)
        } else if self.depth.get() == 1 {
            let s = self.states.last_mut().unwrap();
            let Some(m) = s.moves.pop() else {
                return self.no_moves();
            };
            let Some(new_pos) = s.pos.clone().make_move(m) else {
                return self.next();
            };
            s.num_visited_children += 1;
            Some(new_pos)
        } else {
            let s = self.states.last_mut().unwrap();
            let Some(m) = s.moves.pop() else {
                return self.no_moves();
            };
            let Some(new_pos) = s.pos.clone().make_move(m) else {
                return self.next();
            };
            s.num_visited_children += 1;
            let moves = new_pos.pseudolegal_moves().into_iter().collect();
            let new_state = PerftState { pos: new_pos.clone(), moves, num_visited_children: 0 };
            self.states.push(new_state);
            self.depth -= 1;
            Some(new_pos)
        }
    }
}

<<<<<<< HEAD
pub fn all_positions_at<B: Board>(depth: DepthPly, pos: B) -> PosIter<B> {
=======
/// excludes the root
pub fn descendants_up_to<B: Board>(depth: DepthPly, pos: B) -> PosIter<B> {
>>>>>>> 34e0420b
    let moves = pos.pseudolegal_moves().into_iter().collect();
    let state = PerftState { pos, moves, num_visited_children: 0 };
    PosIter { depth, states: vec![state] }
}

#[derive(Debug, Eq, PartialEq)]
struct HashWrapper<B: Board>(B);

impl<B: Board> Hash for HashWrapper<B> {
    fn hash<H: Hasher>(&self, state: &mut H) {
        state.write_u64(self.0.hash_pos().0);
        // state.write_u64(0);
    }
}

<<<<<<< HEAD
pub fn num_unique_positions_at<B: Board>(depth: DepthPly, pos: B) -> usize {
=======
pub fn num_unique_positions_up_to<B: Board>(depth: DepthPly, pos: B) -> u64 {
>>>>>>> 34e0420b
    if depth.get() == 0 {
        return 1;
    }
    let subtree_res =
        pos.children().par_bridge().flat_map_iter(|c| descendants_up_to(depth - 1, c).map(|b| HashWrapper(b)));
    let mut set = subtree_res.collect::<HashSet<_>>();
    // let mut set = all_positions_at(depth, pos.clone()).map(|b| HashWrapper(b)).collect::<HashSet<_>>();
    for c in pos.children() {
        _ = set.insert(HashWrapper(c));
    }
    _ = set.insert(HashWrapper(pos));
    set.len() as u64
}

#[cfg(test)]
mod tests {
    use super::*;
    use crate::games::ataxx::AtaxxBoard;
    use crate::games::chess::Chessboard;
    use crate::games::fairy::FairyBoard;
    use crate::games::mnk::MNKBoard;
    use crate::general::board::Strictness::Strict;

    #[test]
    fn all_positions_at_mnk_test() {
        let pos = MNKBoard::from_name("tictactoe").unwrap();
<<<<<<< HEAD
        let root = all_positions_at(DepthPly::new(0), pos);
        assert_eq!(root.count(), 1);
        let children = all_positions_at(DepthPly::new(1), pos);
        assert_eq!(children.count(), 9);
        let grand_children = all_positions_at(DepthPly::new(2), pos);
        assert_eq!(grand_children.count(), 9 * 8 + 9);
        let depth_3 = all_positions_at(DepthPly::new(3), pos);
        assert_eq!(depth_3.count(), 9 * 8 * 7 + 9 * 8 + 9);
        assert_eq!(all_positions_at(DepthPly::new(9), pos).count(), all_positions_at(DepthPly::new(10), pos).count());
=======
        let root = descendants_up_to(DepthPly::new(0), pos);
        assert_eq!(root.count(), 1);
        let children = descendants_up_to(DepthPly::new(1), pos);
        assert_eq!(children.count(), 9);
        let grand_children = descendants_up_to(DepthPly::new(2), pos);
        assert_eq!(grand_children.count(), 9 * 8 + 9);
        let depth_3 = descendants_up_to(DepthPly::new(3), pos);
        assert_eq!(depth_3.count(), 9 * 8 * 7 + 9 * 8 + 9);
        assert_eq!(descendants_up_to(DepthPly::new(9), pos).count(), descendants_up_to(DepthPly::new(10), pos).count());
>>>>>>> 34e0420b
    }

    #[test]
    fn num_unique_positions_in_tictactoe_test() {
        let pos = MNKBoard::default();
<<<<<<< HEAD
        let res = num_unique_positions_at(DepthPly::new(9), pos);
        assert_eq!(res, num_unique_positions_at(DepthPly::new(10), pos));
        assert_eq!(res, num_unique_positions_at(DepthPly::new(11), pos));
=======
        let res = num_unique_positions_up_to(DepthPly::new(9), pos);
        assert_eq!(res, num_unique_positions_up_to(DepthPly::new(10), pos));
        assert_eq!(res, num_unique_positions_up_to(DepthPly::new(11), pos));
>>>>>>> 34e0420b
    }

    #[test]
    fn num_unique_positions_at_chess_test() {
        let pos = Chessboard::from_name("mate_in_1").unwrap();
<<<<<<< HEAD
        assert_eq!(num_unique_positions_at(DepthPly::new(0), pos), 1);
        assert_eq!(num_unique_positions_at(DepthPly::new(1), pos), 23 + 1);
        assert_eq!(num_unique_positions_at(DepthPly::new(2), pos), 53 + 23 + 1);
=======
        assert_eq!(num_unique_positions_up_to(DepthPly::new(0), pos), 1);
        assert_eq!(num_unique_positions_up_to(DepthPly::new(1), pos), 23 + 1);
        assert_eq!(num_unique_positions_up_to(DepthPly::new(2), pos), 53 + 23 + 1);
    }

    #[test]
    fn num_unique_fairy_ataxx_positons_tests() {
        let pos = AtaxxBoard::default();
        let fairy_pos = FairyBoard::variant_simple("ataxx").unwrap();
        let mut res1 = 0;
        let mut res2 = 0;
        for i in 0..3 {
            res1 += perft(DepthPly::new(i), pos, false).nodes;
            res2 += perft(DepthPly::new(i), fairy_pos.clone(), false).nodes;
            assert_eq!(res1, res2);
            assert_eq!(num_unique_positions_up_to(DepthPly::new(i), pos), res2, "{i}");
            assert_eq!(num_unique_positions_up_to(DepthPly::new(i), fairy_pos.clone()), res2);
        }
        let fen = "7/7/7/7/-------/-------/xxxx1oo o 0 3";
        let pos = AtaxxBoard::from_fen(fen, Strict).unwrap();
        let fairy_pos = FairyBoard::from_fen_for("ataxx", fen, Strict).unwrap();
        assert_eq!(pos.as_fen(), fairy_pos.fen_no_rules());
        assert_eq!(num_unique_positions_up_to(DepthPly::new(0), pos), 1);
        assert_eq!(num_unique_positions_up_to(DepthPly::new(1), pos), 3);
        assert_eq!(num_unique_positions_up_to(DepthPly::new(2), pos), 4);
        assert_eq!(num_unique_positions_up_to(DepthPly::new(3), pos), 6);
        assert_eq!(perft(DepthPly::new(1), pos, false).nodes, 2);
        assert_eq!(perft(DepthPly::new(2), pos, false).nodes, 1);
        assert_eq!(perft(DepthPly::new(3), pos, false).nodes, 2);
        assert_eq!(perft(DepthPly::new(1), fairy_pos.clone(), false).nodes, 2);
        for p in descendants_up_to(DepthPly::new(2), pos) {
            println!("{p}");
        }
        assert_eq!(perft(DepthPly::new(2), fairy_pos.clone(), false).nodes, 1);
        assert_eq!(perft(DepthPly::new(3), fairy_pos.clone(), false).nodes, 2);
>>>>>>> 34e0420b
    }
}<|MERGE_RESOLUTION|>--- conflicted
+++ resolved
@@ -75,10 +75,6 @@
 }
 
 pub fn perft<B: Board>(depth: DepthPly, pos: B, parallelize: bool) -> PerftRes {
-<<<<<<< HEAD
-    let depth = depth.min(B::max_perft_depth());
-=======
->>>>>>> 34e0420b
     let start = Instant::now();
     let nodes = if depth.get() == 0 {
         1
@@ -203,12 +199,8 @@
     }
 }
 
-<<<<<<< HEAD
-pub fn all_positions_at<B: Board>(depth: DepthPly, pos: B) -> PosIter<B> {
-=======
 /// excludes the root
 pub fn descendants_up_to<B: Board>(depth: DepthPly, pos: B) -> PosIter<B> {
->>>>>>> 34e0420b
     let moves = pos.pseudolegal_moves().into_iter().collect();
     let state = PerftState { pos, moves, num_visited_children: 0 };
     PosIter { depth, states: vec![state] }
@@ -224,11 +216,7 @@
     }
 }
 
-<<<<<<< HEAD
-pub fn num_unique_positions_at<B: Board>(depth: DepthPly, pos: B) -> usize {
-=======
 pub fn num_unique_positions_up_to<B: Board>(depth: DepthPly, pos: B) -> u64 {
->>>>>>> 34e0420b
     if depth.get() == 0 {
         return 1;
     }
@@ -255,17 +243,6 @@
     #[test]
     fn all_positions_at_mnk_test() {
         let pos = MNKBoard::from_name("tictactoe").unwrap();
-<<<<<<< HEAD
-        let root = all_positions_at(DepthPly::new(0), pos);
-        assert_eq!(root.count(), 1);
-        let children = all_positions_at(DepthPly::new(1), pos);
-        assert_eq!(children.count(), 9);
-        let grand_children = all_positions_at(DepthPly::new(2), pos);
-        assert_eq!(grand_children.count(), 9 * 8 + 9);
-        let depth_3 = all_positions_at(DepthPly::new(3), pos);
-        assert_eq!(depth_3.count(), 9 * 8 * 7 + 9 * 8 + 9);
-        assert_eq!(all_positions_at(DepthPly::new(9), pos).count(), all_positions_at(DepthPly::new(10), pos).count());
-=======
         let root = descendants_up_to(DepthPly::new(0), pos);
         assert_eq!(root.count(), 1);
         let children = descendants_up_to(DepthPly::new(1), pos);
@@ -275,31 +252,19 @@
         let depth_3 = descendants_up_to(DepthPly::new(3), pos);
         assert_eq!(depth_3.count(), 9 * 8 * 7 + 9 * 8 + 9);
         assert_eq!(descendants_up_to(DepthPly::new(9), pos).count(), descendants_up_to(DepthPly::new(10), pos).count());
->>>>>>> 34e0420b
     }
 
     #[test]
     fn num_unique_positions_in_tictactoe_test() {
         let pos = MNKBoard::default();
-<<<<<<< HEAD
-        let res = num_unique_positions_at(DepthPly::new(9), pos);
-        assert_eq!(res, num_unique_positions_at(DepthPly::new(10), pos));
-        assert_eq!(res, num_unique_positions_at(DepthPly::new(11), pos));
-=======
         let res = num_unique_positions_up_to(DepthPly::new(9), pos);
         assert_eq!(res, num_unique_positions_up_to(DepthPly::new(10), pos));
         assert_eq!(res, num_unique_positions_up_to(DepthPly::new(11), pos));
->>>>>>> 34e0420b
     }
 
     #[test]
     fn num_unique_positions_at_chess_test() {
         let pos = Chessboard::from_name("mate_in_1").unwrap();
-<<<<<<< HEAD
-        assert_eq!(num_unique_positions_at(DepthPly::new(0), pos), 1);
-        assert_eq!(num_unique_positions_at(DepthPly::new(1), pos), 23 + 1);
-        assert_eq!(num_unique_positions_at(DepthPly::new(2), pos), 53 + 23 + 1);
-=======
         assert_eq!(num_unique_positions_up_to(DepthPly::new(0), pos), 1);
         assert_eq!(num_unique_positions_up_to(DepthPly::new(1), pos), 23 + 1);
         assert_eq!(num_unique_positions_up_to(DepthPly::new(2), pos), 53 + 23 + 1);
@@ -335,6 +300,5 @@
         }
         assert_eq!(perft(DepthPly::new(2), fairy_pos.clone(), false).nodes, 1);
         assert_eq!(perft(DepthPly::new(3), fairy_pos.clone(), false).nodes, 2);
->>>>>>> 34e0420b
     }
 }