--- conflicted
+++ resolved
@@ -43,10 +43,7 @@
     PawnAdvancedCenter,
     PawnPassiveCenter,
     PawnShield,
-<<<<<<< HEAD
-=======
     PawnlessFlank,
->>>>>>> 3060cd84
     StoppablePasser,
     CloseKingPasser,
     ImmobilePasser,
@@ -89,10 +86,7 @@
             UnsupportedPawn => 1,
             DoubledPawn => 1,
             Phalanx => 6,
-<<<<<<< HEAD
-=======
             PawnlessFlank => 1,
->>>>>>> 3060cd84
             PawnProtection => NUM_CHESS_PIECES,
             PawnAttacks => NUM_CHESS_PIECES,
             PawnAdvanceThreat => NUM_CHESS_PIECES,
@@ -197,12 +191,9 @@
             Phalanx => {
                 write!(f, "const PHALANX: [PhasedScore; 6] = ")?;
             }
-<<<<<<< HEAD
-=======
             PawnlessFlank => {
                 write!(f, "const PAWNLESS_FLANK: PhasedScore = ")?;
             }
->>>>>>> 3060cd84
             PawnProtection => {
                 write!(f, "const PAWN_PROTECTION: [PhasedScore; NUM_CHESS_PIECES] = ")?;
             }
