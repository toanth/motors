--- conflicted
+++ resolved
@@ -13,10 +13,10 @@
 use gears::games::chess::{ChessColor, Chessboard};
 use gears::general::common::StaticallyNamedEntity;
 use motors::eval::chess::lite::GenericLiTEval;
-use motors::eval::chess::lite_values::{LiteValues, SingleFeatureScore, MAX_MOBILITY};
+use motors::eval::chess::lite_values::{LiteValues, MAX_MOBILITY};
 use motors::eval::chess::FileOpenness::*;
 use motors::eval::chess::{FileOpenness, NUM_PAWN_SHIELD_CONFIGURATIONS};
-use motors::eval::ScoreType;
+use motors::eval::{ScoreType, SingleFeatureScore};
 use std::fmt::{Display, Formatter};
 use strum::IntoEnumIterator;
 
@@ -141,16 +141,12 @@
         SingleFeature::new(idx)
     }
 
-<<<<<<< HEAD
-    fn outpost(piece: ChessPieceType) -> SingleFeatureScore<Self> {
+    fn outpost(piece: ChessPieceType) -> SingleFeatureScore<Self::Score> {
         let idx = Self::OUTPOST_OFFSET + piece as usize - Knight as usize;
         SingleFeature::new(idx)
     }
 
-    fn pawn_shield(config: usize) -> SingleFeature {
-=======
     fn pawn_shield(&self, _color: ChessColor, config: usize) -> SingleFeature {
->>>>>>> a13d3dbf
         let idx = Self::PAWN_SHIELD_OFFSET + config;
         SingleFeature::new(idx)
     }
